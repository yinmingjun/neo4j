<?xml version="1.0" encoding="UTF-8"?>
<project xmlns="http://maven.apache.org/POM/4.0.0" xmlns:xsi="http://www.w3.org/2001/XMLSchema-instance" xsi:schemaLocation="http://maven.apache.org/POM/4.0.0 http://maven.apache.org/maven-v4_0_0.xsd">
  <modelVersion>4.0.0</modelVersion>
  <parent>
    <groupId>org.neo4j</groupId>
    <artifactId>parent</artifactId>
    <version>2.2-SNAPSHOT</version>
    <relativePath>../..</relativePath>
  </parent>
  <groupId>org.neo4j.doc</groupId>
  <artifactId>neo4j-cypher-refcard</artifactId>
  <version>2.2-SNAPSHOT</version>
  <name>Neo4j Cypher Reference Card</name>
  <description>Reference Card for the Neo4j Cypher Query Language.</description>
  <url>http://components.neo4j.org/${project.artifactId}/${project.version}</url>
  <packaging>jar</packaging>

  <properties>
    <neo4j.version>2.2-SNAPSHOT</neo4j.version>
    <docs.tools>${project.build.directory}/tools</docs.tools>
    <docs.upstream>${project.build.directory}</docs.upstream>
    <docs.importdir>${docs.upstream}/docs</docs.importdir>
    <docs.sources>${project.build.directory}/docs</docs.sources>
    <docs-plugin.skip>true</docs-plugin.skip>
    <doctools.version>13</doctools.version>
    <refcard.version>${project.version}</refcard.version>
  </properties>

  <dependencies>
    <dependency>
      <groupId>org.neo4j.build.plugins</groupId>
      <artifactId>neo4j-doctools</artifactId>
      <version>${doctools.version}</version>
      <scope>provided</scope>
    </dependency>
    <dependency>
      <groupId>org.neo4j.doc</groupId>
      <artifactId>neo4j-cypher-refcard-tests</artifactId>
      <version>${neo4j.version}</version>
      <scope>provided</scope>
      <classifier>docs</classifier>
    </dependency>
  </dependencies>

  <build>
    <outputDirectory>${project.build.directory}/src</outputDirectory>
    <resources>
      <resource>
        <directory>src</directory>
        <filtering>false</filtering>
        <includes>
          <include>*.*</include>
          <include>**/*.*</include>
        </includes>
      </resource>
    </resources>
    <plugins>
      <plugin>
        <artifactId>maven-resources-plugin</artifactId>
        <executions>
          <execution>
            <phase>generate-sources</phase>
            <goals>
              <goal>resources</goal>
            </goals>
          </execution>
          <execution>
            <id>copy-csv-files</id>
            <phase>prepare-package</phase>
            <goals><goal>copy-resources</goal></goals>
            <configuration>
              <outputDirectory>${project.build.directory}/html5/csv</outputDirectory>
              <resources>
                <resource>
                  <directory>${project.build.directory}/docs/neo4j-cypher-refcard-tests-docs-jar/dev/ql/refcard/csv</directory>
                  <filtering>false</filtering>
                </resource>
              </resources>
            </configuration>
          </execution>
        </executions>
      </plugin>
      <plugin>
        <artifactId>maven-dependency-plugin</artifactId>
        <executions>
          <execution>
            <id>unpack-doctools</id>
            <phase>generate-sources</phase>
            <goals>
              <goal>unpack-dependencies</goal>
            </goals>
            <configuration>
              <type>jar</type>
              <includeArtifactIds>neo4j-doctools</includeArtifactIds>
              <outputDirectory>${docs.tools}</outputDirectory>
            </configuration>
          </execution>
          <execution>
            <id>unpack-asciidoc-sources</id>
            <phase>generate-sources</phase>
            <goals>
              <goal>unpack-dependencies</goal>
            </goals>
            <configuration>
              <classifier>docs</classifier>
              <includeClassifiers>docs</includeClassifiers>
              <excludeTransitive>true</excludeTransitive>
              <useSubDirectoryPerArtifact>true</useSubDirectoryPerArtifact>
              <stripVersion>true</stripVersion>
              <excludes>META-INF,META-INF/**</excludes>
              <type>jar</type>
              <outputDirectory>${docs.sources}</outputDirectory>
            </configuration>
          </execution>
        </executions>
      </plugin>
      <plugin>
        <groupId>org.codehaus.mojo</groupId>
        <artifactId>exec-maven-plugin</artifactId>
        <executions>
          <execution>
            <id>execute-asciidoc-html5</id>
            <phase>compile</phase>
            <goals>
              <goal>exec</goal>
            </goals>
            <configuration>
              <executable>make</executable>
              <arguments>
                <argument>init</argument>
                <argument>preview</argument>
                <argument>VERSION=${refcard.version}</argument>
              </arguments>
            </configuration>
          </execution>
        </executions>
      </plugin>
      <plugin>
        <groupId>org.neo4j.build.plugins</groupId>
        <artifactId>license-maven-plugin</artifactId>
      </plugin>
      <plugin>
        <groupId>org.apache.maven.plugins</groupId>
        <artifactId>maven-jar-plugin</artifactId>
        <executions>
          <execution>
            <id>attach-docs</id>
            <phase>none</phase>
          </execution>
          <execution>
            <id>attach-test-jar</id>
            <phase>none</phase>
          </execution>
          <execution>
            <id>default-jar</id>
            <configuration>
              <classesDirectory>${project.build.directory}/html5/</classesDirectory>
            </configuration>
          </execution>
        </executions>
      </plugin>
    </plugins>
  </build>
<<<<<<< HEAD

  <profiles>
    <profile>
      <id>print</id>
      <activation>
        <activeByDefault>false</activeByDefault>
        <property>
          <name>print</name>
        </property>
      </activation>
      <build>
        <plugins>
          <plugin>
            <groupId>org.codehaus.mojo</groupId>
            <artifactId>exec-maven-plugin</artifactId>
            <executions>
              <execution>
                <id>execute-asciidoc-html5-print</id>
                <phase>compile</phase>
                <goals>
                  <goal>exec</goal>
                </goals>
                <configuration>
                  <executable>make</executable>
                  <arguments>
                    <argument>init</argument>
                    <argument>preview</argument>
                    <argument>VERSION=${refcard.version}</argument>
                    <argument>HTML5_DIR_NAME=html5/print</argument>
                    <argument>HTML5_DOCINFO=docinfo</argument>
                  </arguments>
                </configuration>
              </execution>
            </executions>
          </plugin>
        </plugins>
      </build>
    </profile>
  </profiles>

=======
  
>>>>>>> c55d6256
  <repositories>
    <repository>
      <id>neo4j-release-repository</id>
      <name>Neo4j Maven 2 release repository</name>
      <url>http://m2.neo4j.org/content/repositories/releases</url>
      <releases>
        <enabled>true</enabled>
      </releases>
      <snapshots>
        <enabled>false</enabled>
      </snapshots>
    </repository>
    <repository>
      <id>neo4j-snapshot-repository</id>
      <name>Neo4j Maven 2 snapshot repository</name>
      <url>http://m2.neo4j.org/content/repositories/snapshots</url>
      <snapshots>
        <enabled>true</enabled>
      </snapshots>
      <releases>
        <enabled>false</enabled>
      </releases>
    </repository>
  </repositories>
</project><|MERGE_RESOLUTION|>--- conflicted
+++ resolved
@@ -161,7 +161,6 @@
       </plugin>
     </plugins>
   </build>
-<<<<<<< HEAD
 
   <profiles>
     <profile>
@@ -202,9 +201,6 @@
     </profile>
   </profiles>
 
-=======
-  
->>>>>>> c55d6256
   <repositories>
     <repository>
       <id>neo4j-release-repository</id>
