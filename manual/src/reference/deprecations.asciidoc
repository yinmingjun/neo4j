--- conflicted
+++ resolved
@@ -1,11 +1,7 @@
 [[deprecations]]
 = Deprecations =
 
-<<<<<<< HEAD
-This section outlines deprecations in _Neo4j 1.9_ in order to help you find a smoother transition path to future versions.
-=======
 This section outlines deprecations in Neo4j 1.9 in order to help you find a smoother transition path to future releases.
->>>>>>> 614c00ea
 
 Read operations outside of transactions::
 In future releases, read operations are only allowed within transactions.
