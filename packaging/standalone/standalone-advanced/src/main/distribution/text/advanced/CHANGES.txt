For Release Notes, see http://neo4j.org/release-notes#neo4j-${project.version}

<<<<<<< HEAD
2.1.0-M02
------------
Kernel
o Widens recoverable failure scenarios for schema indexes
o Fix for recovery of schema changes in the case of 2PC transactions
o Compile on Java8. Fixes #2149
o Reduce synchronization in createTranasction path
o Made transaction service more resilient to user code leaking transactions.
o Performance improvements for upgrade process.

Cypher:
o Add a new cost based planner
o To the new planner, added:
  - All nodes scan
  - Cartesian product
  - Apply
  - Relationship by id
  - Expand
  - Node by id
  - Node by label
  - Node by index seek
  - Hash join
  - Optional
  - Projection
  - Selection
  - SemiApply
  - Sort
  - Named paths
o Fix problem where LOAD CSV stops indexes from being used

2.1.0-M01
---------
Cypher:
o Add LOAD CSV
o Add USING PERIODIC COMMIT

Kernel:
o Introduces utility methods for printing paths into a new class, org.neo4j.graphdb.traveral.Paths
o Deprecates several methods in the old traversal framework (org.neo4j.kernel.Traversal) that have been replaced by
  new utilities in the org.neo4j.graphdb.traversal library. No breaking changes made, but this flags for these features
  being removed in the next major version, 3.0.
o Relationship chains are now split by type and direction. Disk storage format changes, requires an upgrade.
o Fixes an issue with tx log reading in damaged log files
o Adds support for labels in transaction event handlers

2.0.2 (Unreleased)
---------------------------
=======
2.0.3
-----
Cypher:
o MERGE must fail when trying to create 2 nodes with same id but different labels (e.g., MERGE (a: Foo)-[r:KNOWS]->(a: Bar))
o Allow Cypher split() with empty separator
o Ensure Cypher range() works with negative step values

Kernel:
o Fixes a deadlock issue in the page cache
o Fix a transaction log issue where the log could be written to after
  tx manager marked as NOT_OK.
o Performance improvements for concurrent reads

2.0.2
-----
>>>>>>> 5278f2b3
Cypher:
o Fixes #1897 - goes into never ending loop for some aggregate queries
o Add the functions toInt(...) and toFloat(...)
o Renames the Cypher type Double to Float
o Add the function split(...)
o Reading a non-existent property from a map returns null rather than failing
o MERGE will choose a direction when it has to create a relationship if you use an undirected relationship pattern

Kernel:
o Fixes an issue with tx log reading in severely damaged log files.
o Fixes a JVM deadlock issue between committing and a reading thread
o Can now handle more gracefully a larger set of failed index states
o Logical logs are now kept, by default, for 7 days to make backup more likely to choose incremental.
o Fixes issue where store migration forgets about legacy indexes
o Datasource specific transaction application now respects global TM state
o Fix a cache poisoning issue where large properties would keep a reference to a closed
  store after a HA role switch. Manifested as NullPointerException when reading very large
  properties in rare cases.
o Fixes an issue where indexes that have been dropped would fail recovery
  if commands to activate them were run in recovery.
o Fixes byte count monitoring
o Fixes issue with proper update of indexes that came from improper
  command execution order
o Fixes memory leak in XaResourceManager that could lead recovered
  transaction application to delay noticeably
o Fixes null pointer exceptions coming from LazyProperties being
  half loaded while a datasource restart happens

Server:
o Fixes github issues #1872, #961 that deal with Content-Encoding headers
o Server log and messages.log now share common formatting. Achieved
  through the use of the same logging framework

2.0.1 (2014-01-04)
------------------
Kernel:
o Improve speed of verifying unique constraints on constraint creation.
o Improve speed of creating label scan store in BatchInserter.
o Fixes issue with batch inserter which could lead to record not in use exception
  when adding properties
o Introduces monitoring for reads/writes to the logical log

Server:
o Fixes issue with transactions leaking when there is an exception while rendering the response

Cypher:
o Fixes bug around MERGE inside a FOREACH inside a FOREACH
o Makes it possible to write MERGE queries with no already known parts
o Fixes problem with compiling queries with NOT expressions in them
o Fixes #1735 - Indexes and AND predicates produce wrong results
o Fixes #1876 - Null nodes and properties should be ignored when SETting properties
o Fixes problem with parser not being thread safe. State is bad, m'kay?
o Add support for double literals in exponent form
o Use internal heirarchy for types. Previously dependeded on Scala type hierarchy
o Fixes MERGE without any identifier previously known
o Corrects numerous inconsistencies when performing static type inference during compilation.

2.0.0 (2013-12-11)
------------------
Cypher:
o Fix for problem with index lookups against properties
o Fix: MERGE should work when finding multiple elements
o Fix: Should support updates for merging
o Fix issue when mixing Cypher queries of different versions
o Fix problems with CREATE for relationships without declared nodes
o Allow MERGE to run inside FOREACH
o Prevent the use of parameter maps in MATCH and MERGE

2.0.0-RC1 (2013-11-21)
----------------------
Kernel:
  o BREAKING CHANGE: Reference node has been removed.
  o BREAKING CHANGE: All classes under the org.neo4j.kernel package space, except
    those related to the traversal frameworks, are now deprecated and due to be moved
    into internal packages. This includes well-known classes such as EmbeddedGraphDatabase
    and HighlyAvailableGraphDatabase, both of which are replaced by GraphDatabaseFactory
    and HighlyAvailableGraphDatabaseFactory, respectively.
  o BREAKING CHANGE: Removed deprecated settings from org.neo4j.graphdb.factory.GraphDatabaseSettings. These settings are
    no longer effective and can be removed without any effect.
  o BREAKING CHANGE: Removed deprecated org.neo4j.graphdb.index.IndexProvider (and associated
    org.neo4j.graphdb.index.IndexIterable and org.neo4j.graphdb.index.IndexProviderKernelExtensionFactory). This has been
    replaced by the kernel extension mechanism.
  o BREAKING CHANGE: Removed deprecated org.neo4j.graphdb.PropertyContainer#getPropertyValues(). Instead use
    org.neo4j.graphdb.PropertyContainer#getPropertyKeys() and org.neo4j.graphdb.PropertyContainer#getProperty(String).
  o BREAKING CHANGE: Removed deprecated methods from org.neo4j.kernel.GraphDatabaseAPI: #getDiagnosticsManager(),
    #getMessageLog(), #getIdGeneratorFactory(), #getKernelData() and #getPersistenceSource(). These are internal
    components which Kernel clients should not need to access. The entire org.neo4j.kernel.GraphDatabaseAPI interface is
    deprecated and will be removed in future.
  o BREAKING CHANGE: Deprecated constructors of EmbeddedReadOnlyDatabase and EmbeddedGraphDatabase have been removed,
    in favor of the long-advertised alternative GraphDatabaseFactory.
  o BREAKING CHANGE: All deprecated methods in GraphDatabaseAPI have been removed in favor of getDependencyResolver().

Cypher:
  o Add OPTIONAL MATCH to Cypher
  o Remove question mark symbol from patterns in Cypher
  o Fixes 1313
  o Fixes problem with collection index types
  o Changes behaviour of LAST/HEAD/TAIL and collection slice -
    they now all return null for ranges outside a collection
  o Fixed #1471 - SETting a relationship to a map value fails

Shell:
  o Add '-' as filename for piping stdin directly into the shell, behaves as a file import.

Server:
  o BREAKING CHANGE: Removed deprecated method org.neo4j.server.AbstractNeoServer#stopServerOnly(). To stop the server use
    org.neo4j.server.AbstractNeoServer#stop(). If you would like to disconnect the database life cycle from server control
    use org.neo4j.server.WrappingNeoServer.
  o BREAKING CHANGE: org.neo4j.server.database.Database is now an interface. Direct uses of the class can be replaced by
    one of its implementations.
  o Transactional endpoint status codes are now textual rather than numeric. Since the transactional endpoint was introduced
    in the 2.0.0 series, it is not considered a breaking change. It will, however, require modifying client code that depends
    on the numeric status codes.

2.0.0-M06 (2013-10-15)
----------------------
o Windows desktop GUI added

Cypher:
  o Parenthesis around nodes are now mandatory if a label is used on the node

2.0.0-M05 (2013-09-10)
----------------------
Kernel:
  o BREAKING CHANGE: GraphDatabaseSettings now only exposes Setting, deprecated settings classes have been removed.
  o Fixed problems with array properties being updated multiple times in a single transaction
  o Adds label store as an index
  o Transaction now implements AutoClosable
  o Distinguish between data and schema transactions
  o Unique constraint validation for new data

Cypher:
  o Promote the experimental parser to the default
  o Added literal maps
  o Makes RETURN only queries valid
  o Labels on optional nodes no longer stop the whole MATCH
    clause from returning results.
  o Updated NOT precedence
  o Added collection slice and collection index
  o Added list comprehension documentation

 Shell:
  o Adds support for RETURN only Cypher queries

2.0.0-M04 (2013-08-08)
----------------------
Kernel:
  o BREAKING CHANGE: Require Java 7
  o BREAKING CHANGE: Transactions are now required for all operations throughout Java Core API,
    read operations as well as write operations
  o Define proper equality for indexing of array properties
  o BREAKING CHANGE: Equality for indexing of number properties compares numbers independent of underlying primitive Java type

Cypher:
  o Fixes #844 - Label predicate do not work on optional nodes that are null
  o Fixes #897 - Cypher start doesnt allow combining multiple starting points with start node sets
  o BREAKING CHANGE: Removes "?", "!" syntax for accessing properties. Missing properties are now treated as null
  o Introduced a new experimental and fast PEG parser
  o BREAKING CHANGE: Escaped identifiers in the RETURN clause are kept as the user entered them
  o BREAKING CHANGE: No longer possible to use expressions and params to identify nodes in patterns
  o BREAKING CHANGE: Use "|" in favor of ":" in FOREACH, EXTRACT and REDUCE to avoid disambiguity with label syntax

Server:
  o Added support for extracting and returning the graph structure from the result of a Cypher query executed via the transactional endpoint

2.0.0-M03 (2013-05-29)
----------------------
Kernel:
  o Read-only index results are closed properly

Cypher:
  o Make Cypher execution results closable
  o Adds Cypher label scan hint
  o Removes alternative WITH syntax in Cypher
  o Fixes bug with UNION text output
  o Added startNode()/endNode()
  o Fixes #780 - Queries with literal collections fail against schema indexes

Server:
  o Added support for transaction keep-alive

2.0.0-M02 (2013-04-28)
----------------------
o In server, added REST transaction support
o In cypher, added MERGE clause
o In cypher, MATCH now supports single-node patterns
o In shell, support for listing indexes and their state
o Support for labels in the org.neo4j.unsafe.batchinsert APIs.
o BREAKING CHANGE: Replaced protected fields from org.neo4j.graphdb.factory.GraphDatabaseFactory with a single
  org.neo4j.graphdb.factory.GraphDatabaseFactoryState instance to avoid race conditions when creating multiple,
  lazily instantiated builders
o BREAKING CHANGE: org.neo4j.graphdb.index.BatchInserterIndex and org.neo4j.graphdb.index.BatchInserterIndexProvider
  has been removed in favor of the same interfaces available in org.neo4j.unsafe.batchinsert
o BREAKING CHANGE: The BatchInserter and the BatchGraphDatabase are not binary compatible with 1.9 due to some methods
  now taking a varargs array of labels as last argument.  Please recompile any code that depends on the BatchInserter.

2.0.0-M01 (2013-04-08)
----------------------
o Added support for labels across all APIs: Cypher, Core Java and REST
o Added support for the new label-based indexes across all APIs: Cypher, Core Java and REST
o Improvements to shell, including import/export of small graphs via cypher statements

1.9.6 (2014-01-31)
------------------
Kernel:
o Fixes issue with batch inserter which could lead to record not in use exception
  when adding properties
o Introduces monitoring for reads/writes to the logical log

Server:
o Fixes issue with transacions leaking when there is an exception while rendering the response

1.9.5 (2013-11-11)
------------------
Kernel:
o Fixed NPE in PersistenceWindowPool when concurrently loading non-mapped windows
o Fixed potential deadlock in PersistenceWindowPool cause by negative mark count
o Performance optimizations for best-first selector
o Database now waits on a timeout for transactions to finish before actually shutting
  down, while preventing new transactions from starting up

Server:
o Shutdown hook is now properly removed on normal shutdown, removing potential thread
  leak which might prevent orderly exit of the VM process

Graph Algorithms:
o Fixed potential suboptimal path finding in A* executions for particular graph topologies. Also
  improved performance and memory consumption of A*

1.9.4 (2013-09-19)
------------------
Lucene index:
o Fixed issue where querying an index for "*:*" while having removed entities
  from it in the same transaction might result in exceptions.

1.9.3 (2013-08-30)
------------------
Logging in console is now consistent across modules and more informative

Kernel:
o Remove hard dependency on Logback
o Introduction of logical_log_rotation_threshold to control log rotation.
o Autoconfigurator can handle cases where physical memory is less than the configured JVM heap
o Fixes index out of bounds errors when iterating over relationships
o Fixes race in persistent window pool which might lead to inconsistent data

Cypher:
o Fixes problems with extra columns showing up in some conditions

Server:
o Reintroduces, deprecated, the Configurator.getThirdpartyJaxRsClasses. Fixes, among other things, the authentication-extension
o Server now properly returns the version when asked through REST

Index:
o Stop keeping norms in Lucene indexes, saving space and memory

1.9.2 (2013-07-16)
------------------
Kernel:
o When flushing persistent windows, do so only if dirty. This is a performance improvement
  for certain scenarios.
o Fixes bug where loading relationship chains with high ids would cause them to be
  ignored when iterating over them.

Cypher:
o Fixes problem where Cypher would see changes while the query was running

Server:
o The Content-Type is now correctly used to set the text encoding, not Content-Encoding
o Fixes concurrency issue with generation of JSON responses
o HTTPS scheme is now properly propagated on batch requests

1.9.1 (2013-06-24)
------------------
Kernel:
o Fixes bug where creating an Index with an invalid configuration would not properly clean up
  the configuration for it.
o Fixes race condition that occasionally would make Node.getSingleRelationship() mistakenly fail.
o Fixes compliance for non-logback logging implementations
o Cleanup of transactions that fail commit happens under the same lock as the commit

Cypher:
o Cypher execution results are now closeable
o Allow | to be used as a separator in foreach and extract+reduce

Server:
o Fixes bug where the last security rule would be the only one respected, if multiple would
  be present
o Support for chained certificates
o Enabled streaming support for paged traversals

Packaging:
o Improved handling of JAVA_HOME on OSX

1.9 (2013-05-13)
----------------
Kernel:
o Performance improvement on initial loading of relationship types during startup

1.9.RC2 (2013-04-30)
--------------------
Kernel:
o Fixes race conditions on usage of persistence windows' byte buffers that occasionally led to buffer over/underflows.

Server:
o Create unique node with properties that have collection values properly casts them to arrays
o Data visualization editor now navigates back to the data browser on save and cancel

Cypher:
o Fixes problem when sending down custom queries to index providers

1.9.RC1 (2013-04-15)
--------------------
Lucene Index:
o Lucene upgraded to 3.6.2

Server:
o Introduces new splash screen containing a guide to Neo4j. Several small aesthetic improvements

Cypher:
o Fixed #578 - problem with profiling queries that use LIMIT
o Fixes #550 - problem when using START after WITH
o Allows single node patterns in MATCH
o Fixes problem for some patterns and all-nodes start points
o Fixes #650 - issue when doing multiple aggregation expressions on the same identifier
o Added timestamp function

Packaging:
o plugins/ subdirectory is searched recursively for server plugins

1.9.M05 (2013-03-05)
--------------------

Now compiles and runs under JDK 7

Kernel:
o Concurrent modifications to relationship chains now do now lead to RecordNotInUse exceptions or
  cache poisoning
o Proper tx management will now make negative transaction counts impossible
o IndexProvider is now deprecated, replaced by KernelExtensionFactory
o Store locks are respected from read only instances too
o grab_file_lock configuration setting is now deprecated

Lucene Index:
o LuceneIndexProvider is now replaced by LuceneKernelExtension

Server:
o Added support for X-Forwarded-Host and X-Forwarded-Proto headers to allow parameterising of
  links in data for hosting behind proxy servers.

JMX:
o JMX will now provide info on all configuration values, including the defaults not explicitly set

Cypher:
o Fixes #450 - Predicates in WHERE are not evaluated correctly for certain patterns
o Fixes problem with null comparisons and optional relationships
o Made it possible to run the parser concurrently
o DISTINCT is now lazy, and keeps the incoming ordering
o Added execution plan descriptions to execution results
o Fixes #464 - getDeletedRelationships does not work for javacompat.ExecutionResult
o Fixes #535 - 'INTERNAL_SORT' columns show when doing RETURN * ORDER BY
o Added experimental profiled query support
o Fixes #489 - CREATE UNIQUE does not work as expected inside FOREACH

1.9.M04 (2013-01-17)
--------------------
Kernel:
o Start entries are now explicitly marked as written, solves a bug that might cause recovery to fail

Server:
o Increased performance for rest-batch-operations by a factor of 100

Cypher:
o Clearer error message for when aggregations are used in ORDER BY and not in RETURN
o Fixes #394 - Identifiers inside of FOREACH get the wrong type
o Fixes #390 - IN/ANY/NONE/ANY/SINGLE causes RuntimeException for some patterns
o Fixes #387 - Some patterns produced "Unexpected traversal state" in Cypher
o Upgraded the Scala version to 2.10
o Fixes #355 - Collections in collections are still Scala collections instead of Java collections

1.9.M03 (2012-12-21)
--------------------
Server:
o Pulled out Gremlin as separate plugin to support different versions

Cypher:
o Fixes #336 - Patterns that re-use a pattern node can produce non-existing matches
o Fixes #369 - The substring-function sometimes fails when no length is specified

1.9.M02 (2012-11-30)
--------------------
Kernel:
o Made sure that auto-indexing removed graph elements from indexes when they are delete
o OrderByTypeExpander keeps ordering of type AND direction
o Fixed an issue where a lock on a store was sometimes not released
o Old GraphDatabaseSetting classes are now wrappers for Settings instances
o Fixes an issue where an incomplete 2PC transaction could cause recovery to not be triggered
o Optimizations for read performance
  - Cache refers to relationship types as ints instead of Strings.
  - Binary search on sorted arrays for finding properties and
    relationship types in the cache.
  - Less objects instantiated during getting and iterating relationships.
  - Reduced number of map lookups significantly for a getProperty call,
    especially outside transaction or in transactions without any changes.
    (previously 8 lookups whereof 2 synchronized, now down to as low as 2)
  - Uses ThreadLocal as mapper from thread to transaction
  - Refactored LockReleaser into TransactionState, associated with each
    transaction instead

Server:
o Server now allows - under some specific circumstances - setting empty arrays as properties.
  Specifically, it is allowed if there is a pre-existing array property on the entity from
  which the server can infer the type of array to store.
o Traversal Javascript is now security sandboxed. It is possible to turn the sandbox off for
  the next two releases, for backwards compatibility.

Cypher:
o The traversal pattern matcher now supports variable length relationship patterns
o Fixes #946 - HAS(...) fails with ThisShouldNotHappenException for some patterns
o Made Cypher better at keeping a numeric type. Adding two integers now returns an integer, and not a double.
o Major refactoring to make certain Cypher is more lazy
o When asking for the top x rows by some value, Cypher will now only keep a list the size of x
o Fix so identifiers created inside a foreach can be used by other statements in the foreach
o Fix for problems when using patterns with multiple unnamed nodes
o Fixes problems when doing ORDER BY ... LIMIT x. When x is larger than the input set, sorting was never done.

1.9.M01 (2012-10-23)
--------------------
Management:
o High Availability beans now expose information relevant to the new way clusters work

Kernel:
o XaDatasources now implement lifecycle and their registration with XaDatasourceManager triggers TxManager recovery
  on startup
o Neo4j logical log now handles running out of disk space at a critical point gracefully.
o Kernel extensions are now factories that create instances which participate in the database's lifecycle
o Fixes a race condition around relationship chain loading from multiple threads on the same node

Cypher:
o Refactored the type system from the bottom up
o Predicates can now be returned and used to set properties
o Fixes #797: CREATE UNIQUE now makes sure used identifiers have the same properties even if
  they are re-used without the properties
o Added the traversal matcher, which uses the new traversal framework abilities to do
  pattern matching. It should provide for nice performance benefits for a lot of queries.
o Fixed #866: Changed the LRU cache to make it safe to use concurrently, and made the parser single threaded
o Added the reduce() functionality
o Made addition automatically convert numbers to strings when adding the two together
o Added the string functions: str(), replace(), substring(), left(), right(), ltrim(), rtrim(), trim(), lower(), upper()
o Added the possibility to use ORDER BY, SKIP and LIMIT together with WITH
o Fixes #904: CREATE UNIQUE doesn't work with parameter maps
o Fixes #908: Parameters do not survive WITH if it has aggregation
o SET can now be used to set properties on nodes and relationships from maps or other graph elements

1.8.RC1 (2012-09-05)
--------------------
Kernel:
 o Removed contention around allocating and moving persistence windows so that a thread won't need to await
   another thread doing this refresh, instead just continue knowing that the windows will be optimally
   placed in a very near future.
 o Removed contention around translating a key (as String) into the ID by using copy-on-write map instead
   of a concurrent hash map. Used in property key as well as relationship type translation.
 o Fix for Node/Relationship#getPropertyValues() sometimes returning null values from the iterator.

Server:
 o Upgraded Jackson JAXRS to version 1.9.7
 o Keeping the Cypher execution engine between calls makes it possible to re-use execution plans
 o added User-Agent header tracking to udc to determine rest-driver usage

Cypher:
 o Removed the /../ literal for regular expressions. Now a normal string literal is used instead
 o Concatenation handles types better
 o Changed how the graph-matching module is used, to make it safe for concurrent use
 o Better type error messages
 o Renamed iterable to collection
 o Fixed #795: so that WITH keeps parameters also for empty aggregation results
 o Fixed #772: Creating nodes/relationships goes before SET, so SET can run on already created elements
 o Added error when using != instead of <>
 o Fixed #787: Issue when comparing array properties with literal collections
 o Fixed #751: Better error message for some type errors
 o Fixed #818: Problem where properties could only have scalar values (they can be arrays as well)
 o Fixed #834: Gives relevant syntax exception when properties are entered in MATCH

1.8.M07 (2012-08-08)
--------------------
Kernel:
 o Traversal framework backwards compatibility
   + Cleaned up any breaking changes
   + Removed Expander#addFilter
 o Kernel JMX bean instance identifier is now reused and can optionally be set explicitly via forced_kernel_id config setting

Server:
 o Consoles in webadmin can now be disabled.

Cypher:
 o Added escape characters to string literals
 o Renamed `RELATE` to `CREATE UNIQUE`

UDC:
 o Added edition information (community, advanced, enterprise)
 o Added a cluster-name hash so that stores originating from the same cluster can be aggregated
 o Fixed release version and revision
 o Changed precedence of database configuration over internal udc configuration
 o Added distribution information (dpkg, rpm, unknown)

1.8.M06 (2012-07-06)
--------------------
Kernel:
 o Deprecated AbstractGraphDatabase.transactionRunning()
 o Changed synchronization of applying transactions to prevent a deadlock scenario
 o Original cause can be extracted from a transaction RollbackException

Server:
 o Fixed issue that stopped the server from starting without the UDC-jars.

Cypher:
 o Fixes problem when graph elements are deleted multiple times in the same query
 o Fixes #625: Values passed through WITH have the wrong type
 o Fixes #654: Some paths are returned the wrong way

1.8.M05 (2012-06-25)
--------------------
Kernel:
 o Configurable amount of logical logs to keep, by for example number of days or size on disk.
   keep_logical_logs configuration is extended to support values such as: "10 days", "200M size" a.s.o.
   Regardless of configuration there will always be at least the latest non-empty logical log left.
 o Reduced synchronization while memory mapping files, leading to increased multithreaded performance

Server:
 o Added support for multi line Cypher queries in webadmin browser

Lucene-index:
o Removed lucene_writers_cache_size and have lucene_searcher_cache_size decide for both, since
  it's doesn't make sense to have a writer w/o a searcher and isn't possible to have a searcher
  w/o its writer.
o Loosened contention regarding getting index searchers for querying.

Cypher:
 o CREATE and RELATE can now introduce path identifiers
 o String literals can now contain escape characters
 o Fixes #600: Double optional with no matching relationships returns too many rows
 o Fixes #613: Missing dependencies not reported correctly for queries with RELATE/SET/DELETE
 o Fixes around optional paths

1.8.M04 (2012-06-07)
--------------------
Kernel:
 o Additions to the traversal framework:
   + Bidirectional traversals (with BidirectionalTraversalDescription). AllPaths/AllSimplePaths
     uses this feature and are now faster due to less relationships being traversed.
   + Multiple start nodes (as well as multiple end nodes for bidirectional traversals).
   + PathExpander (RelationshipExpander for Paths) which has the full Path passed in instead of
     just the end node of the path. It can also see and modify a user defined traversal branch state.
   + Metadata about the traversal, for the time being: number of relationships traversal and
     number paths returned.
   + Added Path#reverseNodes() and Path#reverseRelationships which gives all nodes/relationships in
    a path in reverse order (starting from the end node going back to the start node). More relevant
  	in many scenarios as well as allowing for a more efficient implementation.
   + Sorting of traversal results, specify with TraversalDescription#sort(Comparable).
   + Some measure to reduce memory consumption and garbage generation during traversals.

Graph-algo:
 o AllPaths/AllSimplePaths uses the new bidirectional traversal feature in the traversal framework.
  Less relationships now needs to be traversed to find the requested paths.
 o Added an implementation of the shortest path algorithm with the bidirectional traversal feature.

Cypher:
 o CREATE now accepts full paths and not only single nodes and relationships
 o Path patterns can now be used as expressions and as predicates
 o Fixes bug where RELATE fails to compare array properties
 o Fixes #573: Arithmetics operations have wrong type
 o Fixes #567: Parameter maps coming through REST are not parsed correctly
 o Fixes #563: COUNT(*) does not return 0 for empty result
 o Fixes #561: RELATE doesn't work as expected with map-parameters

1.8.M03 (2012-05-24)
--------------------
Kernel:
 o Changed array map to CHM in property index manager, better multithreaded performance
Shell:
 o Added BEGIN TRANSACTION/COMMIT/ROLLBACK
 o Sessions now live on the server side instead of on the client, which means that not just
  serializable values can be set there. Paves the way for Cypher making use of it.
Server:
 o keep_logical_logs is now respected if set to false - default is still true
Cypher:
 o Added RELATE
 o Changed the CREATE syntax, so it looks more like RELATE
 o Fixes #506: delete head(rels) doesn't work
 o Fixes #508: length function on array properties doesn't work
 o Fixes #512: start n=node(*) match n-[r?]->() delete n,r not working
 o Fixes #514: Extract doesn't work with array properties
 o Fixes #523: String literals not parsed correctly in CREATE statement
 o Fixes #526: cypher filter in return clause
 o Fixes #536: SQRT only returns an integer
 o Fixes #543: Appending elements to collections

1.8.M02 (2012-05-11)
--------------------
Kernel:
 o Optimized short string and short array encoding algorithms
 o Fixed problem with SpringTransactionManager during HA master switch
Shell:
 o Shell can now be exited with Ctrl-D
Server:
 o Support for streaming results for http batch operations.
 o Proper encoding of Index URI key/value pairs.
 o Fixed Swedish character problem in webadmin string properties.
 o Webadmin chart labels have nice formatting now.
Cypher:
 o Added the possibility to create nodes from an iterable of maps

1.8.M01 (2012-04-26)
--------------------
o Byte array properties are handled in a more optimized way, increasing performance by a couple of times at least.
o Fix for an issue where update of cache when creating a relationship on a very dense node would take longer and longer time.
o Fix for an issue where a recovery would sometimes fail with it reporting that a start record already had been injected.
o Added "create" shell app for Cypher queries only doing creations.
Server:
  o Added streaming to REST API. All representation implementations have been adapted to produce their data lazily.
  o Added HTTP logging.
Cypher:
  o Added the possibility to return all graph elements using RETURN *
  o Added CREATE, SET, DELETE, FOREACH, WITH
  o Fixes issue #432, #446

1.7 (2012-04-18)
----------------
o Moved BatchInserter to a different package.
o Fixed 'Record Not In Use' issue with creating and setting Node properties with the BatchInserter.
Cypher:
  o Added the possibility to use multiple relationship types on patterns
  o Fixed bug when aggregation is used in ORDER BY and not listed in the RETURN clause
Server:
  o Added scored index results to REST API
  o Improvements to installation docs for the server
  o Added auto index management API to REST, fixing #399
  o Fixed unicode issues in batch operations API in windows and OS X
  o Server now disallows creating indexes with empty names. Closes #311
  o Attempting to delete a non-existing index now returns 404, closes #349
UDC:
  o Modified UDC to run one thread per DB, and to shut down background thread on unload. Closes #279
  o UDC now sends the machines MAC adress to Neo Technology, to separate between instances behind firewalls
  o UDC now sends database registration ID to Neo Technology, if one is available
  o UDC now sends "tags" to Neo Technology, these contain information about the type of deployment, such as language, web-container, app-container, spring, ejb

1.7.M03 (2012-04-11)
--------------------
o Removed old OSGi support in favor of the new and better one.
o Added possibility to use logback for logging.
o Renamed array cache to GC resistant cache (GCR) and moved it to enterprise.
o Fixed problem with GCR cache that could cause it to calculate incorrect size.
o Fixed problem with closing of messages.log on windows

1.7.M02 (2012-03-26)
--------------------
o Added lock free atomic array cache that avoids triggering full GCs.
o Added GC monitor that will keep track on how much the JVM blocks application threads.
o Fix for an issue where upgrading indices with an unclean shutdown.

1.6.M03 (2012-01-12)
--------------------
o Added the ability to monitor the locks (optionally filter on contended-only and how long they've lived) in the LockManager through JMX.
o Added a management bean for the diagnostics logging SPI.
o Adding possiblity to restart server via JMX.

1.6.M02 (2011-12-16)
--------------------
o [cypher] BREAKING CHANGE: Changed the syntax for iterable predicated ALL/NONE/ANY/SINGLE to use WHERE instead of a colon
o [cypher] BREAKING CHANGE: ExecutionResult is now a read-once, forward only iterator.
o [server] DEPRECATION: Cypher execution is now part of the core REST API, the cypher plugin is deprecated.
o [server] Webadmin data browser now supports cypher queries
o [server] Updated to gremlin 1.4
o [server] Fixed bug in how auto indexes are represented
o [server] Max request execution time can now be limited
o [server] Hypermedia URLs returned by the server now set their host based on the HTTP host header
o [kernel] Lower memory usage of ImpermanentGraphDatabase.
o [kernel] Abstracted stores that stores id/name pairs into AbstractNameStore/AbstractNameRecord and removed lots of duplicated code.
o [kernel] Fixed a race condition in the property cache which cuold poison the cache.
o [kernel] Fixed an issue where a JVM crash in the wrong place would make the next startup rename the current logical log without
  incrementing the logVersion, making the next log rename fail.
o [kernel] Start records in the logical log aren't written until the transaction starts preparing/committing. This fixes an issue
  with the logical log not being rotated sometimes.
o [kernel] Added AbstractGraphDatabase#tx() which returns a TransactionBuilder possible of configuring the transaction to be "unforced"
  meaning that logical logs won't be forced when committing. Means better performance for small non-critical transactions.
o [kernel] Reduced number of proxy object instantiation and node record loading in general.
o [kernel] Added a wrapping graphdb abstraction, which makes instances survive even if the underlying db restarts.
o [cypher] Added allShortestPaths
o [cypher] Added COALESCE
o [cypher] Added column aliasing with AS
o [cypher] Fixed problems with optional graph elements

1.6.M01 (2011-11-24)
--------------------
o Added support for a branched data bean (implemented in HA)
o Added info on latest committed txId in TransactionManager bean

1.5 (2011-10-31)
----------------
o Added default remote JMX access configuration and security setup options

1.4.M04 (2011-06-09)
--------------------
o First iteration of the Cypher Query Language included,
  with a section in the manual.
o Experimental support for batch operations in REST
o The Neo4j Manual now includes some examples, and the
  section on REST has been extended.

1.4.M01 (2011-04-28)
--------------------
o Server logging has been changed, see the Server Configuration chapter in
  the manual for further information.

1.3 (2011-04-11)
----------------
o Neo4j Community now licensed under GPL
o All known Windows problems in Neo4j fixed.
o rewritten Webadmin interface with graph visualization support
o Short string support in kernel for better
o 256 Billion database primitives
o support for Gremlin 0.9 and related Tinkerpop projects
o Better JMX and monitoring support (Neo4j Advanced)
o New backup solution with support

1.3.M05 (2011-03-24)
--------------------
o New look and feel of the webadmin
o New visual data browser
o Updated to Gremlin 0.8
o Added docs for server plugin initialization.

1.3.M04 (2011-03-10)
--------------------
o All manpages are included in the manual.
o Some fixes to be more Windows friendly.
o Added Dijkstra to the list of graph algorithms to be used when finding paths.
o Support for advanced index queries through REST.

1.3.M03 (2011-02-24)
--------------------

o Numerous updates to the Webadmin tool to make it more usable and to fix some visual bugs.
o Removal of the properties service, replaced with a discovery service to allow third-party apps to bind to the server at runtime and discover what services are offered and where.
o Changed the configuration file format to make it simpler and less error prone (but it is *not*) backwards compatible with earlier versions.
o Separated out the server plugin API for easier development, making only the only development dependency for server a very thin layer and small jar.

1.3.M02 (2011-02-10)
--------------------

o Gremlin updated to 0.7 and trimmed down to bare bones dependencies.
o Webadmin minor improvements in Console, Data browser and monitoring.
o better REST JSON property support in Arrays.
o server started in High Availability mode.

1.3.M01 (2011-01-27)
--------------------

o Full online backup (no need to copy store files before hand) in HA and general support for requests with unlimited size.
o A couple of bugs fixed in lucene index.
o More memory efficient handling of transaction streams (extracting and applying).
o New 'eval' shell command which lets you execute JavaScript on the database.

- Server
o Ability to start the server in HA mode.
o Excludes the neo4j-index component (not used anyhow) to enable HA mode.

- Examples
o Added an example of an ordered traversal.

1.2 (2010-12-29)
----------------

- New components:
o Neo4j Server, including Web Admin
o Neo4j High Availability
o Neo4j Graph Database Monitoring and Management tools moved to its own component
o Neo4j Index API integrated in the GraphDatabaseService API
o Neo4j Usage Data Collection

- Other changes:
o Additional services (extensions) for the Neo4j kernel are loaded automatically or can be injected in a running instance.
o Improved memory footprint and read performance.
o A weak reference cache is now available for high load low latency workloads.
o The old index API has been deprecated (but still included and have been updated to use Lucene version 3.0.1).
o There is a new index API based on Lucene supporting multiple indexes both for nodes and relationships.
o Path algos can now be performed using the shell.

o All known bugs have been fixed. For more details see the individual milestone releases below.

1.2.M06 (2010-12-21)
--------------------

- Kernel
o Fixed an issues with PruneEvaluators getting invoked with the start node as argument.
  PruneEvaluators was never invoked with the start node before the arrival of Evaluator interface.
o Added logging of recovery completion.
o Added TransactionData#isDeleted(Node) and #isDeleted(Relationship) and also made
  the collection to hold these a HashSet instead of ArrayList. This allows fast
  lookups for asking if a node/relationship is deleted in a transaction.
o More flexible caching (can instantiate an arbitrary Cache object).

- Shell
o Fixed a problem where ShellServerExtension assumed the shell was enabled during shutdown, which could result in NPE.

- Lucene-index
o More flexible caching (can instantiate an arbitrary Cache object).
o Merged the fast-writes branch. Basically it makes committing changes to lucene indexes
  faster and more throughput-friendly for multiple threads. The performance improvement
  for committing lucene transactions shows best for small transactions, but will improve
  all modifying operations to lucene indexes.
o Fixed bug which could close an IndexSearcher before it was supposed to when
  there was exactly one item in the result set, two or more threads did this at
  the same time as there was another thread doing an update... AND the reading
  threads all called IndexHits#getSingle() on the result.

- HA
o When a new master is chosen, slaves throws away the id allocations they got from the previous master. This fixes a problem where occupied ids where reused.
o Enabled (and fixed problem with) thread on master which checks for dead slave connections and rolls back those transactions, so that their locks are released.
  This fixes a problem where an HA cluster would seem to freeze up and become unresponsive to write requests.
o Adding Log4j and Netty license information.
o Also closes the executor containing the connections.
o Changed dependency scopes.
o Shuts down databases after verifying them.

- Server
o Bridge OSGi LogService to server Logger. Bundle log messages and stdout pipe through correctly.
o Refactoring of functional tests to remove static dependencies. Introduced a server builder to deal with it instead.
o Can now add performance-tweaking properties to the database hosted by the server. It uses the same neo4j.properties file as the embedded version, but you need to add a property:
  org.neo4j.server.db.tuning.properties into the neo4j-server.properties file.
o Webadmin: Removed component titles, added save button to data browser, minor change to data browser layout.
o Webadmin: Minor UI updates, added error message that shows up when server connection is lost.
o Webadmin: Moved charts into tabbed box, minor UI updates.
o Fixed an issue with initialization order of things in the server to make sure that RRD is initialized when it is needed.
o Webadmin: Added proper tab-like styling to chart tabs and scale selectors.
o Fixed bug in RRD memory usage sampler, making rounding happen at end of calculations, instead of in the midst of.
o Webadmin: Made 30minutes the default view in charts.
o Webadmin: Added kernel version to dashboard, fixed bug in chart drawing (was drawing when the charts are not visible under certain conditions).
o Webadmin: Disallow self relationships in UI, and show error message explaining this.
o Can now load 3rd party JAX-RS jars from the classpath.
o Updated static assembly to properly include both webadmin statics and documentation. Documentation now tested and ships properly down to neo4j-standalone.
o Webadmin: Made the current node show up by default when adding new relations in webadmin.
o Webadmin: Dashboard shows charts with tabs, and allows switching between charts.
o Added a basic readme with instructions for building, running, and functional testing.
o Updating the way to create temporary files to solve the functional test problem where lots of files stick around.
o re-implemented REST to expose indexing of nodes and relationships (new index API)
o single path algo works in RestfulGraphDatabase now
o fixed duplicate paths for delete node or relationship from index
o Http DELETE requires the proper mediatype to accept
o All indexes must be created to use them.
o Added the ability extend the REST API with server plugins.
o Added back links to the first page in the HTML format.
o updating to Gremlin 0.6
o Updated the component site documentation with the new index API.

1.2.M05 (2010-12-02)
--------------------

-New components
o neo4j-ha, providing high availability

-Important changes, server
o updated to Jersey 1.4
o integrated index is now supported by the shell
o new Evaluator interface improves the traversal API
o support for index hit scores in neo4j-lucene-index
o index caching support added to BatchInserter

1.2.M04 (2010-11-18)
--------------------

o added a server packaging as part of neo4j
o added more configuration options to neo4j-lucene-index
o generating javadocs for all components automatically to components.neo4j.org/{component-name}
o Added ImpermanentGraphDatabase to aid in testing

1.2.M03 (2010-11-04)
--------------------

o Monitoring/management over JMX was moved to the new neo4j-management component.
o Added ability to get the name and configuration of existing integrated indexes.

1.2.M02 (2010-10-21)
--------------------

-New components
o Lucene index, an implementation of the integrated index framework
  using lucene as backend. Planned to replace current index service.

-Important changes
o Fixed shutdown issue regarding UDC leaving a thread running.
o A new index framework integrated into the kernel API.
o Getting relationships is faster due to less cache lookups.

1.2.M01 (2010-10-08)
--------------------

-New components
o Udc

-Important changes
o Index:
   - Lucene version upgraded to 3.0.1
o Shell:
   - Apps discoverable with service locator
   - Added read-only mode on server
   - 'host' and 'config' options
o Graph-algo:
   - Find paths of certain length
o Kernel:
   - Lower memory footprint
   - Higher throughput/concurrency for reads
   - Common interface for loading kernel extensions (f.ex. shell)

1.1 (2010-07-29)
----------------

-New components
o Graph-algo
o Online-backup

1.0 (2010-02-16)
----------------

-Initial components
o Kernel
o Index
o Remote-graphdb
o Shell<|MERGE_RESOLUTION|>--- conflicted
+++ resolved
@@ -1,6 +1,5 @@
 For Release Notes, see http://neo4j.org/release-notes#neo4j-${project.version}
 
-<<<<<<< HEAD
 2.1.0-M02
 ------------
 Kernel
@@ -46,9 +45,6 @@
 o Fixes an issue with tx log reading in damaged log files
 o Adds support for labels in transaction event handlers
 
-2.0.2 (Unreleased)
----------------------------
-=======
 2.0.3
 -----
 Cypher:
@@ -64,7 +60,6 @@
 
 2.0.2
 -----
->>>>>>> 5278f2b3
 Cypher:
 o Fixes #1897 - goes into never ending loop for some aggregate queries
 o Add the functions toInt(...) and toFloat(...)
@@ -106,6 +101,9 @@
 o Fixes issue with batch inserter which could lead to record not in use exception
   when adding properties
 o Introduces monitoring for reads/writes to the logical log
+
+Cypher:
+o Fixes a concurrency problem in query parser
 
 Server:
 o Fixes issue with transactions leaking when there is an exception while rendering the response
