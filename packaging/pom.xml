--- conflicted
+++ resolved
@@ -102,17 +102,7 @@
         </dependency>
         <dependency>
           <groupId>org.neo4j.doc</groupId>
-<<<<<<< HEAD
           <artifactId>neo4j-cypherdoc</artifactId>
-=======
-          <artifactId>neo4j-javadocs</artifactId>
-          <version>${project.version}</version>
-          <type>pom</type>
-        </dependency>
-        <dependency>
-          <groupId>org.neo4j.doc</groupId>
-          <artifactId>neo4j-manual</artifactId>
->>>>>>> be6793bc
           <version>${project.version}</version>
         </dependency>
       </dependencies>
