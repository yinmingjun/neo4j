This file contains the full license text of the included third party
libraries. For an overview of the licenses see the NOTICE.txt file.

------------------------------------------------------------------------------
Apache Software License, Version 2.0
  Apache Commons Configuration
  Commons BeanUtils
  Commons Digester
  Commons Lang
  Commons Logging
  ConcurrentLinkedHashMap
<<<<<<< HEAD
=======
  Data Mapper for Jackson
  Jackson
  JTA 1.1
>>>>>>> f7a24bdf
  Lucene Core
  opencsv
  parboiled-core
  parboiled-scala
------------------------------------------------------------------------------

                                 Apache License
                           Version 2.0, January 2004
                        http://www.apache.org/licenses/

   TERMS AND CONDITIONS FOR USE, REPRODUCTION, AND DISTRIBUTION

   1. Definitions.

      "License" shall mean the terms and conditions for use, reproduction,
      and distribution as defined by Sections 1 through 9 of this document.

      "Licensor" shall mean the copyright owner or entity authorized by
      the copyright owner that is granting the License.

      "Legal Entity" shall mean the union of the acting entity and all
      other entities that control, are controlled by, or are under common
      control with that entity. For the purposes of this definition,
      "control" means (i) the power, direct or indirect, to cause the
      direction or management of such entity, whether by contract or
      otherwise, or (ii) ownership of fifty percent (50%) or more of the
      outstanding shares, or (iii) beneficial ownership of such entity.

      "You" (or "Your") shall mean an individual or Legal Entity
      exercising permissions granted by this License.

      "Source" form shall mean the preferred form for making modifications,
      including but not limited to software source code, documentation
      source, and configuration files.

      "Object" form shall mean any form resulting from mechanical
      transformation or translation of a Source form, including but
      not limited to compiled object code, generated documentation,
      and conversions to other media types.

      "Work" shall mean the work of authorship, whether in Source or
      Object form, made available under the License, as indicated by a
      copyright notice that is included in or attached to the work
      (an example is provided in the Appendix below).

      "Derivative Works" shall mean any work, whether in Source or Object
      form, that is based on (or derived from) the Work and for which the
      editorial revisions, annotations, elaborations, or other modifications
      represent, as a whole, an original work of authorship. For the purposes
      of this License, Derivative Works shall not include works that remain
      separable from, or merely link (or bind by name) to the interfaces of,
      the Work and Derivative Works thereof.

      "Contribution" shall mean any work of authorship, including
      the original version of the Work and any modifications or additions
      to that Work or Derivative Works thereof, that is intentionally
      submitted to Licensor for inclusion in the Work by the copyright owner
      or by an individual or Legal Entity authorized to submit on behalf of
      the copyright owner. For the purposes of this definition, "submitted"
      means any form of electronic, verbal, or written communication sent
      to the Licensor or its representatives, including but not limited to
      communication on electronic mailing lists, source code control systems,
      and issue tracking systems that are managed by, or on behalf of, the
      Licensor for the purpose of discussing and improving the Work, but
      excluding communication that is conspicuously marked or otherwise
      designated in writing by the copyright owner as "Not a Contribution."

      "Contributor" shall mean Licensor and any individual or Legal Entity
      on behalf of whom a Contribution has been received by Licensor and
      subsequently incorporated within the Work.

   2. Grant of Copyright License. Subject to the terms and conditions of
      this License, each Contributor hereby grants to You a perpetual,
      worldwide, non-exclusive, no-charge, royalty-free, irrevocable
      copyright license to reproduce, prepare Derivative Works of,
      publicly display, publicly perform, sublicense, and distribute the
      Work and such Derivative Works in Source or Object form.

   3. Grant of Patent License. Subject to the terms and conditions of
      this License, each Contributor hereby grants to You a perpetual,
      worldwide, non-exclusive, no-charge, royalty-free, irrevocable
      (except as stated in this section) patent license to make, have made,
      use, offer to sell, sell, import, and otherwise transfer the Work,
      where such license applies only to those patent claims licensable
      by such Contributor that are necessarily infringed by their
      Contribution(s) alone or by combination of their Contribution(s)
      with the Work to which such Contribution(s) was submitted. If You
      institute patent litigation against any entity (including a
      cross-claim or counterclaim in a lawsuit) alleging that the Work
      or a Contribution incorporated within the Work constitutes direct
      or contributory patent infringement, then any patent licenses
      granted to You under this License for that Work shall terminate
      as of the date such litigation is filed.

   4. Redistribution. You may reproduce and distribute copies of the
      Work or Derivative Works thereof in any medium, with or without
      modifications, and in Source or Object form, provided that You
      meet the following conditions:

      (a) You must give any other recipients of the Work or
          Derivative Works a copy of this License; and

      (b) You must cause any modified files to carry prominent notices
          stating that You changed the files; and

      (c) You must retain, in the Source form of any Derivative Works
          that You distribute, all copyright, patent, trademark, and
          attribution notices from the Source form of the Work,
          excluding those notices that do not pertain to any part of
          the Derivative Works; and

      (d) If the Work includes a "NOTICE" text file as part of its
          distribution, then any Derivative Works that You distribute must
          include a readable copy of the attribution notices contained
          within such NOTICE file, excluding those notices that do not
          pertain to any part of the Derivative Works, in at least one
          of the following places: within a NOTICE text file distributed
          as part of the Derivative Works; within the Source form or
          documentation, if provided along with the Derivative Works; or,
          within a display generated by the Derivative Works, if and
          wherever such third-party notices normally appear. The contents
          of the NOTICE file are for informational purposes only and
          do not modify the License. You may add Your own attribution
          notices within Derivative Works that You distribute, alongside
          or as an addendum to the NOTICE text from the Work, provided
          that such additional attribution notices cannot be construed
          as modifying the License.

      You may add Your own copyright statement to Your modifications and
      may provide additional or different license terms and conditions
      for use, reproduction, or distribution of Your modifications, or
      for any such Derivative Works as a whole, provided Your use,
      reproduction, and distribution of the Work otherwise complies with
      the conditions stated in this License.

   5. Submission of Contributions. Unless You explicitly state otherwise,
      any Contribution intentionally submitted for inclusion in the Work
      by You to the Licensor shall be under the terms and conditions of
      this License, without any additional terms or conditions.
      Notwithstanding the above, nothing herein shall supersede or modify
      the terms of any separate license agreement you may have executed
      with Licensor regarding such Contributions.

   6. Trademarks. This License does not grant permission to use the trade
      names, trademarks, service marks, or product names of the Licensor,
      except as required for reasonable and customary use in describing the
      origin of the Work and reproducing the content of the NOTICE file.

   7. Disclaimer of Warranty. Unless required by applicable law or
      agreed to in writing, Licensor provides the Work (and each
      Contributor provides its Contributions) on an "AS IS" BASIS,
      WITHOUT WARRANTIES OR CONDITIONS OF ANY KIND, either express or
      implied, including, without limitation, any warranties or conditions
      of TITLE, NON-INFRINGEMENT, MERCHANTABILITY, or FITNESS FOR A
      PARTICULAR PURPOSE. You are solely responsible for determining the
      appropriateness of using or redistributing the Work and assume any
      risks associated with Your exercise of permissions under this License.

   8. Limitation of Liability. In no event and under no legal theory,
      whether in tort (including negligence), contract, or otherwise,
      unless required by applicable law (such as deliberate and grossly
      negligent acts) or agreed to in writing, shall any Contributor be
      liable to You for damages, including any direct, indirect, special,
      incidental, or consequential damages of any character arising as a
      result of this License or out of the use or inability to use the
      Work (including but not limited to damages for loss of goodwill,
      work stoppage, computer failure or malfunction, or any and all
      other commercial damages or losses), even if such Contributor
      has been advised of the possibility of such damages.

   9. Accepting Warranty or Additional Liability. While redistributing
      the Work or Derivative Works thereof, You may choose to offer,
      and charge a fee for, acceptance of support, warranty, indemnity,
      or other liability obligations and/or rights consistent with this
      License. However, in accepting such obligations, You may act only
      on Your own behalf and on Your sole responsibility, not on behalf
      of any other Contributor, and only if You agree to indemnify,
      defend, and hold each Contributor harmless for any liability
      incurred by, or claims asserted against, such Contributor by reason
      of your accepting any such warranty or additional liability.

   END OF TERMS AND CONDITIONS

   APPENDIX: How to apply the Apache License to your work.

      To apply the Apache License to your work, attach the following
      boilerplate notice, with the fields enclosed by brackets "[]"
      replaced with your own identifying information. (Don't include
      the brackets!)  The text should be enclosed in the appropriate
      comment syntax for the file format. We also recommend that a
      file or class name and description of purpose be included on the
      same "printed page" as the copyright notice for easier
      identification within third-party archives.

   Copyright [yyyy] [name of copyright owner]

   Licensed under the Apache License, Version 2.0 (the "License");
   you may not use this file except in compliance with the License.
   You may obtain a copy of the License at

       http://www.apache.org/licenses/LICENSE-2.0

   Unless required by applicable law or agreed to in writing, software
   distributed under the License is distributed on an "AS IS" BASIS,
   WITHOUT WARRANTIES OR CONDITIONS OF ANY KIND, either express or implied.
   See the License for the specific language governing permissions and
   limitations under the License.


------------------------------------------------------------------------------
BSD - Scala License
  Scala Library
------------------------------------------------------------------------------

SCALA LICENSE

Copyright (c) 2002-2012 EPFL, Lausanne, unless otherwise specified.
All rights reserved.

This software was developed by the Programming Methods Laboratory of the
Swiss Federal Institute of Technology (EPFL), Lausanne, Switzerland.

Permission to use, copy, modify, and distribute this software in source
or binary form for any purpose with or without fee is hereby granted,
provided that the following conditions are met:

   1. Redistributions of source code must retain the above copyright
      notice, this list of conditions and the following disclaimer.

   2. Redistributions in binary form must reproduce the above copyright
      notice, this list of conditions and the following disclaimer in the
      documentation and/or other materials provided with the distribution.

   3. Neither the name of the EPFL nor the names of its contributors
      may be used to endorse or promote products derived from this
      software without specific prior written permission.


THIS SOFTWARE IS PROVIDED BY THE REGENTS AND CONTRIBUTORS ``AS IS'' AND
ANY EXPRESS OR IMPLIED WARRANTIES, INCLUDING, BUT NOT LIMITED TO, THE
IMPLIED WARRANTIES OF MERCHANTABILITY AND FITNESS FOR A PARTICULAR PURPOSE
ARE DISCLAIMED. IN NO EVENT SHALL THE REGENTS OR CONTRIBUTORS BE LIABLE
FOR ANY DIRECT, INDIRECT, INCIDENTAL, SPECIAL, EXEMPLARY, OR CONSEQUENTIAL
DAMAGES (INCLUDING, BUT NOT LIMITED TO, PROCUREMENT OF SUBSTITUTE GOODS OR
SERVICES; LOSS OF USE, DATA, OR PROFITS; OR BUSINESS INTERRUPTION) HOWEVER
CAUSED AND ON ANY THEORY OF LIABILITY, WHETHER IN CONTRACT, STRICT
LIABILITY, OR TORT (INCLUDING NEGLIGENCE OR OTHERWISE) ARISING IN ANY WAY
OUT OF THE USE OF THIS SOFTWARE, EVEN IF ADVISED OF THE POSSIBILITY OF
SUCH DAMAGE.


------------------------------------------------------------------------------
BSD License
  Scala Compiler
------------------------------------------------------------------------------

Copyright (c) <year>, <copyright holder>
All rights reserved.

Redistribution and use in source and binary forms, with or without
modification, are permitted provided that the following conditions are met:
    * Redistributions of source code must retain the above copyright
      notice, this list of conditions and the following disclaimer.
    * Redistributions in binary form must reproduce the above copyright
      notice, this list of conditions and the following disclaimer in the
      documentation and/or other materials provided with the distribution.
    * Neither the name of the <organization> nor the
      names of its contributors may be used to endorse or promote products
      derived from this software without specific prior written permission.

THIS SOFTWARE IS PROVIDED BY THE COPYRIGHT HOLDERS AND CONTRIBUTORS "AS IS" AND
ANY EXPRESS OR IMPLIED WARRANTIES, INCLUDING, BUT NOT LIMITED TO, THE IMPLIED
WARRANTIES OF MERCHANTABILITY AND FITNESS FOR A PARTICULAR PURPOSE ARE
DISCLAIMED. IN NO EVENT SHALL <COPYRIGHT HOLDER> BE LIABLE FOR ANY
DIRECT, INDIRECT, INCIDENTAL, SPECIAL, EXEMPLARY, OR CONSEQUENTIAL DAMAGES
(INCLUDING, BUT NOT LIMITED TO, PROCUREMENT OF SUBSTITUTE GOODS OR SERVICES;
LOSS OF USE, DATA, OR PROFITS; OR BUSINESS INTERRUPTION) HOWEVER CAUSED AND
ON ANY THEORY OF LIABILITY, WHETHER IN CONTRACT, STRICT LIABILITY, OR TORT
(INCLUDING NEGLIGENCE OR OTHERWISE) ARISING IN ANY WAY OUT OF THE USE OF THIS
SOFTWARE, EVEN IF ADVISED OF THE POSSIBILITY OF SUCH DAMAGE.


------------------------------------------------------------------------------
Common Development and Distribution License Version 1.1
  jersey-client
  jersey-core
  jsr311-api
------------------------------------------------------------------------------

COMMON DEVELOPMENT AND DISTRIBUTION LICENSE (CDDL) Version 1.1 

1. Definitions. 

    1.1. "Contributor" means each individual or entity that creates or 
    contributes to the creation of Modifications. 

    1.2. "Contributor Version" means the combination of the Original 
    Software, prior Modifications used by a Contributor (if any), and the 
    Modifications made by that particular Contributor. 

    1.3. "Covered Software" means (a) the Original Software, or (b) 
    Modifications, or (c) the combination of files containing Original 
    Software with files containing Modifications, in each case including 
    portions thereof. 

    1.4. "Executable" means the Covered Software in any form other than 
    Source Code. 

    1.5. "Initial Developer" means the individual or entity that first makes 
    Original Software available under this License. 

    1.6. "Larger Work" means a work which combines Covered Software or 
    portions thereof with code not governed by the terms of this License. 

    1.7. "License" means this document. 

    1.8. "Licensable" means having the right to grant, to the maximum extent 
    possible, whether at the time of the initial grant or subsequently 
    acquired, any and all of the rights conveyed herein. 

    1.9. "Modifications" means the Source Code and Executable form of any of 
    the following: 

    A. Any file that results from an addition to, deletion from or 
    modification of the contents of a file containing Original Software or 
    previous Modifications; 

    B. Any new file that contains any part of the Original Software or 
    previous Modification; or 

    C. Any new file that is contributed or otherwise made available under 
    the terms of this License. 

    1.10. "Original Software" means the Source Code and Executable form of 
    computer software code that is originally released under this License. 

    1.11. "Patent Claims" means any patent claim(s), now owned or hereafter 
    acquired, including without limitation, method, process, and apparatus 
    claims, in any patent Licensable by grantor. 

    1.12. "Source Code" means (a) the common form of computer software code 
    in which modifications are made and (b) associated documentation 
    included in or with such code. 

    1.13. "You" (or "Your") means an individual or a legal entity exercising 
    rights under, and complying with all of the terms of, this License. For 
    legal entities, "You" includes any entity which controls, is controlled 
    by, or is under common control with You. For purposes of this 
    definition, "control" means (a) the power, direct or indirect, to cause 
    the direction or management of such entity, whether by contract or 
    otherwise, or (b) ownership of more than fifty percent (50%) of the 
    outstanding shares or beneficial ownership of such entity. 

2. License Grants. 

    2.1. The Initial Developer Grant. 

    Conditioned upon Your compliance with Section 3.1 below and subject to 
    third party intellectual property claims, the Initial Developer hereby 
    grants You a world-wide, royalty-free, non-exclusive license: 

    (a) under intellectual property rights (other than patent or trademark) 
    Licensable by Initial Developer, to use, reproduce, modify, display, 
    perform, sublicense and distribute the Original Software (or portions 
    thereof), with or without Modifications, and/or as part of a Larger 
    Work; and 

    (b) under Patent Claims infringed by the making, using or selling of 
    Original Software, to make, have made, use, practice, sell, and offer 
    for sale, and/or otherwise dispose of the Original Software (or portions 
    thereof). 

    (c) The licenses granted in Sections 2.1(a) and (b) are effective on the 
    date Initial Developer first distributes or otherwise makes the Original 
    Software available to a third party under the terms of this License. 

    (d) Notwithstanding Section 2.1(b) above, no patent license is granted: 
    (1) for code that You delete from the Original Software, or (2) for 
    infringements caused by: (i) the modification of the Original Software, 
    or (ii) the combination of the Original Software with other software or 
    devices. 

    2.2. Contributor Grant. 

    Conditioned upon Your compliance with Section 3.1 below and subject to 
    third party intellectual property claims, each Contributor hereby grants 
    You a world-wide, royalty-free, non-exclusive license: 

    (a) under intellectual property rights (other than patent or trademark) 
    Licensable by Contributor to use, reproduce, modify, display, perform, 
    sublicense and distribute the Modifications created by such Contributor 
    (or portions thereof), either on an unmodified basis, with other 
    Modifications, as Covered Software and/or as part of a Larger Work; and 

    (b) under Patent Claims infringed by the making, using, or selling of 
    Modifications made by that Contributor either alone and/or in 
    combination with its Contributor Version (or portions of such 
    combination), to make, use, sell, offer for sale, have made, and/or 
    otherwise dispose of: (1) Modifications made by that Contributor (or 
    portions thereof); and (2) the combination of Modifications made by that 
    Contributor with its Contributor Version (or portions of such 
    combination). 

    (c) The licenses granted in Sections 2.2(a) and 2.2(b) are effective on 
    the date Contributor first distributes or otherwise makes the 
    Modifications available to a third party. 

    (d) Notwithstanding Section 2.2(b) above, no patent license is granted: 
    (1) for any code that Contributor has deleted from the Contributor 
    Version; (2) for infringements caused by: (i) third party modifications 
    of Contributor Version, or (ii) the combination of Modifications made by 
    that Contributor with other software (except as part of the Contributor 
    Version) or other devices; or (3) under Patent Claims infringed by 
    Covered Software in the absence of Modifications made by that 
    Contributor. 

3. Distribution Obligations. 

    3.1. Availability of Source Code. 

    Any Covered Software that You distribute or otherwise make available in 
    Executable form must also be made available in Source Code form and that 
    Source Code form must be distributed only under the terms of this 
    License. You must include a copy of this License with every copy of the 
    Source Code form of the Covered Software You distribute or otherwise 
    make available. You must inform recipients of any such Covered Software 
    in Executable form as to how they can obtain such Covered Software in 
    Source Code form in a reasonable manner on or through a medium 
    customarily used for software exchange. 

    3.2. Modifications. 

    The Modifications that You create or to which You contribute are 
    governed by the terms of this License. You represent that You believe 
    Your Modifications are Your original creation(s) and/or You have 
    sufficient rights to grant the rights conveyed by this License. 

    3.3. Required Notices. 

    You must include a notice in each of Your Modifications that identifies 
    You as the Contributor of the Modification. You may not remove or alter 
    any copyright, patent or trademark notices contained within the Covered 
    Software, or any notices of licensing or any descriptive text giving 
    attribution to any Contributor or the Initial Developer. 

    3.4. Application of Additional Terms. 

    You may not offer or impose any terms on any Covered Software in Source 
    Code form that alters or restricts the applicable version of this 
    License or the recipients' rights hereunder. You may choose to offer, 
    and to charge a fee for, warranty, support, indemnity or liability 
    obligations to one or more recipients of Covered Software. However, you 
    may do so only on Your own behalf, and not on behalf of the Initial 
    Developer or any Contributor. You must make it absolutely clear that any 
    such warranty, support, indemnity or liability obligation is offered by 
    You alone, and You hereby agree to indemnify the Initial Developer and 
    every Contributor for any liability incurred by the Initial Developer or 
    such Contributor as a result of warranty, support, indemnity or 
    liability terms You offer. 

    3.5. Distribution of Executable Versions. 

    You may distribute the Executable form of the Covered Software under the 
    terms of this License or under the terms of a license of Your choice, 
    which may contain terms different from this License, provided that You 
    are in compliance with the terms of this License and that the license 
    for the Executable form does not attempt to limit or alter the 
    recipient's rights in the Source Code form from the rights set forth in 
    this License. If You distribute the Covered Software in Executable form 
    under a different license, You must make it absolutely clear that any 
    terms which differ from this License are offered by You alone, not by 
    the Initial Developer or Contributor. You hereby agree to indemnify the 
    Initial Developer and every Contributor for any liability incurred by 
    the Initial Developer or such Contributor as a result of any such terms 
    You offer. 

    3.6. Larger Works. 

    You may create a Larger Work by combining Covered Software with other 
    code not governed by the terms of this License and distribute the Larger 
    Work as a single product. In such a case, You must make sure the 
    requirements of this License are fulfilled for the Covered Software. 

4. Versions of the License. 

    4.1. New Versions. 

    Oracle is the initial license steward and may publish revised and/or new 
    versions of this License from time to time. Each version will be given a 
    distinguishing version number. Except as provided in Section 4.3, no one 
    other than the license steward has the right to modify this License. 

    4.2. Effect of New Versions. 

    You may always continue to use, distribute or otherwise make the Covered 
    Software available under the terms of the version of the License under 
    which You originally received the Covered Software. If the Initial 
    Developer includes a notice in the Original Software prohibiting it from 
    being distributed or otherwise made available under any subsequent 
    version of the License, You must distribute and make the Covered 
    Software available under the terms of the version of the License under 
    which You originally received the Covered Software. Otherwise, You may 
    also choose to use, distribute or otherwise make the Covered Software 
    available under the terms of any subsequent version of the License 
    published by the license steward. 

    4.3. Modified Versions. 

    When You are an Initial Developer and You want to create a new license 
    for Your Original Software, You may create and use a modified version of 
    this License if You: (a) rename the license and remove any references to 
    the name of the license steward (except to note that the license differs 
    from this License); and (b) otherwise make it clear that the license 
    contains terms which differ from this License. 

5. DISCLAIMER OF WARRANTY. 

    COVERED SOFTWARE IS PROVIDED UNDER THIS LICENSE ON AN "AS IS" BASIS, 
    WITHOUT WARRANTY OF ANY KIND, EITHER EXPRESSED OR IMPLIED, INCLUDING, 
    WITHOUT LIMITATION, WARRANTIES THAT THE COVERED SOFTWARE IS FREE OF 
    DEFECTS, MERCHANTABLE, FIT FOR A PARTICULAR PURPOSE OR NON-INFRINGING. 
    THE ENTIRE RISK AS TO THE QUALITY AND PERFORMANCE OF THE COVERED 
    SOFTWARE IS WITH YOU. SHOULD ANY COVERED SOFTWARE PROVE DEFECTIVE IN ANY 
    RESPECT, YOU (NOT THE INITIAL DEVELOPER OR ANY OTHER CONTRIBUTOR) ASSUME 
    THE COST OF ANY NECESSARY SERVICING, REPAIR OR CORRECTION. THIS 
    DISCLAIMER OF WARRANTY CONSTITUTES AN ESSENTIAL PART OF THIS LICENSE. NO 
    USE OF ANY COVERED SOFTWARE IS AUTHORIZED HEREUNDER EXCEPT UNDER THIS 
    DISCLAIMER. 

6. TERMINATION. 

    6.1. This License and the rights granted hereunder will terminate 
    automatically if You fail to comply with terms herein and fail to cure 
    such breach within 30 days of becoming aware of the breach. Provisions 
    which, by their nature, must remain in effect beyond the termination of 
    this License shall survive. 

    6.2. If You assert a patent infringement claim (excluding declaratory 
    judgment actions) against Initial Developer or a Contributor (the 
    Initial Developer or Contributor against whom You assert such claim is 
    referred to as "Participant") alleging that the Participant Software 
    (meaning the Contributor Version where the Participant is a Contributor 
    or the Original Software where the Participant is the Initial Developer) 
    directly or indirectly infringes any patent, then any and all rights 
    granted directly or indirectly to You by such Participant, the Initial 
    Developer (if the Initial Developer is not the Participant) and all 
    Contributors under Sections 2.1 and/or 2.2 of this License shall, upon 
    60 days notice from Participant terminate prospectively and 
    automatically at the expiration of such 60 day notice period, unless if 
    within such 60 day period You withdraw Your claim with respect to the 
    Participant Software against such Participant either unilaterally or 
    pursuant to a written agreement with Participant. 

    6.3. If You assert a patent infringement claim against Participant 
    alleging that the Participant Software directly or indirectly infringes 
    any patent where such claim is resolved (such as by license or 
    settlement) prior to the initiation of patent infringement litigation, 
    then the reasonable value of the licenses granted by such Participant 
    under Sections 2.1 or 2.2 shall be taken into account in determining the 
    amount or value of any payment or license. 

    6.4. In the event of termination under Sections 6.1 or 6.2 above, all 
    end user licenses that have been validly granted by You or any 
    distributor hereunder prior to termination (excluding licenses granted 
    to You by any distributor) shall survive termination. 

7. LIMITATION OF LIABILITY. 

    UNDER NO CIRCUMSTANCES AND UNDER NO LEGAL THEORY, WHETHER TORT 
    (INCLUDING NEGLIGENCE), CONTRACT, OR OTHERWISE, SHALL YOU, THE INITIAL 
    DEVELOPER, ANY OTHER CONTRIBUTOR, OR ANY DISTRIBUTOR OF COVERED 
    SOFTWARE, OR ANY SUPPLIER OF ANY OF SUCH PARTIES, BE LIABLE TO ANY 
    PERSON FOR ANY INDIRECT, SPECIAL, INCIDENTAL, OR CONSEQUENTIAL DAMAGES 
    OF ANY CHARACTER INCLUDING, WITHOUT LIMITATION, DAMAGES FOR LOSS OF 
    GOODWILL, WORK STOPPAGE, COMPUTER FAILURE OR MALFUNCTION, OR ANY AND ALL 
    OTHER COMMERCIAL DAMAGES OR LOSSES, EVEN IF SUCH PARTY SHALL HAVE BEEN 
    INFORMED OF THE POSSIBILITY OF SUCH DAMAGES. THIS LIMITATION OF 
    LIABILITY SHALL NOT APPLY TO LIABILITY FOR DEATH OR PERSONAL INJURY 
    RESULTING FROM SUCH PARTY'S NEGLIGENCE TO THE EXTENT APPLICABLE LAW 
    PROHIBITS SUCH LIMITATION. SOME JURISDICTIONS DO NOT ALLOW THE EXCLUSION 
    OR LIMITATION OF INCIDENTAL OR CONSEQUENTIAL DAMAGES, SO THIS EXCLUSION 
    AND LIMITATION MAY NOT APPLY TO YOU. 

8. U.S. GOVERNMENT END USERS. 

    The Covered Software is a "commercial item," as that term is defined in 
    48 C.F.R. 2.101 (Oct. 1995), consisting of "commercial computer 
    software" (as that term is defined at 48 C.F.R. § 252.227-7014(a)(1)) 
    and "commercial computer software documentation" as such terms are used 
    in 48 C.F.R. 12.212 (Sept. 1995). Consistent with 48 C.F.R. 12.212 and 
    48 C.F.R. 227.7202-1 through 227.7202-4 (June 1995), all U.S. Government 
    End Users acquire Covered Software with only those rights set forth 
    herein. This U.S. Government Rights clause is in lieu of, and 
    supersedes, any other FAR, DFAR, or other clause or provision that 
    addresses Government rights in computer software under this License. 

9. MISCELLANEOUS. 

    This License represents the complete agreement concerning subject matter 
    hereof. If any provision of this License is held to be unenforceable, 
    such provision shall be reformed only to the extent necessary to make it 
    enforceable. This License shall be governed by the law of the 
    jurisdiction specified in a notice contained within the Original 
    Software (except to the extent applicable law, if any, provides 
    otherwise), excluding such jurisdiction's conflict-of-law provisions. 
    Any litigation relating to this License shall be subject to the 
    jurisdiction of the courts located in the jurisdiction and venue 
    specified in a notice contained within the Original Software, with the 
    losing party responsible for costs, including, without limitation, court 
    costs and reasonable attorneys' fees and expenses. The application of 
    the United Nations Convention on Contracts for the International Sale of 
    Goods is expressly excluded. Any law or regulation which provides that 
    the language of a contract shall be construed against the drafter shall 
    not apply to this License. You agree that You alone are responsible for 
    compliance with the United States export administration regulations (and 
    the export control laws and regulation of any other countries) when You 
    use, distribute or otherwise make available any Covered Software. 

10. RESPONSIBILITY FOR CLAIMS. 

    As between Initial Developer and the Contributors, each party is 
    responsible for claims and damages arising, directly or indirectly, out 
    of its utilization of rights under this License and You agree to work 
    with Initial Developer and Contributors to distribute such 
    responsibility on an equitable basis. Nothing herein is intended or 
    shall be deemed to constitute any admission of liability. 

NOTICE PURSUANT TO SECTION 9 OF THE COMMON DEVELOPMENT AND DISTRIBUTION 
LICENSE (CDDL) 

The code released under the CDDL shall be governed by the laws of the 
State of California (excluding conflict-of-law provisions). Any 
litigation relating to this License shall be subject to the jurisdiction 
of the Federal Courts of the Northern District of California and the 
state courts of the State of California, with venue lying in Santa Clara 
County, California. 


------------------------------------------------------------------------------
GNU General Public License, version 2 with the Classpath Exception
  jersey-client
  jersey-core
  jsr311-api
------------------------------------------------------------------------------

The GNU General Public License (GPL) Version 2, June 1991 

Copyright (C) 1989, 1991 Free Software Foundation, Inc. 59 Temple Place, 
Suite 330, Boston, MA 02111-1307 USA 

Everyone is permitted to copy and distribute verbatim copies of this 
license document, but changing it is not allowed. 

Preamble 

The licenses for most software are designed to take away your freedom to 
share and change it. By contrast, the GNU General Public License is 
intended to guarantee your freedom to share and change free software--to 
make sure the software is free for all its users. This General Public 
License applies to most of the Free Software Foundation's software and 
to any other program whose authors commit to using it. (Some other Free 
Software Foundation software is covered by the GNU Library General 
Public License instead.) You can apply it to your programs, too. 

When we speak of free software, we are referring to freedom, not price. 
Our General Public Licenses are designed to make sure that you have the 
freedom to distribute copies of free software (and charge for this 
service if you wish), that you receive source code or can get it if you 
want it, that you can change the software or use pieces of it in new 
free programs; and that you know you can do these things. 

To protect your rights, we need to make restrictions that forbid anyone 
to deny you these rights or to ask you to surrender the rights. These 
restrictions translate to certain responsibilities for you if you 
distribute copies of the software, or if you modify it. 

For example, if you distribute copies of such a program, whether gratis 
or for a fee, you must give the recipients all the rights that you have. 
You must make sure that they, too, receive or can get the source code. 
And you must show them these terms so they know their rights. 

We protect your rights with two steps: (1) copyright the software, and 
(2) offer you this license which gives you legal permission to copy, 
distribute and/or modify the software. 

Also, for each author's protection and ours, we want to make certain 
that everyone understands that there is no warranty for this free 
software. If the software is modified by someone else and passed on, we 
want its recipients to know that what they have is not the original, so 
that any problems introduced by others will not reflect on the original 
authors' reputations. 

Finally, any free program is threatened constantly by software patents. 
We wish to avoid the danger that redistributors of a free program will 
individually obtain patent licenses, in effect making the program 
proprietary. To prevent this, we have made it clear that any patent must 
be licensed for everyone's free use or not licensed at all. 

The precise terms and conditions for copying, distribution and 
modification follow. 

TERMS AND CONDITIONS FOR COPYING, DISTRIBUTION AND MODIFICATION 

0. This License applies to any program or other work which contains a 
notice placed by the copyright holder saying it may be distributed under 
the terms of this General Public License. The "Program", below, refers 
to any such program or work, and a "work based on the Program" means 
either the Program or any derivative work under copyright law: that is 
to say, a work containing the Program or a portion of it, either 
verbatim or with modifications and/or translated into another language. 
(Hereinafter, translation is included without limitation in the term 
"modification".) Each licensee is addressed as "you". 

Activities other than copying, distribution and modification are not 
covered by this License; they are outside its scope. The act of running 
the Program is not restricted, and the output from the Program is 
covered only if its contents constitute a work based on the Program 
(independent of having been made by running the Program). Whether that 
is true depends on what the Program does. 

1. You may copy and distribute verbatim copies of the Program's source 
code as you receive it, in any medium, provided that you conspicuously 
and appropriately publish on each copy an appropriate copyright notice 
and disclaimer of warranty; keep intact all the notices that refer to 
this License and to the absence of any warranty; and give any other 
recipients of the Program a copy of this License along with the Program. 

You may charge a fee for the physical act of transferring a copy, and 
you may at your option offer warranty protection in exchange for a fee. 

2. You may modify your copy or copies of the Program or any portion of 
it, thus forming a work based on the Program, and copy and distribute 
such modifications or work under the terms of Section 1 above, provided 
that you also meet all of these conditions: 

    a) You must cause the modified files to carry prominent notices stating 
    that you changed the files and the date of any change. 

    b) You must cause any work that you distribute or publish, that in whole 
    or in part contains or is derived from the Program or any part thereof, 
    to be licensed as a whole at no charge to all third parties under the 
    terms of this License. 

    c) If the modified program normally reads commands interactively when 
    run, you must cause it, when started running for such interactive use in 
    the most ordinary way, to print or display an announcement including an 
    appropriate copyright notice and a notice that there is no warranty (or 
    else, saying that you provide a warranty) and that users may 
    redistribute the program under these conditions, and telling the user 
    how to view a copy of this License. (Exception: if the Program itself is 
    interactive but does not normally print such an announcement, your work 
    based on the Program is not required to print an announcement.) 

These requirements apply to the modified work as a whole. If 
identifiable sections of that work are not derived from the Program, and 
can be reasonably considered independent and separate works in 
themselves, then this License, and its terms, do not apply to those 
sections when you distribute them as separate works. But when you 
distribute the same sections as part of a whole which is a work based on 
the Program, the distribution of the whole must be on the terms of this 
License, whose permissions for other licensees extend to the entire 
whole, and thus to each and every part regardless of who wrote it. 

Thus, it is not the intent of this section to claim rights or contest 
your rights to work written entirely by you; rather, the intent is to 
exercise the right to control the distribution of derivative or 
collective works based on the Program. 

In addition, mere aggregation of another work not based on the Program 
with the Program (or with a work based on the Program) on a volume of a 
storage or distribution medium does not bring the other work under the 
scope of this License. 

3. You may copy and distribute the Program (or a work based on it, under 
Section 2) in object code or executable form under the terms of Sections 
1 and 2 above provided that you also do one of the following: 

    a) Accompany it with the complete corresponding machine-readable source 
    code, which must be distributed under the terms of Sections 1 and 2 
    above on a medium customarily used for software interchange; or, 

    b) Accompany it with a written offer, valid for at least three years, to 
    give any third party, for a charge no more than your cost of physically 
    performing source distribution, a complete machine-readable copy of the 
    corresponding source code, to be distributed under the terms of Sections 
    1 and 2 above on a medium customarily used for software interchange; or, 

    c) Accompany it with the information you received as to the offer to 
    distribute corresponding source code. (This alternative is allowed only 
    for noncommercial distribution and only if you received the program in 
    object code or executable form with such an offer, in accord with 
    Subsection b above.) 

The source code for a work means the preferred form of the work for 
making modifications to it. For an executable work, complete source code 
means all the source code for all modules it contains, plus any 
associated interface definition files, plus the scripts used to control 
compilation and installation of the executable. However, as a special 
exception, the source code distributed need not include anything that is 
normally distributed (in either source or binary form) with the major 
components (compiler, kernel, and so on) of the operating system on 
which the executable runs, unless that component itself accompanies the 
executable. 

If distribution of executable or object code is made by offering access 
to copy from a designated place, then offering equivalent access to copy 
the source code from the same place counts as distribution of the source 
code, even though third parties are not compelled to copy the source 
along with the object code. 

4. You may not copy, modify, sublicense, or distribute the Program 
except as expressly provided under this License. Any attempt otherwise 
to copy, modify, sublicense or distribute the Program is void, and will 
automatically terminate your rights under this License. However, parties 
who have received copies, or rights, from you under this License will 
not have their licenses terminated so long as such parties remain in 
full compliance. 

5. You are not required to accept this License, since you have not 
signed it. However, nothing else grants you permission to modify or 
distribute the Program or its derivative works. These actions are 
prohibited by law if you do not accept this License. Therefore, by 
modifying or distributing the Program (or any work based on the 
Program), you indicate your acceptance of this License to do so, and all 
its terms and conditions for copying, distributing or modifying the 
Program or works based on it. 

6. Each time you redistribute the Program (or any work based on the 
Program), the recipient automatically receives a license from the 
original licensor to copy, distribute or modify the Program subject to 
these terms and conditions. You may not impose any further restrictions 
on the recipients' exercise of the rights granted herein. You are not 
responsible for enforcing compliance by third parties to this License. 

7. If, as a consequence of a court judgment or allegation of patent 
infringement or for any other reason (not limited to patent issues), 
conditions are imposed on you (whether by court order, agreement or 
otherwise) that contradict the conditions of this License, they do not 
excuse you from the conditions of this License. If you cannot distribute 
so as to satisfy simultaneously your obligations under this License and 
any other pertinent obligations, then as a consequence you may not 
distribute the Program at all. For example, if a patent license would 
not permit royalty-free redistribution of the Program by all those who 
receive copies directly or indirectly through you, then the only way you 
could satisfy both it and this License would be to refrain entirely from 
distribution of the Program. 

If any portion of this section is held invalid or unenforceable under 
any particular circumstance, the balance of the section is intended to 
apply and the section as a whole is intended to apply in other 
circumstances. 

It is not the purpose of this section to induce you to infringe any 
patents or other property right claims or to contest validity of any 
such claims; this section has the sole purpose of protecting the 
integrity of the free software distribution system, which is implemented 
by public license practices. Many people have made generous 
contributions to the wide range of software distributed through that 
system in reliance on consistent application of that system; it is up to 
the author/donor to decide if he or she is willing to distribute 
software through any other system and a licensee cannot impose that 
choice. 

This section is intended to make thoroughly clear what is believed to be 
a consequence of the rest of this License. 

8. If the distribution and/or use of the Program is restricted in 
certain countries either by patents or by copyrighted interfaces, the 
original copyright holder who places the Program under this License may 
add an explicit geographical distribution limitation excluding those 
countries, so that distribution is permitted only in or among countries 
not thus excluded. In such case, this License incorporates the 
limitation as if written in the body of this License. 

9. The Free Software Foundation may publish revised and/or new versions 
of the General Public License from time to time. Such new versions will 
be similar in spirit to the present version, but may differ in detail to 
address new problems or concerns. 

Each version is given a distinguishing version number. If the Program 
specifies a version number of this License which applies to it and "any 
later version", you have the option of following the terms and 
conditions either of that version or of any later version published by 
the Free Software Foundation. If the Program does not specify a version 
number of this License, you may choose any version ever published by the 
Free Software Foundation. 

10. If you wish to incorporate parts of the Program into other free 
programs whose distribution conditions are different, write to the 
author to ask for permission. For software which is copyrighted by the 
Free Software Foundation, write to the Free Software Foundation; we 
sometimes make exceptions for this. Our decision will be guided by the 
two goals of preserving the free status of all derivatives of our free 
software and of promoting the sharing and reuse of software generally. 

NO WARRANTY 

11. BECAUSE THE PROGRAM IS LICENSED FREE OF CHARGE, THERE IS NO WARRANTY 
FOR THE PROGRAM, TO THE EXTENT PERMITTED BY APPLICABLE LAW. EXCEPT WHEN 
OTHERWISE STATED IN WRITING THE COPYRIGHT HOLDERS AND/OR OTHER PARTIES 
PROVIDE THE PROGRAM "AS IS" WITHOUT WARRANTY OF ANY KIND, EITHER 
EXPRESSED OR IMPLIED, INCLUDING, BUT NOT LIMITED TO, THE IMPLIED 
WARRANTIES OF MERCHANTABILITY AND FITNESS FOR A PARTICULAR PURPOSE. THE 
ENTIRE RISK AS TO THE QUALITY AND PERFORMANCE OF THE PROGRAM IS WITH 
YOU. SHOULD THE PROGRAM PROVE DEFECTIVE, YOU ASSUME THE COST OF ALL 
NECESSARY SERVICING, REPAIR OR CORRECTION. 

12. IN NO EVENT UNLESS REQUIRED BY APPLICABLE LAW OR AGREED TO IN 
WRITING WILL ANY COPYRIGHT HOLDER, OR ANY OTHER PARTY WHO MAY MODIFY 
AND/OR REDISTRIBUTE THE PROGRAM AS PERMITTED ABOVE, BE LIABLE TO YOU FOR 
DAMAGES, INCLUDING ANY GENERAL, SPECIAL, INCIDENTAL OR CONSEQUENTIAL 
DAMAGES ARISING OUT OF THE USE OR INABILITY TO USE THE PROGRAM 
(INCLUDING BUT NOT LIMITED TO LOSS OF DATA OR DATA BEING RENDERED 
INACCURATE OR LOSSES SUSTAINED BY YOU OR THIRD PARTIES OR A FAILURE OF 
THE PROGRAM TO OPERATE WITH ANY OTHER PROGRAMS), EVEN IF SUCH HOLDER OR 
OTHER PARTY HAS BEEN ADVISED OF THE POSSIBILITY OF SUCH DAMAGES. 

END OF TERMS AND CONDITIONS 

How to Apply These Terms to Your New Programs 

If you develop a new program, and you want it to be of the greatest 
possible use to the public, the best way to achieve this is to make it 
free software which everyone can redistribute and change under these 
terms. 

To do so, attach the following notices to the program. It is safest to 
attach them to the start of each source file to most effectively convey 
the exclusion of warranty; and each file should have at least the 
"copyright" line and a pointer to where the full notice is found. 

    One line to give the program's name and a brief idea of what it does. 
    Copyright (C) <year> <name of author> 

    This program is free software; you can redistribute it and/or modify it 
    under the terms of the GNU General Public License as published by the 
    Free Software Foundation; either version 2 of the License, or (at your 
    option) any later version. 

    This program is distributed in the hope that it will be useful, but 
    WITHOUT ANY WARRANTY; without even the implied warranty of 
    MERCHANTABILITY or FITNESS FOR A PARTICULAR PURPOSE. See the GNU General 
    Public License for more details. 

    You should have received a copy of the GNU General Public License along 
    with this program; if not, write to the Free Software Foundation, Inc., 
    59 Temple Place, Suite 330, Boston, MA 02111-1307 USA 

Also add information on how to contact you by electronic and paper mail. 

If the program is interactive, make it output a short notice like this 
when it starts in an interactive mode: 

    Gnomovision version 69, Copyright (C) year name of author Gnomovision 
    comes with ABSOLUTELY NO WARRANTY; for details type `show w'. This is 
    free software, and you are welcome to redistribute it under certain 
    conditions; type `show c' for details. 

The hypothetical commands `show w' and `show c' should show the 
appropriate parts of the General Public License. Of course, the commands 
you use may be called something other than `show w' and `show c'; they 
could even be mouse-clicks or menu items--whatever suits your program. 

You should also get your employer (if you work as a programmer) or your 
school, if any, to sign a "copyright disclaimer" for the program, if 
necessary. Here is a sample; alter the names: 

    Yoyodyne, Inc., hereby disclaims all copyright interest in the program 
    `Gnomovision' (which makes passes at compilers) written by James Hacker. 

    signature of Ty Coon, 1 April 1989
    Ty Coon, President of Vice 

This General Public License does not permit incorporating your program 
into proprietary programs. If your program is a subroutine library, you 
may consider it more useful to permit linking proprietary applications 
with the library. If this is what you want to do, use the GNU Library 
General Public License instead of this License.

# 

"CLASSPATH" EXCEPTION TO THE GPL VERSION 2 

Certain source files distributed by Oracle are subject to the following 
clarification and special exception to the GPL Version 2, but only where 
Oracle has expressly included in the particular source file's header the 
words "Oracle designates this particular file as subject to the 
"Classpath" exception as provided by Oracle in the License file that 
accompanied this code." 

Linking this library statically or dynamically with other modules is 
making a combined work based on this library. Thus, the terms and 
conditions of the GNU General Public License Version 2 cover the whole 
combination. 

As a special exception, the copyright holders of this library give you 
permission to link this library with independent modules to produce an 
executable, regardless of the license terms of these independent 
modules, and to copy and distribute the resulting executable under terms 
of your choice, provided that you also meet, for each linked independent 
module, the terms and conditions of the license of that module. An 
independent module is a module which is not derived from or based on 
this library. If you modify this library, you may extend this exception 
to your version of the library, but you are not obligated to do so. If 
you do not wish to do so, delete this exception statement from your 
version. 



Dependencies with multiple licenses
-----------------------------------

jersey-client
  Common Development and Distribution License Version 1.1
  GNU General Public License, version 2 with the Classpath Exception

jersey-core
  Common Development and Distribution License Version 1.1
  GNU General Public License, version 2 with the Classpath Exception

jsr311-api
  Common Development and Distribution License Version 1.1
  GNU General Public License, version 2 with the Classpath Exception
<|MERGE_RESOLUTION|>--- conflicted
+++ resolved
@@ -9,12 +9,8 @@
   Commons Lang
   Commons Logging
   ConcurrentLinkedHashMap
-<<<<<<< HEAD
-=======
   Data Mapper for Jackson
   Jackson
-  JTA 1.1
->>>>>>> f7a24bdf
   Lucene Core
   opencsv
   parboiled-core
