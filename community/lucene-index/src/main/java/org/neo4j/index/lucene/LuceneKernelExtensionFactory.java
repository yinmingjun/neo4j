--- conflicted
+++ resolved
@@ -53,13 +53,8 @@
                 context.storeDir(),
                 dependencies.getConfig(),
                 dependencies::getIndexStore,
-<<<<<<< HEAD
                 dependencies.fileSystem(),
-                dependencies.getIndexProviders() );
-=======
-                context.fileSystem(),
                 dependencies.getIndexProviders(),
                 context.databaseInfo().operationalMode );
->>>>>>> 9afb987d
     }
 }