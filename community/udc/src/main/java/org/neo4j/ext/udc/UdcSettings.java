/**
 * Copyright (c) 2002-2014 "Neo Technology,"
 * Network Engine for Objects in Lund AB [http://neotechnology.com]
 *
 * This file is part of Neo4j.
 *
 * Neo4j is free software: you can redistribute it and/or modify
 * it under the terms of the GNU General Public License as published by
 * the Free Software Foundation, either version 3 of the License, or
 * (at your option) any later version.
 *
 * This program is distributed in the hope that it will be useful,
 * but WITHOUT ANY WARRANTY; without even the implied warranty of
 * MERCHANTABILITY or FITNESS FOR A PARTICULAR PURPOSE.  See the
 * GNU General Public License for more details.
 *
 * You should have received a copy of the GNU General Public License
 * along with this program.  If not, see <http://www.gnu.org/licenses/>.
 */
package org.neo4j.ext.udc;

import org.neo4j.graphdb.config.Setting;
import org.neo4j.helpers.Function;
import org.neo4j.helpers.HostnamePort;
import org.neo4j.helpers.Settings;

import static org.neo4j.helpers.Settings.ANY;
<<<<<<< HEAD
import static org.neo4j.helpers.Settings.BOOLEAN;
=======
import static org.neo4j.helpers.Settings.FALSE;
import static org.neo4j.helpers.Settings.HOSTNAME_PORT;
>>>>>>> 551b23ef
import static org.neo4j.helpers.Settings.INTEGER;
import static org.neo4j.helpers.Settings.STRING;
import static org.neo4j.helpers.Settings.TRUE;
import static org.neo4j.helpers.Settings.illegalValueMessage;
import static org.neo4j.helpers.Settings.matches;
import static org.neo4j.helpers.Settings.min;
import static org.neo4j.helpers.Settings.setting;

<<<<<<< HEAD
import org.neo4j.graphdb.config.Setting;
import org.neo4j.helpers.Settings;

=======
>>>>>>> 551b23ef
public class UdcSettings
{
    /** Configuration key for enabling the UDC extension. */
    public static final Setting<Boolean> udc_enabled = setting(
            "neo4j.ext.udc.enabled", Enabled.UNLESS_EXPLICITLY_DISABLED, Enabled.AS_DEFAULT_VALUE );

    /** Configuration key for the first delay, expressed in milliseconds. */
    public static final Setting<Integer> first_delay =
            setting( "neo4j.ext.udc.first_delay", INTEGER, Integer.toString( 10 * 1000 * 60 ), min( 1 ) );

    /** Configuration key for the interval for regular updates, expressed in milliseconds. */
    public static final Setting<Integer> interval = setting( "neo4j.ext.udc.interval", INTEGER, Integer.toString(
            1000 * 60 * 60 * 24 ), min( 1 ) );

<<<<<<< HEAD
    /**
     * The host address to which UDC updates will be sent.
     * Should be of the form hostname[:port].
     */
    public static final Setting<String> udc_host = setting( "neo4j.ext.udc.host", STRING, "udc.neo4j.org" );
=======
    /** The host address to which UDC updates will be sent. Should be of the form hostname[:port]. */
    public static final Setting<HostnamePort> udc_host = setting( "neo4j.ext.udc.host", HOSTNAME_PORT,
            "udc.neo4j.org" );
>>>>>>> 551b23ef

    /** Configuration key for overriding the source parameter in UDC */
    public static final Setting<String> udc_source = setting( "neo4j.ext.udc.source", STRING, Settings.NO_DEFAULT,
            illegalValueMessage( "Must be a valid source", matches( ANY ) ) );

    /** Unique registration id */
    public static final Setting<String> udc_registration_key = setting( "neo4j.ext.udc.reg", STRING, "unreg",
            illegalValueMessage( "Must be a valid registration id", matches( ANY ) ) );

    private static enum Enabled implements Function<String, Boolean>
    {
        /** Only explicitly configuring this as 'false' disables UDC, all other values leaves UDC enabled. */
        UNLESS_EXPLICITLY_DISABLED;
        /**
         * Explicitly allocate a String here so that we know it is unique and can do identity equality comparisons on it
         * to detect that the default value has been used.
         */
        @SuppressWarnings("RedundantStringConstructorCall")
        static final String AS_DEFAULT_VALUE = new String( TRUE );

        @Override
        public Boolean apply( String from )
        {
            // Perform identity equality here to differentiate between the default value (which is explicitly allocated
            // as a new instance, and is thus known to be unique), and explicitly being configured as "true".
            //noinspection StringEquality
            if ( from == AS_DEFAULT_VALUE ) // yes, this should really be ==
            { // the default value, as opposed to explicitly configured to "true"
                // Should result in UDC being enabled, unless one of the other ways to configure explicitly disables it
                String enabled = System.getProperty( udc_enabled.name() );
                if ( FALSE.equalsIgnoreCase( enabled ) )
                { // the 'enabled' system property tries to disable UDC
                    String disabled = System.getProperty( udc_disabled() );
                    if ( disabled == null || disabled.equalsIgnoreCase( TRUE ) )
                    { // the 'disabled' system property does nothing to enable UDC
                        return false;
                    }
                }
                else if ( TRUE.equalsIgnoreCase( System.getProperty( udc_disabled() ) ) )
                { // the 'disabled' system property tries to disable UDC
                    return enabled != null; // only disable if 'enabled' was not defined
                }
                return true;
            }
            else if ( FALSE.equalsIgnoreCase( from ) )
            { // the setting tries to disable UDC
                // if any other way of configuring UDC enables it, trust that instead.
                String enabled = System.getProperty( udc_enabled.name() );
                String disabled = System.getProperty( udc_disabled() );
                if ( enabled == null || enabled.equalsIgnoreCase( FALSE ) )
                { // the 'enabled' system property does nothing to enable UDC
                    if ( disabled == null || disabled.equalsIgnoreCase( TRUE ) )
                    { // the 'disabled' system property does nothing to enable UDC
                        return false;
                    }
                }
                return true;
            }
            else
            { // the setting enabled UDC
                return true;
            }
        }

        private static String udc_disabled()
        {
            return udc_enabled.name().replace( "enabled", "disable" );
        }
    }
}<|MERGE_RESOLUTION|>--- conflicted
+++ resolved
@@ -25,12 +25,8 @@
 import org.neo4j.helpers.Settings;
 
 import static org.neo4j.helpers.Settings.ANY;
-<<<<<<< HEAD
-import static org.neo4j.helpers.Settings.BOOLEAN;
-=======
 import static org.neo4j.helpers.Settings.FALSE;
 import static org.neo4j.helpers.Settings.HOSTNAME_PORT;
->>>>>>> 551b23ef
 import static org.neo4j.helpers.Settings.INTEGER;
 import static org.neo4j.helpers.Settings.STRING;
 import static org.neo4j.helpers.Settings.TRUE;
@@ -39,12 +35,6 @@
 import static org.neo4j.helpers.Settings.min;
 import static org.neo4j.helpers.Settings.setting;
 
-<<<<<<< HEAD
-import org.neo4j.graphdb.config.Setting;
-import org.neo4j.helpers.Settings;
-
-=======
->>>>>>> 551b23ef
 public class UdcSettings
 {
     /** Configuration key for enabling the UDC extension. */
@@ -59,17 +49,9 @@
     public static final Setting<Integer> interval = setting( "neo4j.ext.udc.interval", INTEGER, Integer.toString(
             1000 * 60 * 60 * 24 ), min( 1 ) );
 
-<<<<<<< HEAD
-    /**
-     * The host address to which UDC updates will be sent.
-     * Should be of the form hostname[:port].
-     */
-    public static final Setting<String> udc_host = setting( "neo4j.ext.udc.host", STRING, "udc.neo4j.org" );
-=======
     /** The host address to which UDC updates will be sent. Should be of the form hostname[:port]. */
     public static final Setting<HostnamePort> udc_host = setting( "neo4j.ext.udc.host", HOSTNAME_PORT,
             "udc.neo4j.org" );
->>>>>>> 551b23ef
 
     /** Configuration key for overriding the source parameter in UDC */
     public static final Setting<String> udc_source = setting( "neo4j.ext.udc.source", STRING, Settings.NO_DEFAULT,
