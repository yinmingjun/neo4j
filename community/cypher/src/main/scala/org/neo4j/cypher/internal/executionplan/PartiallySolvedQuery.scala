--- conflicted
+++ resolved
@@ -27,7 +27,6 @@
 import org.neo4j.cypher.internal.pipes.Pipe
 import org.neo4j.cypher.internal.mutation.UpdateAction
 import org.neo4j.cypher.internal.symbols.SymbolTable
-import scala._
 import org.neo4j.cypher.internal.commands.NamedPath
 import org.neo4j.cypher.internal.commands.ReturnItem
 import org.neo4j.cypher.internal.commands.SortItem
@@ -40,12 +39,9 @@
 
   // Creates a fully unsolved query
   def apply(q: Query): PartiallySolvedQuery = {
-    val inputQuery = q.compact
-
-    val patterns = inputQuery.matching.map(Unsolved(_))
+    val patterns = q.matching.map(Unsolved(_))
 
     new PartiallySolvedQuery(
-<<<<<<< HEAD
       returns = q.returns.returnItems.map(Unsolved(_)),
       start = (q.start ++ q.hints).map(Unsolved(_)),
       updates = q.updatedCommands.map(Unsolved(_)),
@@ -56,23 +52,8 @@
       slice = q.slice.map(Unsolved(_)),
       namedPaths = q.namedPaths.map(Unsolved(_)),
       aggregateToDo = q.aggregation.isDefined,
-=======
-      returns = inputQuery.returns.returnItems.map(Unsolved(_)),
-      start = inputQuery.start.map(Unsolved(_)),
-      updates = inputQuery.updatedCommands.map(Unsolved(_)),
-      patterns = patterns,
-      where = inputQuery.where.toSeq.flatMap(_.atoms.map(Unsolved(_))),
-      aggregation = inputQuery.aggregation.toSeq.flatten.map(Unsolved(_)),
-      sort = inputQuery.sort.map(Unsolved(_)),
-      slice = inputQuery.slice.map(Unsolved(_)),
-      namedPaths = inputQuery.namedPaths.map(Unsolved(_)),
-      aggregateQuery = if (inputQuery.aggregation.isDefined)
-        Unsolved(true)
-      else
-        Solved(false),
->>>>>>> 5c6cfa97
       extracted = false,
-      tail = inputQuery.tail.map(q => PartiallySolvedQuery(q))
+      tail = q.tail.map(q => PartiallySolvedQuery(q))
     )
   }
 
@@ -202,11 +183,8 @@
 
     returnExpressions ++ wherePredicates ++ aggregateExpressions ++ sortExpressions ++ tailNodes ++ startItems ++ patternsX
   }
-<<<<<<< HEAD
-=======
 
   def containsUpdates = start.exists(_.token.mutating) || updates.nonEmpty
->>>>>>> 5c6cfa97
 }
 
 case class  ExecutionPlanInProgress(query: PartiallySolvedQuery, pipe: Pipe, isUpdating: Boolean=false)
