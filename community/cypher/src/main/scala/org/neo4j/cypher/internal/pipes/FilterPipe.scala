/**
 * Copyright (c) 2002-2013 "Neo Technology,"
 * Network Engine for Objects in Lund AB [http://neotechnology.com]
 *
 * This file is part of Neo4j.
 *
 * Neo4j is free software: you can redistribute it and/or modify
 * it under the terms of the GNU General Public License as published by
 * the Free Software Foundation, either version 3 of the License, or
 * (at your option) any later version.
 *
 * This program is distributed in the hope that it will be useful,
 * but WITHOUT ANY WARRANTY; without even the implied warranty of
 * MERCHANTABILITY or FITNESS FOR A PARTICULAR PURPOSE.  See the
 * GNU General Public License for more details.
 *
 * You should have received a copy of the GNU General Public License
 * along with this program.  If not, see <http://www.gnu.org/licenses/>.
 */
package org.neo4j.cypher.internal.pipes

import org.neo4j.cypher.internal.commands.Predicate
import org.neo4j.cypher.internal.symbols.SymbolTable

class FilterPipe(source: Pipe, predicate: Predicate) extends PipeWithSource(source) {
  val symbols = source.symbols

  def createResults(state: QueryState) = source.createResults(state).filter(ctx => predicate.isMatch(ctx))

<<<<<<< HEAD
  override def executionPlanDescription(): String = source.executionPlanDescription() + "\r\n" + "Filter(" + predicate.toString + ")"
=======
  override def executionPlanDescription = source.executionPlanDescription.andThen("Filter", "pred" -> predicate)
>>>>>>> aba82832

  def throwIfSymbolsMissing(symbols: SymbolTable) {
    predicate.throwIfSymbolsMissing(symbols)
  }
}<|MERGE_RESOLUTION|>--- conflicted
+++ resolved
@@ -27,11 +27,7 @@
 
   def createResults(state: QueryState) = source.createResults(state).filter(ctx => predicate.isMatch(ctx))
 
-<<<<<<< HEAD
-  override def executionPlanDescription(): String = source.executionPlanDescription() + "\r\n" + "Filter(" + predicate.toString + ")"
-=======
   override def executionPlanDescription = source.executionPlanDescription.andThen("Filter", "pred" -> predicate)
->>>>>>> aba82832
 
   def throwIfSymbolsMissing(symbols: SymbolTable) {
     predicate.throwIfSymbolsMissing(symbols)
