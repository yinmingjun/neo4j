--- conflicted
+++ resolved
@@ -25,13 +25,8 @@
 import org.junit.{Before, Test}
 import org.neo4j.graphdb.{Node, Direction}
 import org.junit.Assert._
-<<<<<<< HEAD
-import org.neo4j.cypher.internal.pipes.{QueryState}
 import org.neo4j.cypher.internal.spi.gdsimpl.TransactionBoundQueryContext
-=======
 import org.neo4j.cypher.internal.pipes.{NullDecorator, QueryState}
-import org.neo4j.cypher.internal.spi.gdsimpl.GDSBackedQueryContext
->>>>>>> e4dbb922
 import org.neo4j.cypher.internal.ExecutionContext
 
 
@@ -47,12 +42,8 @@
   def init() {
     a = createNode()
     b = createNode()
-<<<<<<< HEAD
-    ctx = ExecutionContext(state=new QueryState(graph, new TransactionBoundQueryContext(graph), Map.empty )).newWith(Map("a" -> a, "b" -> b))
-=======
     ctx = ExecutionContext().newWith(Map("a" -> a, "b" -> b))
-    state = new QueryState(graph, new GDSBackedQueryContext(graph), Map.empty, NullDecorator, None)
->>>>>>> e4dbb922
+    state = new QueryState(graph, new TransactionBoundQueryContext(graph), Map.empty, NullDecorator, None)
   }
 
   def createPredicate(dir: Direction, relType: Seq[String]): HasRelationshipTo = HasRelationshipTo(Identifier("a"), Identifier("b"), dir, relType)
