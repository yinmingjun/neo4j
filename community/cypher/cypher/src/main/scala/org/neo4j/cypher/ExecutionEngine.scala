/*
 * Copyright (c) 2002-2016 "Neo Technology,"
 * Network Engine for Objects in Lund AB [http://neotechnology.com]
 *
 * This file is part of Neo4j.
 *
 * Neo4j is free software: you can redistribute it and/or modify
 * it under the terms of the GNU General Public License as published by
 * the Free Software Foundation, either version 3 of the License, or
 * (at your option) any later version.
 *
 * This program is distributed in the hope that it will be useful,
 * but WITHOUT ANY WARRANTY; without even the implied warranty of
 * MERCHANTABILITY or FITNESS FOR A PARTICULAR PURPOSE.  See the
 * GNU General Public License for more details.
 *
 * You should have received a copy of the GNU General Public License
 * along with this program.  If not, see <http://www.gnu.org/licenses/>.
 */
package org.neo4j.cypher

import java.lang.Boolean.FALSE
import java.util.{Map => JavaMap}

import org.neo4j.cypher.internal.compiler.v3_0.prettifier.Prettifier
import org.neo4j.cypher.internal.compiler.v3_0.{LRUCache => LRUCachev3_0, _}
import org.neo4j.cypher.internal.frontend.v3_0.helpers.JavaCompatibility._
import org.neo4j.cypher.internal.tracing.{CompilationTracer, TimingCompilationTracer}
import org.neo4j.cypher.internal.{CypherCompiler, _}
import org.neo4j.graphdb.GraphDatabaseService
import org.neo4j.graphdb.config.Setting
import org.neo4j.graphdb.factory.GraphDatabaseSettings
import org.neo4j.kernel.configuration.Config
import org.neo4j.kernel.impl.core.ThreadToStatementContextBridge
import org.neo4j.kernel.impl.factory.GraphDatabaseFacade
import org.neo4j.kernel.impl.query.{QueryEngineProvider, QueryExecutionMonitor, QuerySession}
import org.neo4j.kernel.{GraphDatabaseAPI, api, monitoring}
import org.neo4j.logging.{LogProvider, NullLogProvider}

import scala.collection.JavaConverters._

trait StringCacheMonitor extends CypherCacheMonitor[String, api.Statement]
/**
  * This class construct and initialize both the cypher compiler and the cypher runtime, which is a very expensive
  * operation so please make sure this will be constructed only once and properly reused.
  *
  * @deprecated use { @link org.neo4j.graphdb.GraphDatabaseService#execute(String)} instead.
  */
@Deprecated
class ExecutionEngine(graph: GraphDatabaseService, logProvider: LogProvider = NullLogProvider.getInstance()) {

  require(graph != null, "Can't work with a null graph database")

  // true means we run inside REST server
  protected val isServer = false
  protected val graphAPI = graph.asInstanceOf[GraphDatabaseAPI]
  protected val kernel = graphAPI.getDependencyResolver.resolveDependency(classOf[org.neo4j.kernel.api.KernelAPI])
  private val lastCommittedTxId = LastCommittedTxIdProvider(graphAPI)
  protected val kernelMonitors: monitoring.Monitors = graphAPI.getDependencyResolver.resolveDependency(classOf[org.neo4j.kernel.monitoring.Monitors])
  private val compilationTracer: CompilationTracer = {
    if(optGraphSetting(graph, GraphDatabaseSettings.cypher_compiler_tracing, FALSE))
      new TimingCompilationTracer(kernelMonitors.newMonitor(classOf[TimingCompilationTracer.EventListener]))
    else
      CompilationTracer.NO_COMPILATION_TRACING
  }
  protected val compiler = createCompiler

  private val log = logProvider.getLog( getClass )
  private val cacheMonitor = kernelMonitors.newMonitor(classOf[StringCacheMonitor])
  kernelMonitors.addMonitorListener( new StringCacheMonitor {
    override def cacheDiscard(ignored: String, query: String) {
      log.info(s"Discarded stale query from the query cache: $query")
    }
  })

  private val executionMonitor = kernelMonitors.newMonitor(classOf[QueryExecutionMonitor])

  private val cacheAccessor = new MonitoringCacheAccessor[String, (ExecutionPlan, Map[String, Any])](cacheMonitor)

  private val preParsedQueries = new LRUCachev3_0[String, PreParsedQuery](getPlanCacheSize)
  private val parsedQueries = new LRUCachev3_0[String, ParsedQuery](getPlanCacheSize)

  @throws(classOf[SyntaxException])
  def profile(query: String): ExtendedExecutionResult = profile(query, Map[String, Any](), QueryEngineProvider.embeddedSession)

  @throws(classOf[SyntaxException])
  def profile(query: String, params: JavaMap[String, Any]): ExtendedExecutionResult = profile(query, params.asScala.toMap, QueryEngineProvider.embeddedSession)

  @throws(classOf[SyntaxException])
  def profile(query: String, params: Map[String, Any]): ExtendedExecutionResult = profile(query, params, QueryEngineProvider.embeddedSession)

  @throws(classOf[SyntaxException])
  def profile(query: String, params: Map[String, Any],session: QuerySession): ExtendedExecutionResult = {
    executionMonitor.startQueryExecution(session, query, asJavaMap(params))

    val (preparedPlanExecution, txInfo) = planQuery(query)
    preparedPlanExecution.profile(graphAPI, txInfo, params, session)
  }

  @throws(classOf[SyntaxException])
  def profile(query: String, params: JavaMap[String, Any], session: QuerySession): ExtendedExecutionResult =
    profile(query, params.asScala.toMap, session)

  @throws(classOf[SyntaxException])
  def execute(query: String): ExtendedExecutionResult = execute(query, Map[String, Any]())

  @throws(classOf[SyntaxException])
  def execute(query: String, params: JavaMap[String, Any]): ExtendedExecutionResult = execute(query, params.asScala.toMap, QueryEngineProvider.embeddedSession)

  @throws(classOf[SyntaxException])
  def execute(query: String, params: Map[String, Any]): ExtendedExecutionResult =
    execute(query, params, QueryEngineProvider.embeddedSession)

  @throws(classOf[SyntaxException])
  def execute(query: String, params: JavaMap[String, Any], session: QuerySession): ExtendedExecutionResult =
    execute(query, params.asScala.toMap, session)

  @throws(classOf[SyntaxException])
  def execute(query: String, params: Map[String, Any], session: QuerySession): ExtendedExecutionResult = {
    executionMonitor.startQueryExecution(session, query,
     asJavaMap(params))
    val (preparedPlanExecution, txInfo) = planQuery(query)
    preparedPlanExecution.execute(graphAPI, txInfo, params, session)
  }

  @throws(classOf[SyntaxException])
  protected def parseQuery(queryText: String): ParsedQuery =
    parsePreParsedQuery(preParseQuery(queryText), CompilationPhaseTracer.NO_TRACING)

  @throws(classOf[SyntaxException])
  private def parsePreParsedQuery(preParsedQuery: PreParsedQuery, tracer: CompilationPhaseTracer): ParsedQuery = {
    parsedQueries.get(preParsedQuery.statementWithVersionAndPlanner).getOrElse {
      val parsedQuery = compiler.parseQuery(preParsedQuery, tracer)
      //don't cache failed queries
      if (!parsedQuery.hasErrors) parsedQueries.put(preParsedQuery.statementWithVersionAndPlanner, parsedQuery)
      parsedQuery
    }
  }

  @throws(classOf[SyntaxException])
  private def preParseQuery(queryText: String): PreParsedQuery =
    preParsedQueries.getOrElseUpdate(queryText, compiler.preParseQuery(queryText))

  @throws(classOf[SyntaxException])
  protected def planQuery(queryText: String): (PreparedPlanExecution, TransactionInfo) = {
    val phaseTracer = compilationTracer.compileQuery(queryText)
    try {

      val preParsedQuery = preParseQuery(queryText)
      val executionMode = preParsedQuery.executionMode
      val cacheKey = preParsedQuery.statementWithVersionAndPlanner

      var n = 0
      while (n < ExecutionEngine.PLAN_BUILDING_TRIES) {
        // create transaction and query context
        var touched = false
        val isTopLevelTx = !txBridge.hasTransaction
        val tx = graph.beginTx()
        val kernelStatement = txBridge.get()

        val (plan: ExecutionPlan, extractedParameters) = try {
          // fetch plan cache
          val cache: LRUCachev3_0[String, (ExecutionPlan, Map[String, Any])] = getOrCreateFromSchemaState(kernelStatement, {
            cacheMonitor.cacheFlushDetected(kernelStatement)
            new LRUCachev3_0[String, (ExecutionPlan, Map[String, Any])](getPlanCacheSize)
          })

          Iterator.continually {
            cacheAccessor.getOrElseUpdate(cache)(cacheKey, {
              touched = true
              val parsedQuery = parsePreParsedQuery(preParsedQuery, phaseTracer)
              parsedQuery.plan(kernelStatement, phaseTracer)
            })
          }.flatMap { case (candidatePlan, params) =>
            if (!touched && candidatePlan.isStale(lastCommittedTxId, kernelStatement)) {
              cacheAccessor.remove(cache)(cacheKey, queryText)
              None
            } else {
              Some((candidatePlan, params))
            }
          }.next()
        } catch {
          case (t: Throwable) =>
            kernelStatement.close()
            tx.failure()
            tx.close()
            throw t
        }

        if (touched) {
          kernelStatement.close()
          tx.success()
          tx.close()
        } else {
          // close the old statement reference after the statement has been "upgraded"
          // to either a schema data or a schema statement, so that the locks are "handed over".
          kernelStatement.close()
          val preparedPlanExecution = PreparedPlanExecution(plan, executionMode, extractedParameters)
          val txInfo = TransactionInfo(tx, isTopLevelTx, txBridge.get())
          return (preparedPlanExecution, txInfo)
        }

        n += 1
      }
    } finally phaseTracer.close()

    throw new IllegalStateException("Could not execute query due to insanely frequent schema changes")
  }

  private val txBridge = graph.asInstanceOf[GraphDatabaseAPI]
    .getDependencyResolver
    .resolveDependency(classOf[ThreadToStatementContextBridge])

  private def getOrCreateFromSchemaState[V](statement: api.Statement, creator: => V) = {
    val javaCreator = new java.util.function.Function[ExecutionEngine, V]() {
      def apply(key: ExecutionEngine) = creator
    }
    statement.readOperations().schemaStateGetOrCreate(this, javaCreator)
  }

  def prettify(query: String): String = Prettifier(query)

  private def createCompiler: CypherCompiler = {
    val version = CypherVersion(optGraphSetting[String](
      graph, GraphDatabaseSettings.cypher_parser_version, CypherVersion.default.name))
    val planner = CypherPlanner(optGraphSetting[String](
      graph, GraphDatabaseSettings.cypher_planner, CypherPlanner.default.name))
    val runtime = CypherRuntime(optGraphSetting[String](
      graph, GraphDatabaseSettings.cypher_runtime, CypherRuntime.default.name))
    val useErrorsOverWarnings: java.lang.Boolean = optGraphSetting[java.lang.Boolean](
      graph, GraphDatabaseSettings.cypher_hints_error,
<<<<<<< HEAD
      GraphDatabaseSettings.cypher_hints_error.getDefaultValue.toBoolean
    )
    if (((version != CypherVersion.v2_3) || (version != CypherVersion.v3_0)) && (planner == CypherPlanner.greedy || planner == CypherPlanner.idp || planner == CypherPlanner.dp)) {
=======
      GraphDatabaseSettings.cypher_hints_error.getDefaultValue.toBoolean)
    val idpMaxTableSize: Int = optGraphSetting[java.lang.Integer](
      graph, GraphDatabaseSettings.cypher_idp_solver_table_threshold,
      GraphDatabaseSettings.cypher_idp_solver_table_threshold.getDefaultValue.toInt)
    val idpIterationDuration: Long = optGraphSetting[java.lang.Long](
      graph, GraphDatabaseSettings.cypher_idp_solver_duration_threshold,
      GraphDatabaseSettings.cypher_idp_solver_duration_threshold.getDefaultValue.toLong)
    if ((version != CypherVersion.v2_2 && version != CypherVersion.v2_3) && (planner == CypherPlanner.greedy || planner == CypherPlanner.idp || planner == CypherPlanner.dp)) {
>>>>>>> 88fa4421
      val message = s"Cannot combine configurations: ${GraphDatabaseSettings.cypher_parser_version.name}=${version.name} " +
        s"with ${GraphDatabaseSettings.cypher_planner.name} = ${planner.name}"
      log.error(message)
      throw new IllegalStateException(message)
    }
    new CypherCompiler(graph, kernel, kernelMonitors, version, planner, runtime, useErrorsOverWarnings, idpMaxTableSize, idpIterationDuration, logProvider)
  }

  private def getPlanCacheSize: Int =
    optGraphSetting[java.lang.Integer](
      graph, GraphDatabaseSettings.query_cache_size,
      GraphDatabaseSettings.query_cache_size.getDefaultValue.toInt
    )

  private def optGraphSetting[V](graph: GraphDatabaseService, setting: Setting[V], defaultValue: V): V = {
    def optGraphAs[T <: GraphDatabaseService : Manifest]: PartialFunction[GraphDatabaseService, T] = {
      case (db: T) => db
    }
    optGraphAs[GraphDatabaseFacade]
      .andThen(g => {
        // TODO: Config should be passed in as a dependency to Cypher, not pulled out of casted interfaces
        val config: Config = g.getDependencyResolver.resolveDependency(classOf[Config])
        Option(config.get(setting))
    })
      .andThen(_.getOrElse(defaultValue))
      .applyOrElse(graph, (_: GraphDatabaseService) => defaultValue)
  }

}

object ExecutionEngine {
  val PLAN_BUILDING_TRIES: Int = 20
}<|MERGE_RESOLUTION|>--- conflicted
+++ resolved
@@ -229,11 +229,6 @@
       graph, GraphDatabaseSettings.cypher_runtime, CypherRuntime.default.name))
     val useErrorsOverWarnings: java.lang.Boolean = optGraphSetting[java.lang.Boolean](
       graph, GraphDatabaseSettings.cypher_hints_error,
-<<<<<<< HEAD
-      GraphDatabaseSettings.cypher_hints_error.getDefaultValue.toBoolean
-    )
-    if (((version != CypherVersion.v2_3) || (version != CypherVersion.v3_0)) && (planner == CypherPlanner.greedy || planner == CypherPlanner.idp || planner == CypherPlanner.dp)) {
-=======
       GraphDatabaseSettings.cypher_hints_error.getDefaultValue.toBoolean)
     val idpMaxTableSize: Int = optGraphSetting[java.lang.Integer](
       graph, GraphDatabaseSettings.cypher_idp_solver_table_threshold,
@@ -241,8 +236,7 @@
     val idpIterationDuration: Long = optGraphSetting[java.lang.Long](
       graph, GraphDatabaseSettings.cypher_idp_solver_duration_threshold,
       GraphDatabaseSettings.cypher_idp_solver_duration_threshold.getDefaultValue.toLong)
-    if ((version != CypherVersion.v2_2 && version != CypherVersion.v2_3) && (planner == CypherPlanner.greedy || planner == CypherPlanner.idp || planner == CypherPlanner.dp)) {
->>>>>>> 88fa4421
+    if (((version != CypherVersion.v2_3) || (version != CypherVersion.v3_0)) && (planner == CypherPlanner.greedy || planner == CypherPlanner.idp || planner == CypherPlanner.dp)) {
       val message = s"Cannot combine configurations: ${GraphDatabaseSettings.cypher_parser_version.name}=${version.name} " +
         s"with ${GraphDatabaseSettings.cypher_planner.name} = ${planner.name}"
       log.error(message)
