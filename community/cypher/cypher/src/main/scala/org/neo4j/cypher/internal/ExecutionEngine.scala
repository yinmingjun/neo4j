/*
 * Copyright (c) 2002-2018 "Neo4j,"
 * Neo4j Sweden AB [http://neo4j.com]
 *
 * This file is part of Neo4j.
 *
 * Neo4j is free software: you can redistribute it and/or modify
 * it under the terms of the GNU General Public License as published by
 * the Free Software Foundation, either version 3 of the License, or
 * (at your option) any later version.
 *
 * This program is distributed in the hope that it will be useful,
 * but WITHOUT ANY WARRANTY; without even the implied warranty of
 * MERCHANTABILITY or FITNESS FOR A PARTICULAR PURPOSE.  See the
 * GNU General Public License for more details.
 *
 * You should have received a copy of the GNU General Public License
 * along with this program.  If not, see <http://www.gnu.org/licenses/>.
 */
package org.neo4j.cypher.internal

import java.time.Clock
import java.util.function.Supplier

import org.neo4j.cypher.internal.ExecutionEngine.{JitCompilation, NEVER_COMPILE, QueryCompilation}
import org.neo4j.cypher.internal.QueryCache.ParameterTypeMap
import org.neo4j.cypher.internal.compatibility.CypherCacheMonitor
import org.neo4j.cypher.internal.tracing.CompilationTracer
import org.neo4j.cypher.internal.tracing.CompilationTracer.QueryCompilationEvent
import org.neo4j.cypher.{ParameterNotFoundException, exceptionHandler}
import org.neo4j.graphdb.Result
import org.neo4j.helpers.collection.Pair
import org.neo4j.internal.kernel.api.security.AccessMode
import org.neo4j.kernel.GraphDatabaseQueryService
import org.neo4j.kernel.impl.query.TransactionalContext
import org.neo4j.kernel.monitoring.Monitors
import org.neo4j.logging.LogProvider
import org.neo4j.values.virtual.MapValue

trait StringCacheMonitor extends CypherCacheMonitor[Pair[String, ParameterTypeMap]]

/**
  * This class constructs and initializes both the cypher compilers and runtimes, which are very expensive
  * operation. Please make sure this will be constructed only once and properly reused.
  */
class ExecutionEngine(val queryService: GraphDatabaseQueryService,
                      val kernelMonitors: Monitors,
                      val tracer: CompilationTracer,
                      val cacheTracer: CacheTracer[Pair[String, ParameterTypeMap]],
                      val config: CypherConfiguration,
                      val compatibilityFactory: CompilerFactory,
                      val logProvider: LogProvider,
                      val clock: Clock = Clock.systemUTC() ) {

  require(queryService != null, "Can't work with a null graph database")

  // HELPER OBJECTS

  private val preParser = new PreParser(config.version, config.planner, config.runtime, config.expressionEngineOption, config.queryCacheSize)
  private val lastCommittedTxIdProvider = LastCommittedTxIdProvider(queryService)
  private def planReusabilitiy(executableQuery: ExecutableQuery,
                               transactionalContext: TransactionalContext): ReusabilityState =
    executableQuery.reusabilityState(lastCommittedTxIdProvider, transactionalContext)

  // Log on stale query discard from query cache
  private val log = logProvider.getLog( getClass )
  kernelMonitors.addMonitorListener( new StringCacheMonitor {
    override def cacheDiscard(ignored: Pair[String, ParameterTypeMap], query: String, secondsSinceReplan: Int) {
      log.info(s"Discarded stale query from the query cache after $secondsSinceReplan seconds: $query")
    }
  })

  private val planStalenessCaller =
    new PlanStalenessCaller[ExecutableQuery](clock,
                                             config.statsDivergenceCalculator,
                                             lastCommittedTxIdProvider,
                                             planReusabilitiy)
  private val queryCache: QueryCache[String,Pair[String, ParameterTypeMap], ExecutableQuery] =
    new QueryCache[String, Pair[String, ParameterTypeMap], ExecutableQuery](config.queryCacheSize, planStalenessCaller, cacheTracer)

  private val masterCompiler: MasterCompiler =
    new MasterCompiler(queryService, kernelMonitors, config, logProvider, new CompilerLibrary(compatibilityFactory))

  private val schemaHelper = new SchemaHelper(queryCache)

  // ACTUAL FUNCTIONALITY

  def profile(query: String, params: MapValue, context: TransactionalContext): Result =
    execute(query, params, context, profile = true)

  def execute(query: String,
              params: MapValue,
              context: TransactionalContext,
              profile: Boolean = false,
              prePopulate: Boolean = false): Result = {
    val queryTracer = tracer.compileQuery(query)

    try {
      val preParsedQuery = preParser.preParseQuery(query, profile)
      val executableQuery = getOrCompile(context, preParsedQuery, queryTracer, params)
      if (preParsedQuery.executionMode.name != "explain") {
        checkParameters(executableQuery.paramNames, params, executableQuery.extractedParams)
      }
      val combinedParams = params.updatedWith(executableQuery.extractedParams)
<<<<<<< HEAD
      context.executingQuery().compilationCompleted(executableQuery.compilerInfo)
      executableQuery.execute(context, preParsedQuery, combinedParams, prePopulate)
=======
      context.executingQuery().compilationCompleted(executableQuery.compilerInfo, supplier(executableQuery.planDescription()))
      executableQuery.execute(context, preParsedQuery, combinedParams)
>>>>>>> 597222e7

    } catch {
      case t: Throwable =>
        context.close(false)
        throw t
    } finally queryTracer.close()
  }

  /*
   * Return the primary and secondary compile to be used
   *
   * The primary compiler is the main compiler and the secondary compiler is used for compiling expressions for hot queries.
   */
  private def compilers(preParsedQuery: PreParsedQuery,
                        tracer: QueryCompilationEvent,
                        transactionalContext: TransactionalContext,
                        params: MapValue): (QueryCompilation, JitCompilation) = {

  val compiledExpressionCompiler = () => masterCompiler.compile(preParsedQuery.copy(recompilationLimitReached = true),
                                                                  tracer, transactionalContext, params)
    val interpretedExpressionCompiler = () => masterCompiler.compile(preParsedQuery, tracer, transactionalContext, params)
    //check if we need to jit compiling of queries
    if (preParsedQuery.compileWhenHot && config.recompilationLimit > 0) {
      //compile if hot enough
      (interpretedExpressionCompiler,  count => if (count > config.recompilationLimit) Some(compiledExpressionCompiler()) else None)
    } else if (preParsedQuery.compileWhenHot) {
      //We have recompilationLimit == 0, go to compiled directly
      (compiledExpressionCompiler, NEVER_COMPILE)
    } else {
      //In the other cases we have no recompilation step
     (interpretedExpressionCompiler, NEVER_COMPILE)
    }
  }

  private def getOrCompile(context: TransactionalContext,
                           preParsedQuery: PreParsedQuery,
                           tracer: QueryCompilationEvent,
                           params: MapValue
                          ): ExecutableQuery = {
    val cacheKey = Pair.of(preParsedQuery.statementWithVersionAndPlanner, QueryCache.extractParameterTypeMap(params))

    // create transaction and query context
    val tc = context.getOrBeginNewIfClosed()
    val compilerAuthorization = tc.restrictCurrentTransaction(tc.securityContext.withMode(AccessMode.Static.READ))

    try {
      var n = 0
      while (n < ExecutionEngine.PLAN_BUILDING_TRIES) {

        val schemaToken = schemaHelper.readSchemaToken(tc)
        val (primaryCompiler, secondaryCompiler) = compilers(preParsedQuery, tracer, tc, params)
        val cacheLookup = queryCache.computeIfAbsentOrStale(cacheKey,
                                                            tc,
                                                            primaryCompiler,
                                                            secondaryCompiler,
                                                            preParsedQuery.rawStatement)
        cacheLookup match {
          case _: CacheHit[_] |
               _: CacheDisabled[_] =>
            val executableQuery = cacheLookup.executableQuery
            if (schemaHelper.lockLabels(schemaToken, executableQuery, preParsedQuery.version, tc)) {
              tc.cleanForReuse()
              return executableQuery
            }
          case CacheMiss(executableQuery) =>
            // Do nothing. In the next attempt we will find the plan in the cache and
            // used it unless the schema has changed during planning.
        }

        n += 1
      }
    } finally {
      compilerAuthorization.close()
    }

    throw new IllegalStateException("Could not compile query due to insanely frequent schema changes")
  }

  def clearQueryCaches(): Long =
    List(masterCompiler.clearCaches(), queryCache.clear(), preParser.clearCache()).max

  def isPeriodicCommit(query: String): Boolean =
    preParser.preParseQuery(query, profile = false).isPeriodicCommit

  // HELPERS

  @throws(classOf[ParameterNotFoundException])
  private def checkParameters(queryParams: Seq[String], givenParams: MapValue, extractedParams: MapValue) {
    exceptionHandler.runSafely {
      val missingKeys = queryParams.filter(key => !(givenParams.containsKey(key) || extractedParams.containsKey(key))).distinct
      if (missingKeys.nonEmpty) {
        throw new ParameterNotFoundException("Expected parameter(s): " + missingKeys.mkString(", "))
      }
    }
  }

  private def supplier[T](t: => T): Supplier[T] =
    new Supplier[T] {
      override def get(): T = t
    }
}

object ExecutionEngine {
  val PLAN_BUILDING_TRIES: Int = 20
  type QueryCompilation = () => ExecutableQuery
  type JitCompilation = Int => Option[ExecutableQuery]

  private val NEVER_COMPILE: JitCompilation = _ => None
}<|MERGE_RESOLUTION|>--- conflicted
+++ resolved
@@ -102,13 +102,8 @@
         checkParameters(executableQuery.paramNames, params, executableQuery.extractedParams)
       }
       val combinedParams = params.updatedWith(executableQuery.extractedParams)
-<<<<<<< HEAD
-      context.executingQuery().compilationCompleted(executableQuery.compilerInfo)
+      context.executingQuery().compilationCompleted(executableQuery.compilerInfo, supplier(executableQuery.planDescription()))
       executableQuery.execute(context, preParsedQuery, combinedParams, prePopulate)
-=======
-      context.executingQuery().compilationCompleted(executableQuery.compilerInfo, supplier(executableQuery.planDescription()))
-      executableQuery.execute(context, preParsedQuery, combinedParams)
->>>>>>> 597222e7
 
     } catch {
       case t: Throwable =>
