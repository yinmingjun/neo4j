--- conflicted
+++ resolved
@@ -1246,7 +1246,6 @@
     result.toList should equal (List(Map("n" -> "42", "count" -> 1)))
   }
 
-<<<<<<< HEAD
   test("MATCH (u)-[r1]->(v) WITH r1 AS r2 MATCH (a)-[r2]->(b) RETURN r2 AS rel") {
     // given two disconnected rels
     val rel1 = relate(createNode(), createNode())
@@ -1296,7 +1295,7 @@
   }
 
   private def relsById(in: Seq[Relationship]): Seq[Relationship] = in.sortBy(_.getId)
-=======
+
   test("MATCH n WITH n.prop AS n2 RETURN n2.prop") {
     // Given a single node
     val node = createNode("prop" -> "42")
@@ -1304,5 +1303,4 @@
     // then
     intercept[SyntaxException](executeWithNewPlanner("MATCH n WITH n.prop AS n2 RETURN n2.prop"))
   }
->>>>>>> 4d064553
 }