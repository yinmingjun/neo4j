--- conflicted
+++ resolved
@@ -995,21 +995,12 @@
     (0 until 100).foreach { _ => createLabeledNode("Person") }
 
     // WHEN
-<<<<<<< HEAD
     eengine.execute(s"match (n:Person) return n", Map.empty[String, Any], graph.session()).toList
-    planningListener.planRequests.toSeq should equal(Seq(
-      s"match (n:Person) return n"
-    ))
-    (0 until 150).foreach { _ => createLabeledNode("Person") }
-    eengine.execute(s"match (n:Person) return n", Map.empty[String, Any], graph.session()).toList
-=======
-    eengine.execute(s"match (n:Person) return n").toList
     planningListener.planRequests should equal(Seq(
       s"match (n:Person) return n"
     ))
     (0 until 301).foreach { _ => createLabeledNode("Person") }
-    eengine.execute(s"match (n:Person) return n").toList
->>>>>>> 5f59285f
+    eengine.execute(s"match (n:Person) return n", Map.empty[String, Any], graph.session()).toList
 
     //THEN
     planningListener.planRequests should equal (Seq(
