--- conflicted
+++ resolved
@@ -300,24 +300,14 @@
   override def indexSeekByContains[RESULT <: AnyRef](index: IndexReadSession,
                                                      needsValues: Boolean,
                                                      indexOrder: IndexOrder,
-<<<<<<< HEAD
-                                                     value: String): NodeValueIndexCursor =
+                                                     value: TextValue): NodeValueIndexCursor =
     seek(index, needsValues, indexOrder, IndexQuery.stringContains(index.reference().properties()(0), value))
-=======
-                                                     value: TextValue): NodeValueIndexCursor =
-    seek(index, needsValues, indexOrder, IndexQuery.stringContains(index.properties()(0), value))
->>>>>>> 5e9720b7
 
   override def indexSeekByEndsWith[RESULT <: AnyRef](index: IndexReadSession,
                                                      needsValues: Boolean,
                                                      indexOrder: IndexOrder,
-<<<<<<< HEAD
-                                                     value: String): NodeValueIndexCursor =
+                                                     value: TextValue): NodeValueIndexCursor =
     seek(index, needsValues, indexOrder, IndexQuery.stringSuffix(index.reference().properties()(0), value))
-=======
-                                                     value: TextValue): NodeValueIndexCursor =
-    seek(index, needsValues, indexOrder, IndexQuery.stringSuffix(index.properties()(0), value))
->>>>>>> 5e9720b7
 
   override def lockingUniqueIndexSeek[RESULT](indexReference: IndexReference,
                                               queries: Seq[IndexQuery.ExactPredicate]): NodeValueIndexCursor = {
