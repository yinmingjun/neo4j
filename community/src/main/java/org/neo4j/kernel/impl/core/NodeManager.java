/**
 * Copyright (c) 2002-2010 "Neo Technology,"
 * Network Engine for Objects in Lund AB [http://neotechnology.com]
 *
 * This file is part of Neo4j.
 *
 * Neo4j is free software: you can redistribute it and/or modify
 * it under the terms of the GNU Affero General Public License as
 * published by the Free Software Foundation, either version 3 of the
 * License, or (at your option) any later version.
 *
 * This program is distributed in the hope that it will be useful,
 * but WITHOUT ANY WARRANTY; without even the implied warranty of
 * MERCHANTABILITY or FITNESS FOR A PARTICULAR PURPOSE.  See the
 * GNU Affero General Public License for more details.
 *
 * You should have received a copy of the GNU Affero General Public License
 * along with this program. If not, see <http://www.gnu.org/licenses/>.
 */

package org.neo4j.kernel.impl.core;

import java.util.HashMap;
import java.util.Map;
import java.util.concurrent.locks.ReentrantLock;
import java.util.logging.Level;
import java.util.logging.Logger;

import javax.transaction.TransactionManager;

import org.neo4j.graphdb.GraphDatabaseService;
import org.neo4j.graphdb.Node;
import org.neo4j.graphdb.NotFoundException;
import org.neo4j.graphdb.PropertyContainer;
import org.neo4j.graphdb.Relationship;
import org.neo4j.graphdb.RelationshipType;
import org.neo4j.graphdb.event.TransactionData;
import org.neo4j.helpers.Pair;
import org.neo4j.kernel.impl.cache.AdaptiveCacheManager;
import org.neo4j.kernel.impl.cache.Cache;
import org.neo4j.kernel.impl.cache.LruCache;
import org.neo4j.kernel.impl.cache.NoCache;
import org.neo4j.kernel.impl.cache.SoftLruCache;
import org.neo4j.kernel.impl.cache.WeakLruCache;
import org.neo4j.kernel.impl.nioneo.store.PropertyData;
import org.neo4j.kernel.impl.nioneo.store.PropertyIndexData;
import org.neo4j.kernel.impl.nioneo.store.RelationshipChainPosition;
import org.neo4j.kernel.impl.nioneo.store.RelationshipData;
import org.neo4j.kernel.impl.nioneo.store.RelationshipTypeData;
import org.neo4j.kernel.impl.persistence.EntityIdGenerator;
import org.neo4j.kernel.impl.persistence.PersistenceManager;
import org.neo4j.kernel.impl.transaction.LockException;
import org.neo4j.kernel.impl.transaction.LockManager;
import org.neo4j.kernel.impl.transaction.LockType;
import org.neo4j.kernel.impl.util.ArrayMap;
import org.neo4j.kernel.impl.util.IntArray;

public class NodeManager
{
    private static Logger log = Logger.getLogger( NodeManager.class.getName() );

    private int referenceNodeId = 0;

    private final GraphDatabaseService graphDbService;
    private final Cache<Integer,NodeImpl> nodeCache;
    private final Cache<Integer,RelationshipImpl> relCache;
    private final AdaptiveCacheManager cacheManager;
    private final CacheType cacheType;
    private final LockManager lockManager;
    private final TransactionManager transactionManager;
    private final LockReleaser lockReleaser;
    private final PropertyIndexManager propertyIndexManager;
    private final RelationshipTypeHolder relTypeHolder;
    private final PersistenceManager persistenceManager;
    private final EntityIdGenerator idGenerator;

    private boolean useAdaptiveCache = false;
    private float adaptiveCacheHeapRatio = 0.77f;
    private int minNodeCacheSize = 0;
    private int minRelCacheSize = 0;
    private int maxNodeCacheSize = 1500;
    private int maxRelCacheSize = 3500;

    private static final int LOCK_STRIPE_COUNT = 32;
    private final ReentrantLock loadLocks[] =
        new ReentrantLock[LOCK_STRIPE_COUNT];

    NodeManager( GraphDatabaseService graphDb,
            AdaptiveCacheManager cacheManager, LockManager lockManager,
            LockReleaser lockReleaser, TransactionManager transactionManager,
<<<<<<< HEAD
            PersistenceManager persistenceManager, IdGenerator idGenerator, CacheType cacheType )
=======
            PersistenceManager persistenceManager, EntityIdGenerator idGenerator,
            RelationshipTypeCreator relTypeCreator, CacheType cacheType )
>>>>>>> 8108b6dc
    {
        this.graphDbService = graphDb;
        this.cacheManager = cacheManager;
        this.lockManager = lockManager;
        this.transactionManager = transactionManager;
        this.propertyIndexManager = new PropertyIndexManager(
            transactionManager, persistenceManager, idGenerator );
        this.lockReleaser = lockReleaser;
        lockReleaser.setNodeManager( this );
        lockReleaser.setPropertyIndexManager( propertyIndexManager );
        this.persistenceManager = persistenceManager;
        this.idGenerator = idGenerator;
        this.relTypeHolder = new RelationshipTypeHolder( transactionManager,
<<<<<<< HEAD
            persistenceManager, idGenerator );
=======
            persistenceManager, idGenerator, relTypeCreator );
>>>>>>> 8108b6dc
        
        this.cacheType = cacheType;
        this.nodeCache = cacheType.node( cacheManager );
        this.relCache = cacheType.relationship( cacheManager );
        for ( int i = 0; i < loadLocks.length; i++ )
        {
            loadLocks[i] = new ReentrantLock();
        }
    }

    public GraphDatabaseService getGraphDbService()
    {
        return graphDbService;
    }

    public CacheType getCacheType()
    {
        return this.cacheType;
    }

    private void parseParams( Map<Object,Object> params )
    {
        if ( params.containsKey( "use_adaptive_cache" ) )
        {
            String value = (String) params.get( "use_adaptive_cache" );
            if ( value.toLowerCase().equals( "yes" ) )
            {
                useAdaptiveCache = true;
            }
            else if ( value.toLowerCase().equals( "no" ) )
            {
                useAdaptiveCache = false;
            }
            else
            {
                log.warning( "Unable to parse use_adaptive_cache=" + value );
            }
        }
        if ( params.containsKey( "adaptive_cache_heap_ratio" ) )
        {
            Object value = params.get( "adaptive_cache_heap_ratio" );
            try
            {
                adaptiveCacheHeapRatio = Float.parseFloat( (String) value );
            }
            catch ( NumberFormatException e )
            {
                log.warning( "Unable to parse adaptive_cache_heap_ratio "
                    + value );
            }
            if ( adaptiveCacheHeapRatio < 0.1f )
            {
                adaptiveCacheHeapRatio = 0.1f;
            }
            if ( adaptiveCacheHeapRatio > 0.95f )
            {
                adaptiveCacheHeapRatio = 0.95f;
            }
        }
        if ( params.containsKey( "min_node_cache_size" ) )
        {
            Object value = params.get( "min_node_cache_size" );
            try
            {
                minNodeCacheSize = Integer.parseInt( (String) value );
            }
            catch ( NumberFormatException e )
            {
                log.warning( "Unable to parse min_node_cache_size " + value );
            }
        }
        if ( params.containsKey( "min_relationship_cache_size" ) )
        {
            Object value = params.get( "min_relationship_cache_size" );
            try
            {
                minRelCacheSize = Integer.parseInt( (String) value );
            }
            catch ( NumberFormatException e )
            {
                log.warning( "Unable to parse min_relationship_cache_size "
                    + value );
            }
        }
        if ( params.containsKey( "max_node_cache_size" ) )
        {
            Object value = params.get( "max_node_cache_size" );
            try
            {
                maxNodeCacheSize = Integer.parseInt( (String) value );
            }
            catch ( NumberFormatException e )
            {
                log.warning( "Unable to parse max_node_cache_size " + value );
            }
        }
        if ( params.containsKey( "max_relationship_cache_size" ) )
        {
            Object value = params.get( "max_relationship_cache_size" );
            try
            {
                maxRelCacheSize = Integer.parseInt( (String) value );
            }
            catch ( NumberFormatException e )
            {
                log.warning( "Unable to parse max_relationship_cache_size "
                    + value );
            }
        }
    }

    public void start( Map<Object,Object> params )
    {
        parseParams( params );
        nodeCache.resize( maxNodeCacheSize );
        relCache.resize( maxRelCacheSize );
        if ( useAdaptiveCache && cacheType.needsCacheManagerRegistration )
        {
            cacheManager.registerCache( nodeCache, adaptiveCacheHeapRatio,
                minNodeCacheSize );
            cacheManager.registerCache( relCache, adaptiveCacheHeapRatio,
                minRelCacheSize );
            cacheManager.start( params );
        }
    }

    public void stop()
    {
        if ( useAdaptiveCache && cacheType.needsCacheManagerRegistration )
        {
            cacheManager.stop();
            cacheManager.unregisterCache( nodeCache );
            cacheManager.unregisterCache( relCache );
        }
        relTypeHolder.clear();
    }

    public Node createNode()
    {
        int id = idGenerator.nextId( Node.class );
        NodeImpl node = new NodeImpl( id, true );
        acquireLock( node, LockType.WRITE );
        boolean success = false;
        try
        {
            persistenceManager.nodeCreate( id );
            nodeCache.put( id, node );
            success = true;
            return new NodeProxy( id, this );
        }
        finally
        {
            releaseLock( node, LockType.WRITE );
            if ( !success )
            {
                setRollbackOnly();
            }
        }
    }

    public Relationship createRelationship( NodeImpl startNode, Node endNode,
        RelationshipType type )
    {
        if ( startNode == null || endNode == null || type == null )
        {
            throw new IllegalArgumentException( "Null parameter, startNode="
                + startNode + ", endNode=" + endNode + ", type=" + type );
        }

        if ( !relTypeHolder.isValidRelationshipType( type ) )
        {
            relTypeHolder.addValidRelationshipType( type.name(), true );
        }
        int startNodeId = (int) startNode.getId();
        NodeImpl firstNode = getLightNode( startNodeId );
        if ( firstNode == null )
        {
            setRollbackOnly();
            throw new NotFoundException( "First node[" + startNode.getId()
                + "] deleted" );
        }
        int endNodeId = (int) endNode.getId();
        NodeImpl secondNode = getLightNode( endNodeId );
        if ( secondNode == null )
        {
            setRollbackOnly();
            throw new NotFoundException( "Second node[" + endNode.getId()
                + "] deleted" );
        }
        int id = idGenerator.nextId( Relationship.class );
        RelationshipImpl rel = new RelationshipImpl( id, startNodeId, endNodeId, type, true );
        boolean firstNodeTaken = false;
        boolean secondNodeTaken = false;
        acquireLock( rel, LockType.WRITE );
        boolean success = false;
        try
        {
            acquireLock( firstNode, LockType.WRITE );
            firstNodeTaken = true;
            acquireLock( secondNode, LockType.WRITE );
            secondNodeTaken = true;
            int typeId = getRelationshipTypeIdFor( type );
            persistenceManager.relationshipCreate( id, typeId, startNodeId,
                endNodeId );
            firstNode.addRelationship( this, type, id );
            secondNode.addRelationship( this, type, id );
            relCache.put( (int) rel.getId(), rel );
            success = true;
            return new RelationshipProxy( id, this );
        }
        finally
        {
            boolean releaseFailed = false;
            if ( firstNodeTaken )
            {
                try
                {
                    releaseLock( firstNode, LockType.WRITE );
                }
                catch ( Exception e )
                {
                    releaseFailed = true;
                    e.printStackTrace();
                    log.severe( "Failed to release lock" );
                }
            }
            if ( secondNodeTaken )
            {
                try
                {
                    releaseLock( secondNode, LockType.WRITE );
                }
                catch ( Exception e )
                {
                    releaseFailed = true;
                    e.printStackTrace();
                    log.severe( "Failed to release lock" );
                }
            }
            releaseLock( rel, LockType.WRITE );
            if ( !success )
            {
                setRollbackOnly();
            }
            if ( releaseFailed )
            {
                throw new LockException( "Unable to release locks ["
                    + startNode + "," + endNode + "] in relationship create->"
                    + rel );
            }
        }
    }

    private ReentrantLock lockId( int id )
    {
        int stripe = (id / 32768) % LOCK_STRIPE_COUNT;
        if ( stripe < 0 )
        {
            stripe *= -1;
        }
        ReentrantLock lock = loadLocks[stripe];
        lock.lock();
        return lock;
    }

    public Node getNodeById( int nodeId ) throws NotFoundException
    {
        NodeImpl node = nodeCache.get( nodeId );
        if ( node != null )
        {
            return new NodeProxy( nodeId, this );
        }
        ReentrantLock loadLock = lockId( nodeId );
        try
        {
            if ( nodeCache.get( nodeId ) != null )
            {
                return new NodeProxy( nodeId, this );
            }
            if ( !persistenceManager.loadLightNode( nodeId ) )
            {
                throw new NotFoundException( "Node[" + nodeId + "]" );
            }
            node = new NodeImpl( nodeId );
            nodeCache.put( nodeId, node );
            return new NodeProxy( nodeId, this );
        }
        finally
        {
            loadLock.unlock();
        }
    }

    NodeImpl getLightNode( int nodeId )
    {
        NodeImpl node = nodeCache.get( nodeId );
        if ( node != null )
        {
            return node;
        }
        ReentrantLock loadLock = lockId( nodeId );
        try
        {
            node = nodeCache.get( nodeId );
            if ( node != null )
            {
                return node;
            }
            if ( !persistenceManager.loadLightNode( nodeId ) )
            {
                return null;
            }
            node = new NodeImpl( nodeId );
            nodeCache.put( nodeId, node );
            return node;
        }
        finally
        {
            loadLock.unlock();
        }
    }

    NodeImpl getNodeForProxy( int nodeId )
    {
        NodeImpl node = nodeCache.get( nodeId );
        if ( node != null )
        {
            return node;
        }
        ReentrantLock loadLock = lockId( nodeId );
        try
        {
            node = nodeCache.get( nodeId );
            if ( node != null )
            {
                return node;
            }
            if ( !persistenceManager.loadLightNode( nodeId ) )
            {
                throw new NotFoundException( "Node[" + nodeId + "] not found." );
            }
            node = new NodeImpl( nodeId );
            nodeCache.put( nodeId, node );
            return node;
        }
        finally
        {
            loadLock.unlock();
        }
    }

    public Node getReferenceNode() throws NotFoundException
    {
        if ( referenceNodeId == -1 )
        {
            throw new NotFoundException( "No reference node set" );
        }
        return getNodeById( referenceNodeId );
    }

    void setReferenceNodeId( int nodeId )
    {
        this.referenceNodeId = nodeId;
    }

    public Relationship getRelationshipById( int relId )
        throws NotFoundException
    {
        RelationshipImpl relationship = relCache.get( relId );
        if ( relationship != null )
        {
            return new RelationshipProxy( relId, this );
        }
        ReentrantLock loadLock = lockId( relId );
        try
        {
            relationship = relCache.get( relId );
            if ( relationship != null )
            {
                return new RelationshipProxy( relId, this );
            }
            RelationshipData data = persistenceManager.loadLightRelationship(
                relId );
            if ( data == null )
            {
                throw new NotFoundException( "Relationship[" + relId + "]" );
            }
            int typeId = data.relationshipType();
            RelationshipType type = getRelationshipTypeById( typeId );
            if ( type == null )
            {
                throw new NotFoundException( "Relationship[" + data.getId()
                    + "] exist but relationship type[" + typeId
                    + "] not found." );
            }
            final int startNodeId = data.firstNode();
            final int endNodeId = data.secondNode();
            relationship = new RelationshipImpl( relId, startNodeId, endNodeId, type, false );
            relCache.put( relId, relationship );
            return new RelationshipProxy( relId, this );
        }
        finally
        {
            loadLock.unlock();
        }
    }

    RelationshipType getRelationshipTypeById( int id )
    {
        return relTypeHolder.getRelationshipType( id );
    }

    RelationshipImpl getRelForProxy( int relId )
    {
        RelationshipImpl relationship = relCache.get( relId );
        if ( relationship != null )
        {
            return relationship;
        }
        ReentrantLock loadLock = lockId( relId );
        try
        {
            relationship = relCache.get( relId );
            if ( relationship != null )
            {
                return relationship;
            }
            RelationshipData data = persistenceManager.loadLightRelationship(
                relId );
            if ( data == null )
            {
                throw new NotFoundException( "Relationship[" + relId
                    + "] not found." );
            }
            int typeId = data.relationshipType();
            RelationshipType type = getRelationshipTypeById( typeId );
            if ( type == null )
            {
                throw new NotFoundException( "Relationship[" + data.getId()
                    + "] exist but relationship type[" + typeId
                    + "] not found." );
            }
            relationship = new RelationshipImpl( relId, data.firstNode(), data.secondNode(), type,
                    false );
            relCache.put( relId, relationship );
            return relationship;
        }
        finally
        {
            loadLock.unlock();
        }
    }

    public void removeNodeFromCache( int nodeId )
    {
        nodeCache.remove( nodeId );
    }

    public void removeRelationshipFromCache( int id )
    {
        relCache.remove( id );
    }

    Object loadPropertyValue( int id )
    {
        return persistenceManager.loadPropertyValue( id );
    }

    RelationshipChainPosition getRelationshipChainPosition( NodeImpl node )
    {
        return persistenceManager.getRelationshipChainPosition(
            (int) node.getId() );
    }

    Pair<ArrayMap<String,IntArray>,Map<Integer,RelationshipImpl>> getMoreRelationships( NodeImpl node )
    {
        int nodeId = (int) node.getId();
        RelationshipChainPosition position = node.getRelChainPosition();
        Iterable<RelationshipData> rels =
            persistenceManager.getMoreRelationships( nodeId, position );
        ArrayMap<String,IntArray> newRelationshipMap =
            new ArrayMap<String,IntArray>();
        Map<Integer,RelationshipImpl> relsMap = new HashMap<Integer,RelationshipImpl>( 150 );
        for ( RelationshipData rel : rels )
        {
            int relId = rel.getId();
            RelationshipImpl relImpl = relCache.get( relId );
            RelationshipType type = null;
            if ( relImpl == null )
            {
                type = getRelationshipTypeById( rel.relationshipType() );
                assert type != null;
                relImpl = new RelationshipImpl( relId, rel.firstNode(), rel.secondNode(), type,
                        false );
                relsMap.put( relId, relImpl );
                // relCache.put( relId, relImpl );
            }
            else
            {
                type = relImpl.getType();
            }
            IntArray relationshipSet = newRelationshipMap.get(
                type.name() );
            if ( relationshipSet == null )
            {
                relationshipSet = new IntArray();
                newRelationshipMap.put( type.name(), relationshipSet );
            }
            relationshipSet.add( relId );
        }
        // relCache.putAll( relsMap );
        return new Pair<ArrayMap<String,IntArray>,Map<Integer,RelationshipImpl>>( 
                newRelationshipMap, relsMap );
    }
    
    void putAllInRelCache( Map<Integer,RelationshipImpl> map )
<<<<<<< HEAD
    {
        relCache.putAll( map );
    }

    ArrayMap<Integer,PropertyData> loadProperties( NodeImpl node,
            boolean light )
    {
        return persistenceManager.loadNodeProperties( (int) node.getId(),
                light );
    }

    ArrayMap<Integer,PropertyData> loadProperties(
            RelationshipImpl relationship, boolean light )
    {
        return persistenceManager.loadRelProperties(
            (int) relationship.getId(), light );
    }

    public int getNodeCacheSize()
    {
        return nodeCache.size();
    }

    public int getRelationshipCacheSize()
    {
=======
    {
        relCache.putAll( map );
    }

    ArrayMap<Integer,PropertyData> loadProperties( NodeImpl node,
            boolean light )
    {
        return persistenceManager.loadNodeProperties( (int) node.getId(),
                light );
    }

    ArrayMap<Integer,PropertyData> loadProperties(
            RelationshipImpl relationship, boolean light )
    {
        return persistenceManager.loadRelProperties(
            (int) relationship.getId(), light );
    }

    public int getNodeCacheSize()
    {
        return nodeCache.size();
    }

    public int getRelationshipCacheSize()
    {
>>>>>>> 8108b6dc
        return relCache.size();
    }

    public void clearCache()
    {
        nodeCache.clear();
        relCache.clear();
    }

    void setRollbackOnly()
    {
        try
        {
            transactionManager.setRollbackOnly();
        }
        catch ( IllegalStateException e )
        {
            // this exception always get generated in a finally block and
            // when it happens another exception has already been thrown
            // (most likley NotInTransactionException)
            log.log( Level.FINE, "Failed to set transaction rollback only", e );
        }
        catch ( javax.transaction.SystemException se )
        {
            // our TM never throws this exception
            log.log( Level.SEVERE, "Failed to set transaction rollback only",
                se );
        }
    }

    void acquireLock( Primitive resource, LockType lockType )
    {
        PropertyContainer container;
        if ( resource instanceof NodeImpl )
        {
            container = new NodeProxy( resource.id, this );
        }
        else if ( resource instanceof RelationshipImpl )
        {
            container = new RelationshipProxy( resource.id, this );
        }
        else
        {
            throw new LockException( "Unkown primitivite type: " + resource );
        }
        if ( lockType == LockType.READ )
        {
            lockManager.getReadLock( container );
        }
        else if ( lockType == LockType.WRITE )
        {
            lockManager.getWriteLock( container );
        }
        else
        {
            throw new LockException( "Unknown lock type: " + lockType );
        }
    }

    void releaseLock( Primitive resource, LockType lockType )
    {
        PropertyContainer container;
        if ( resource instanceof NodeImpl )
        {
            container = new NodeProxy( resource.id, this );
        }
        else if ( resource instanceof RelationshipImpl )
        {
            container = new RelationshipProxy( resource.id, this );
        }
        else
        {
            throw new LockException( "Unkown primitivite type: " + resource );
        }
        if ( lockType == LockType.READ )
        {
            lockManager.releaseReadLock( container );
        }
        else if ( lockType == LockType.WRITE )
        {
            lockReleaser.addLockToTransaction( container, lockType );
        }
        else
        {
            throw new LockException( "Unknown lock type: " + lockType );
        }
    }

    public long getHighestPossibleIdInUse( Class<?> clazz )
    {
        return idGenerator.getHighestPossibleIdInUse( clazz );
    }

    public long getNumberOfIdsInUse( Class<?> clazz )
    {
        return idGenerator.getNumberOfIdsInUse( clazz );
    }

    public void removeRelationshipTypeFromCache( int id )
    {
        relTypeHolder.removeRelType( id );
    }

    void addPropertyIndexes( PropertyIndexData[] propertyIndexes )
    {
        propertyIndexManager.addPropertyIndexes( propertyIndexes );
    }

    void setHasAllpropertyIndexes( boolean hasAll )
    {
        propertyIndexManager.setHasAll( hasAll );
    }

    void clearPropertyIndexes()
    {
        propertyIndexManager.clear();
    }

    PropertyIndex getIndexFor( int keyId )
    {
        return propertyIndexManager.getIndexFor( keyId );
    }

    Iterable<PropertyIndex> index( String key )
    {
        return propertyIndexManager.index( key );
    }

    boolean hasAllPropertyIndexes()
    {
        return propertyIndexManager.hasAll();
    }

    boolean hasIndexFor( int keyId )
    {
        return propertyIndexManager.hasIndexFor( keyId );
    }

    PropertyIndex createPropertyIndex( String key )
    {
        return propertyIndexManager.createPropertyIndex( key );
    }

    int getRelationshipTypeIdFor( RelationshipType type )
    {
        return relTypeHolder.getIdFor( type );
    }

    void addRawRelationshipTypes( RelationshipTypeData[] relTypes )
    {
        relTypeHolder.addRawRelationshipTypes( relTypes );
    }

    Iterable<RelationshipType> getRelationshipTypes()
    {
        return relTypeHolder.getRelationshipTypes();
    }

    ArrayMap<Integer,PropertyData> deleteNode( NodeImpl node )
    {
        int nodeId = (int) node.getId();
        deletePrimitive( node );
        return persistenceManager.nodeDelete( nodeId );
        // remove from node cache done via event
    }

    int nodeAddProperty( NodeImpl node, PropertyIndex index, Object value )
    {
        int nodeId = (int) node.getId();
        return persistenceManager.nodeAddProperty( nodeId, index, value );
    }

    void nodeChangeProperty( NodeImpl node, int propertyId, Object value )
    {
        int nodeId = (int) node.getId();
        persistenceManager.nodeChangeProperty( nodeId, propertyId, value );
    }

    void nodeRemoveProperty( NodeImpl node, int propertyId )
    {
        int nodeId = (int) node.getId();
        persistenceManager.nodeRemoveProperty( nodeId, propertyId );
    }

    ArrayMap<Integer,PropertyData> deleteRelationship( RelationshipImpl rel )
    {
        int relId = (int) rel.getId();
        deletePrimitive( rel );
        return persistenceManager.relDelete( relId );
        // remove in rel cache done via event
    }

    int relAddProperty( RelationshipImpl rel, PropertyIndex index,
        Object value )
    {
        int relId = (int) rel.getId();
        return persistenceManager.relAddProperty( relId, index, value );
    }

    void relChangeProperty( RelationshipImpl rel, int propertyId, Object value )
    {
        int relId = (int) rel.getId();
        persistenceManager.relChangeProperty( relId, propertyId, value );
    }

    void relRemoveProperty( RelationshipImpl rel, int propertyId )
    {
        int relId = (int) rel.getId();
        persistenceManager.relRemoveProperty( relId, propertyId );
    }

    public IntArray getCowRelationshipRemoveMap( NodeImpl node, String type )
    {
        return lockReleaser.getCowRelationshipRemoveMap( node, type );
    }

    public IntArray getCowRelationshipRemoveMap( NodeImpl node, String type,
        boolean create )
    {
        return lockReleaser.getCowRelationshipRemoveMap( node, type, create );
    }

    public ArrayMap<String,IntArray> getCowRelationshipAddMap( NodeImpl node )
    {
        return lockReleaser.getCowRelationshipAddMap( node );
    }

    public IntArray getCowRelationshipAddMap( NodeImpl node, String string )
    {
        return lockReleaser.getCowRelationshipAddMap( node, string );
    }

    public IntArray getCowRelationshipAddMap( NodeImpl node, String string,
        boolean create )
    {
        return lockReleaser.getCowRelationshipAddMap( node, string, create );
    }

    public NodeImpl getNodeIfCached( int nodeId )
    {
        return nodeCache.get( nodeId );
    }

    public RelationshipImpl getRelIfCached( int nodeId )
    {
        return relCache.get( nodeId );
    }

    public ArrayMap<Integer,PropertyData> getCowPropertyRemoveMap(
        Primitive primitive )
    {
        return lockReleaser.getCowPropertyRemoveMap( primitive );
    }

    private void deletePrimitive( Primitive primitive )
    {
        lockReleaser.deletePrimitive( primitive );
    }

    public ArrayMap<Integer,PropertyData> getCowPropertyAddMap(
        Primitive primitive )
    {
        return lockReleaser.getCowPropertyAddMap( primitive );
    }

    public ArrayMap<Integer,PropertyData> getCowPropertyAddMap(
        Primitive primitive, boolean create )
    {
        return lockReleaser.getCowPropertyAddMap( primitive, create );
    }

    public ArrayMap<Integer,PropertyData> getCowPropertyRemoveMap(
        Primitive primitive, boolean create )
    {
        return lockReleaser.getCowPropertyRemoveMap( primitive, create );
    }

    LockReleaser getLockReleaser()
    {
        return this.lockReleaser;
    }

    void addRelationshipType( RelationshipTypeData type )
    {
        relTypeHolder.addRawRelationshipType( type );
    }

    void addPropertyIndex( PropertyIndexData index )
    {
        propertyIndexManager.addPropertyIndex( index );
    }

    public TransactionData getTransactionData()
    {
        return lockReleaser.getTransactionData();
    }

    IntArray getCreatedNodes()
    {
        return persistenceManager.getCreatedNodes();
    }

    boolean nodeCreated( int nodeId )
    {
        return persistenceManager.isNodeCreated( nodeId );
    }

    boolean relCreated( int relId )
    {
        return persistenceManager.isRelationshipCreated( relId );
    }

    public String getKeyForProperty( int propertyId )
    {
        int keyId = persistenceManager.getKeyIdForProperty( propertyId );
        return propertyIndexManager.getIndexFor( keyId ).getKey();
    }
    
<<<<<<< HEAD
=======
    public RelationshipTypeHolder getRelationshipTypeHolder()
    {
        return this.relTypeHolder;
    }
    
>>>>>>> 8108b6dc
    public static enum CacheType
    {
        weak( false, "weak reference cache" )
        {
            @Override
            Cache<Integer, NodeImpl> node( AdaptiveCacheManager cacheManager )
            {
                return new WeakLruCache<Integer,NodeImpl>( NODE_CACHE_NAME );
            }

            @Override
            Cache<Integer, RelationshipImpl> relationship( AdaptiveCacheManager cacheManager )
            {
                return new WeakLruCache<Integer,RelationshipImpl>( RELATIONSHIP_CACHE_NAME );
            }
        },
        soft( false, "soft reference cache" )
        {
            @Override
            Cache<Integer, NodeImpl> node( AdaptiveCacheManager cacheManager )
            {
                return new SoftLruCache<Integer,NodeImpl>( NODE_CACHE_NAME );
            }

            @Override
            Cache<Integer, RelationshipImpl> relationship( AdaptiveCacheManager cacheManager )
            {
                return new SoftLruCache<Integer,RelationshipImpl>( RELATIONSHIP_CACHE_NAME );
            }
        },
        old( true, "lru cache" )
        {
            @Override
            Cache<Integer, NodeImpl> node( AdaptiveCacheManager cacheManager )
            {
                return new LruCache<Integer,NodeImpl>( NODE_CACHE_NAME, 1500, cacheManager );
            }

            @Override
            Cache<Integer, RelationshipImpl> relationship( AdaptiveCacheManager cacheManager )
            {
                return new LruCache<Integer,RelationshipImpl>(
                        RELATIONSHIP_CACHE_NAME, 3500, cacheManager );
            }
        },
        none( false, "no cache" )
        {
            @Override
            Cache<Integer, NodeImpl> node( AdaptiveCacheManager cacheManager )
            {
                return new NoCache<Integer, NodeImpl>( NODE_CACHE_NAME );
            }

            @Override
            Cache<Integer, RelationshipImpl> relationship( AdaptiveCacheManager cacheManager )
            {
                return new NoCache<Integer, RelationshipImpl>( RELATIONSHIP_CACHE_NAME );
            }
        };
        
        private static final String NODE_CACHE_NAME = "NodeCache";
        private static final String RELATIONSHIP_CACHE_NAME = "RelationshipCache";
        
        final boolean needsCacheManagerRegistration;
        private final String description;
        
        private CacheType( boolean needsCacheManagerRegistration, String description )
        {
            this.needsCacheManagerRegistration = needsCacheManagerRegistration;
            this.description = description;
        }
        
        abstract Cache<Integer,NodeImpl> node( AdaptiveCacheManager cacheManager );
        
        abstract Cache<Integer,RelationshipImpl> relationship( AdaptiveCacheManager cacheManager );
        
        public String getDescription()
        {
            return this.description;
        }
    }
}<|MERGE_RESOLUTION|>--- conflicted
+++ resolved
@@ -88,12 +88,8 @@
     NodeManager( GraphDatabaseService graphDb,
             AdaptiveCacheManager cacheManager, LockManager lockManager,
             LockReleaser lockReleaser, TransactionManager transactionManager,
-<<<<<<< HEAD
-            PersistenceManager persistenceManager, IdGenerator idGenerator, CacheType cacheType )
-=======
             PersistenceManager persistenceManager, EntityIdGenerator idGenerator,
             RelationshipTypeCreator relTypeCreator, CacheType cacheType )
->>>>>>> 8108b6dc
     {
         this.graphDbService = graphDb;
         this.cacheManager = cacheManager;
@@ -107,11 +103,7 @@
         this.persistenceManager = persistenceManager;
         this.idGenerator = idGenerator;
         this.relTypeHolder = new RelationshipTypeHolder( transactionManager,
-<<<<<<< HEAD
-            persistenceManager, idGenerator );
-=======
             persistenceManager, idGenerator, relTypeCreator );
->>>>>>> 8108b6dc
         
         this.cacheType = cacheType;
         this.nodeCache = cacheType.node( cacheManager );
@@ -628,7 +620,6 @@
     }
     
     void putAllInRelCache( Map<Integer,RelationshipImpl> map )
-<<<<<<< HEAD
     {
         relCache.putAll( map );
     }
@@ -654,33 +645,6 @@
 
     public int getRelationshipCacheSize()
     {
-=======
-    {
-        relCache.putAll( map );
-    }
-
-    ArrayMap<Integer,PropertyData> loadProperties( NodeImpl node,
-            boolean light )
-    {
-        return persistenceManager.loadNodeProperties( (int) node.getId(),
-                light );
-    }
-
-    ArrayMap<Integer,PropertyData> loadProperties(
-            RelationshipImpl relationship, boolean light )
-    {
-        return persistenceManager.loadRelProperties(
-            (int) relationship.getId(), light );
-    }
-
-    public int getNodeCacheSize()
-    {
-        return nodeCache.size();
-    }
-
-    public int getRelationshipCacheSize()
-    {
->>>>>>> 8108b6dc
         return relCache.size();
     }
 
@@ -999,14 +963,11 @@
         return propertyIndexManager.getIndexFor( keyId ).getKey();
     }
     
-<<<<<<< HEAD
-=======
     public RelationshipTypeHolder getRelationshipTypeHolder()
     {
         return this.relTypeHolder;
     }
     
->>>>>>> 8108b6dc
     public static enum CacheType
     {
         weak( false, "weak reference cache" )
