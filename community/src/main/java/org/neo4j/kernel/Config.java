/**
 * Copyright (c) 2002-2010 "Neo Technology,"
 * Network Engine for Objects in Lund AB [http://neotechnology.com]
 *
 * This file is part of Neo4j.
 *
 * Neo4j is free software: you can redistribute it and/or modify
 * it under the terms of the GNU Affero General Public License as
 * published by the Free Software Foundation, either version 3 of the
 * License, or (at your option) any later version.
 *
 * This program is distributed in the hope that it will be useful,
 * but WITHOUT ANY WARRANTY; without even the implied warranty of
 * MERCHANTABILITY or FITNESS FOR A PARTICULAR PURPOSE.  See the
 * GNU Affero General Public License for more details.
 *
 * You should have received a copy of the GNU Affero General Public License
 * along with this program. If not, see <http://www.gnu.org/licenses/>.
 */

package org.neo4j.kernel;

import java.util.HashMap;
import java.util.Map;

<<<<<<< HEAD
=======
import javax.transaction.TransactionManager;

>>>>>>> 8108b6dc
import org.neo4j.graphdb.GraphDatabaseService;
import org.neo4j.kernel.impl.cache.AdaptiveCacheManager;
import org.neo4j.kernel.impl.core.GraphDbModule;
import org.neo4j.kernel.impl.core.KernelPanicEventGenerator;
<<<<<<< HEAD
import org.neo4j.kernel.impl.core.LockReleaser;
import org.neo4j.kernel.impl.management.Description;
=======
import org.neo4j.kernel.impl.core.LastCommittedTxIdSetter;
import org.neo4j.kernel.impl.core.LockReleaser;
import org.neo4j.kernel.impl.core.RelationshipTypeCreator;
import org.neo4j.kernel.impl.core.RelationshipTypeHolder;
import org.neo4j.kernel.impl.core.TxEventSyncHookFactory;
import org.neo4j.kernel.impl.management.Description;
import org.neo4j.kernel.impl.persistence.IdGenerator;
>>>>>>> 8108b6dc
import org.neo4j.kernel.impl.persistence.IdGeneratorModule;
import org.neo4j.kernel.impl.persistence.PersistenceModule;
import org.neo4j.kernel.impl.transaction.LockManager;
import org.neo4j.kernel.impl.transaction.TxModule;
import org.neo4j.kernel.impl.transaction.xaframework.TxIdGenerator;

/**
 * A non-standard configuration object.
 */
public class Config
{
<<<<<<< HEAD
    static final String NIO_NEO_DB_CLASS =
        "org.neo4j.kernel.impl.nioneo.xa.NeoStoreXaDataSource";
    public static final String DEFAULT_DATA_SOURCE_NAME = "nioneodb";

    static final String LUCENE_DS_CLASS =
        "org.neo4j.index.lucene.LuceneDataSource";
    static final String LUCENE_FULLTEXT_DS_CLASS =
        "org.neo4j.index.lucene.LuceneFulltextDataSource";
=======
    static final String NIO_NEO_DB_CLASS = "org.neo4j.kernel.impl.nioneo.xa.NeoStoreXaDataSource";
    public static final String DEFAULT_DATA_SOURCE_NAME = "nioneodb";

    static final String LUCENE_DS_CLASS = "org.neo4j.index.lucene.LuceneDataSource";
    static final String LUCENE_FULLTEXT_DS_CLASS = "org.neo4j.index.lucene.LuceneFulltextDataSource";
>>>>>>> 8108b6dc

    @Description( "Tell Neo4j to use memory mapped buffers for accessing the native storage layer" )
    public static final String USE_MEMORY_MAPPED_BUFFERS = "use_memory_mapped_buffers";
    @Description( "Print out the effective Neo4j configuration after startup" )
    public static final String DUMP_CONFIGURATION = "dump_configuration";
    @Description( "Make Neo4j keep the logical transaction logs for being able to backup the database" )
    public static final String KEEP_LOGICAL_LOGS = "keep_logical_logs";
<<<<<<< HEAD
=======
    @Description( "Enable a remote shell server which shell clients can log in to" )
    public static final String ENABLE_REMOTE_SHELL = "enable_remote_shell";

    public static final String BACKUP_SLAVE = "backup_slave";

>>>>>>> 8108b6dc
    @Description( "Only allow read operations from this Neo4j instance" )
    public static final String READ_ONLY = "read_only";
    @Description( "Relative path for where the Neo4j storage directory is located" )
    public static final String STORAGE_DIRECTORY = "store_dir";
    @Description( "Use a quick approach for rebuilding the ID generators. "
                  + "This give quicker recovery time, but will limit the ability to reuse the space of deleted entities." )
    public static final String REBUILD_IDGENERATORS_FAST = "rebuild_idgenerators_fast";
    @Description( "The size to allocate for memory mapping the node store" )
    public static final String NODE_STORE_MMAP_SIZE = "neostore.nodestore.db.mapped_memory";
    @Description( "The size to allocate for memory mapping the array property store" )
    public static final String ARRAY_PROPERTY_STORE_MMAP_SIZE = "neostore.propertystore.db.arrays.mapped_memory";
    @Description( "The size to allocate for memory mapping the store for property key strings" )
    public static final String PROPERTY_INDEX_KEY_STORE_MMAP_SIZE = "neostore.propertystore.db.index.keys.mapped_memory";
    @Description( "The size to allocate for memory mapping the store for property key indexes" )
    public static final String PROPERTY_INDEX_STORE_MMAP_SIZE = "neostore.propertystore.db.index.mapped_memory";
    @Description( "The size to allocate for memory mapping the property value store" )
    public static final String PROPERTY_STORE_MMAP_SIZE = "neostore.propertystore.db.mapped_memory";
    @Description( "The size to allocate for memory mapping the string property store" )
    public static final String STRING_PROPERTY_STORE_MMAP_SIZE = "neostore.propertystore.db.strings.mapped_memory";
    @Description( "The size to allocate for memory mapping the relationship store" )
    public static final String RELATIONSHIP_STORE_MMAP_SIZE = "neostore.relationshipstore.db.mapped_memory";
    @Description( "Relative path for where the Neo4j logical log is located" )
    public static final String LOGICAL_LOG = "logical_log";
    @Description( "Relative path for where the Neo4j storage information file is located" )
    public static final String NEO_STORE = "neo_store";
    @Description( "The type of cache to use for nodes and relationships, one of [weak, soft, none]" )
    public static final String CACHE_TYPE = "cache_type";

    private AdaptiveCacheManager cacheManager;
    private TxModule txModule;
    private LockManager lockManager;
    private LockReleaser lockReleaser;
    private PersistenceModule persistenceModule;
    private boolean create = false;
    private String persistenceSourceName;
<<<<<<< HEAD
    private IdGeneratorModule idGeneratorModule;
    private GraphDbModule graphDbModule;
    private String storeDir;
    private final Map<Object, Object> params;

    private final boolean readOnly;
    private final boolean backupSlave;

    Config( GraphDatabaseService graphDb, String storeDir, Map<Object, Object> params,
            KernelPanicEventGenerator kpe )
    {
        this.storeDir = storeDir;
        this.params = params;
        String readOnlyStr = (String) params.get( READ_ONLY );
        if ( readOnlyStr != null && readOnlyStr.toLowerCase().equals( "true" ) )
        {
            readOnly = true;
        }
        else
        {
            readOnly = false;
        }
        String backupSlaveStr = (String) params.get( "backup_slave" );
        if ( backupSlaveStr != null &&
                backupSlaveStr.toLowerCase().equals( "true" ) )
        {
            backupSlave = true;
        }
        else
        {
            backupSlave = false;
        }
        params.put( "read_only", readOnly );
        cacheManager = new AdaptiveCacheManager();
        if ( !readOnly )
        {
            txModule = new TxModule( this.storeDir, kpe );
        }
        else
        {
            txModule = new TxModule( true, kpe );
        }
        lockManager = new LockManager( txModule.getTxManager() );
        lockReleaser = new LockReleaser( lockManager, txModule.getTxManager() );
        persistenceModule = new PersistenceModule();
        idGeneratorModule = new IdGeneratorModule();
        graphDbModule = new GraphDbModule( graphDb, cacheManager, lockManager,
                txModule.getTxManager(), idGeneratorModule.getIdGenerator(),
                readOnly );
=======
    private final IdGeneratorModule idGeneratorModule;
    private final GraphDbModule graphDbModule;
    private final String storeDir;
    private final Map<Object, Object> params;
    private final Map inputParams;
    private final TxEventSyncHookFactory syncHookFactory;
    private final RelationshipTypeCreator relTypeCreator;

    private final boolean readOnly;
    private final boolean backupSlave;
    private final IdGeneratorFactory idGeneratorFactory;
    private final TxIdGenerator txIdGenerator;

    Config( GraphDatabaseService graphDb, String storeDir,
            Map<String, String> inputParams, KernelPanicEventGenerator kpe,
            TxModule txModule, LockManager lockManager,
            LockReleaser lockReleaser, IdGeneratorFactory idGeneratorFactory,
            TxEventSyncHookFactory txSyncHookFactory,
            RelationshipTypeCreator relTypeCreator, TxIdGenerator txIdGenerator,
            LastCommittedTxIdSetter lastCommittedTxIdSetter )
    {
        this.storeDir = storeDir;
        this.inputParams = inputParams;
        this.idGeneratorFactory = idGeneratorFactory;
        this.relTypeCreator = relTypeCreator;
        this.txIdGenerator = txIdGenerator;
        this.params = getDefaultParams();
        this.txModule = txModule;
        this.lockManager = lockManager;
        this.lockReleaser = lockReleaser;
        this.idGeneratorModule = new IdGeneratorModule( new IdGenerator() );
        this.readOnly = Boolean.parseBoolean( (String) params.get( READ_ONLY ) );
        this.backupSlave = Boolean.parseBoolean( (String) params.get( BACKUP_SLAVE ) );
        this.syncHookFactory = txSyncHookFactory;
        this.persistenceModule = new PersistenceModule();
        this.cacheManager = new AdaptiveCacheManager();
        graphDbModule = new GraphDbModule( graphDb, cacheManager, lockManager,
                txModule.getTxManager(), idGeneratorModule.getIdGenerator(),
                readOnly );

        params.put( IdGeneratorFactory.class, idGeneratorFactory );
        params.put( TxIdGenerator.class, txIdGenerator );
        params.put( TransactionManager.class, txModule.getTxManager() );
        params.put( LastCommittedTxIdSetter.class, lastCommittedTxIdSetter );
        params.put( GraphDbModule.class, graphDbModule );
    }

    private static Map<Object, Object> getDefaultParams()
    {
        Map<Object, Object> params = new HashMap<Object, Object>();
        params.put( "neostore.nodestore.db.mapped_memory", "20M" );
        params.put( "neostore.propertystore.db.mapped_memory", "90M" );
        params.put( "neostore.propertystore.db.index.mapped_memory", "1M" );
        params.put( "neostore.propertystore.db.index.keys.mapped_memory", "1M" );
        params.put( "neostore.propertystore.db.strings.mapped_memory", "130M" );
        params.put( "neostore.propertystore.db.arrays.mapped_memory", "130M" );
        params.put( "neostore.relationshipstore.db.mapped_memory", "100M" );
        // if on windows, default no memory mapping
        String nameOs = System.getProperty( "os.name" );
        if ( nameOs.startsWith( "Windows" ) )
        {
            params.put( Config.USE_MEMORY_MAPPED_BUFFERS, "false" );
        }
        return params;
>>>>>>> 8108b6dc
    }

    void setPersistenceSource( String name, boolean create )
    {
        persistenceSourceName = name;
        this.create = create;
    }

    String getPersistenceSource()
    {
        return persistenceSourceName;
    }

    boolean getCreatePersistenceSource()
    {
        return create;
    }

    public TxModule getTxModule()
    {
        return txModule;
    }

    public GraphDbModule getGraphDbModule()
    {
        return graphDbModule;
    }

    public PersistenceModule getPersistenceModule()
    {
        return persistenceModule;
    }

    public IdGeneratorModule getIdGeneratorModule()
    {
        return idGeneratorModule;
    }

    public LockManager getLockManager()
    {
        return lockManager;
    }

    public LockReleaser getLockReleaser()
    {
        return lockReleaser;
    }

    public Map<Object, Object> getParams()
    {
        return this.params;
    }

    boolean isReadOnly()
    {
        return readOnly;
    }

    boolean isBackupSlave()
    {
        return backupSlave;
    }
<<<<<<< HEAD
=======

    Map<Object, Object> getInputParams()
    {
        return inputParams;
    }

    TxEventSyncHookFactory getSyncHookFactory()
    {
        return syncHookFactory;
    }
    
    public RelationshipTypeCreator getRelationshipTypeCreator()
    {
        return relTypeCreator;
    }
    
    public IdGeneratorFactory getIdGeneratorFactory()
    {
        return idGeneratorFactory;
    }
    
    public RelationshipTypeHolder getRelationshipTypeHolder()
    {
        return graphDbModule.getNodeManager().getRelationshipTypeHolder();
    }

    public static void dumpConfiguration( Map<?, ?> config )
    {
        for ( Object key : config.keySet() )
        {
            if ( key instanceof String )
            {
                Object value = config.get( key );
                if ( value instanceof String )
                {
                    System.out.println( key + "=" + value );
                }
            }
        }
    }

    public static Object getFromConfig( Map<?, ?> config, Object key,
            Object defaultValue )
    {
        Object result = config != null ? config.get( key ) : defaultValue;
        return result != null ? result : defaultValue;
    }
>>>>>>> 8108b6dc
}<|MERGE_RESOLUTION|>--- conflicted
+++ resolved
@@ -23,19 +23,12 @@
 import java.util.HashMap;
 import java.util.Map;
 
-<<<<<<< HEAD
-=======
 import javax.transaction.TransactionManager;
 
->>>>>>> 8108b6dc
 import org.neo4j.graphdb.GraphDatabaseService;
 import org.neo4j.kernel.impl.cache.AdaptiveCacheManager;
 import org.neo4j.kernel.impl.core.GraphDbModule;
 import org.neo4j.kernel.impl.core.KernelPanicEventGenerator;
-<<<<<<< HEAD
-import org.neo4j.kernel.impl.core.LockReleaser;
-import org.neo4j.kernel.impl.management.Description;
-=======
 import org.neo4j.kernel.impl.core.LastCommittedTxIdSetter;
 import org.neo4j.kernel.impl.core.LockReleaser;
 import org.neo4j.kernel.impl.core.RelationshipTypeCreator;
@@ -43,7 +36,6 @@
 import org.neo4j.kernel.impl.core.TxEventSyncHookFactory;
 import org.neo4j.kernel.impl.management.Description;
 import org.neo4j.kernel.impl.persistence.IdGenerator;
->>>>>>> 8108b6dc
 import org.neo4j.kernel.impl.persistence.IdGeneratorModule;
 import org.neo4j.kernel.impl.persistence.PersistenceModule;
 import org.neo4j.kernel.impl.transaction.LockManager;
@@ -55,22 +47,11 @@
  */
 public class Config
 {
-<<<<<<< HEAD
-    static final String NIO_NEO_DB_CLASS =
-        "org.neo4j.kernel.impl.nioneo.xa.NeoStoreXaDataSource";
-    public static final String DEFAULT_DATA_SOURCE_NAME = "nioneodb";
-
-    static final String LUCENE_DS_CLASS =
-        "org.neo4j.index.lucene.LuceneDataSource";
-    static final String LUCENE_FULLTEXT_DS_CLASS =
-        "org.neo4j.index.lucene.LuceneFulltextDataSource";
-=======
     static final String NIO_NEO_DB_CLASS = "org.neo4j.kernel.impl.nioneo.xa.NeoStoreXaDataSource";
     public static final String DEFAULT_DATA_SOURCE_NAME = "nioneodb";
 
     static final String LUCENE_DS_CLASS = "org.neo4j.index.lucene.LuceneDataSource";
     static final String LUCENE_FULLTEXT_DS_CLASS = "org.neo4j.index.lucene.LuceneFulltextDataSource";
->>>>>>> 8108b6dc
 
     @Description( "Tell Neo4j to use memory mapped buffers for accessing the native storage layer" )
     public static final String USE_MEMORY_MAPPED_BUFFERS = "use_memory_mapped_buffers";
@@ -78,14 +59,11 @@
     public static final String DUMP_CONFIGURATION = "dump_configuration";
     @Description( "Make Neo4j keep the logical transaction logs for being able to backup the database" )
     public static final String KEEP_LOGICAL_LOGS = "keep_logical_logs";
-<<<<<<< HEAD
-=======
     @Description( "Enable a remote shell server which shell clients can log in to" )
     public static final String ENABLE_REMOTE_SHELL = "enable_remote_shell";
 
     public static final String BACKUP_SLAVE = "backup_slave";
 
->>>>>>> 8108b6dc
     @Description( "Only allow read operations from this Neo4j instance" )
     public static final String READ_ONLY = "read_only";
     @Description( "Relative path for where the Neo4j storage directory is located" )
@@ -121,57 +99,6 @@
     private PersistenceModule persistenceModule;
     private boolean create = false;
     private String persistenceSourceName;
-<<<<<<< HEAD
-    private IdGeneratorModule idGeneratorModule;
-    private GraphDbModule graphDbModule;
-    private String storeDir;
-    private final Map<Object, Object> params;
-
-    private final boolean readOnly;
-    private final boolean backupSlave;
-
-    Config( GraphDatabaseService graphDb, String storeDir, Map<Object, Object> params,
-            KernelPanicEventGenerator kpe )
-    {
-        this.storeDir = storeDir;
-        this.params = params;
-        String readOnlyStr = (String) params.get( READ_ONLY );
-        if ( readOnlyStr != null && readOnlyStr.toLowerCase().equals( "true" ) )
-        {
-            readOnly = true;
-        }
-        else
-        {
-            readOnly = false;
-        }
-        String backupSlaveStr = (String) params.get( "backup_slave" );
-        if ( backupSlaveStr != null &&
-                backupSlaveStr.toLowerCase().equals( "true" ) )
-        {
-            backupSlave = true;
-        }
-        else
-        {
-            backupSlave = false;
-        }
-        params.put( "read_only", readOnly );
-        cacheManager = new AdaptiveCacheManager();
-        if ( !readOnly )
-        {
-            txModule = new TxModule( this.storeDir, kpe );
-        }
-        else
-        {
-            txModule = new TxModule( true, kpe );
-        }
-        lockManager = new LockManager( txModule.getTxManager() );
-        lockReleaser = new LockReleaser( lockManager, txModule.getTxManager() );
-        persistenceModule = new PersistenceModule();
-        idGeneratorModule = new IdGeneratorModule();
-        graphDbModule = new GraphDbModule( graphDb, cacheManager, lockManager,
-                txModule.getTxManager(), idGeneratorModule.getIdGenerator(),
-                readOnly );
-=======
     private final IdGeneratorModule idGeneratorModule;
     private final GraphDbModule graphDbModule;
     private final String storeDir;
@@ -236,7 +163,6 @@
             params.put( Config.USE_MEMORY_MAPPED_BUFFERS, "false" );
         }
         return params;
->>>>>>> 8108b6dc
     }
 
     void setPersistenceSource( String name, boolean create )
@@ -299,8 +225,6 @@
     {
         return backupSlave;
     }
-<<<<<<< HEAD
-=======
 
     Map<Object, Object> getInputParams()
     {
@@ -348,5 +272,4 @@
         Object result = config != null ? config.get( key ) : defaultValue;
         return result != null ? result : defaultValue;
     }
->>>>>>> 8108b6dc
 }