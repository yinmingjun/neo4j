--- conflicted
+++ resolved
@@ -35,51 +35,28 @@
     @Test
     public void shouldMakeNoneToStoppedIntoHumanReadableInitMessage() throws Exception
     {
-<<<<<<< HEAD
         assertThat( exceptionFor( NONE, STOPPED ).getMessage(),
-                is( "Component 'SomeComponent' failed to initialize. Please see attached cause exception." ) );
-=======
-        assertThat(
-                exceptionFor( NONE, STOPPED ).getMessage(),
                 is( "Component 'SomeComponent' failed to initialize." ) );
->>>>>>> e2f4734e
     }
 
     @Test
     public void shouldMakeStoppedToStartedIntoHumanReadableStartingMessage() throws Exception
     {
-<<<<<<< HEAD
         assertThat( exceptionFor( STOPPED, STARTED ).getMessage(),
-                is( "Component 'SomeComponent' was successfully initialized, but failed to start. Please see attached cause exception." ) );
-=======
-        assertThat(
-                exceptionFor( STOPPED, STARTED ).getMessage(),
                 is( "Component 'SomeComponent' was successfully initialized, but failed to start." ) );
->>>>>>> e2f4734e
     }
 
     @Test
     public void shouldMakeStartedToStoppedIntoHumanReadableStoppingMessage() throws Exception
     {
-<<<<<<< HEAD
         assertThat( exceptionFor( STARTED, STOPPED ).getMessage(),
-                is( "Component 'SomeComponent' failed to stop. Please see attached cause exception." ) );
-=======
-        assertThat(
-                exceptionFor( STARTED, STOPPED ).getMessage(),
                 is( "Component 'SomeComponent' failed to stop." ) );
->>>>>>> e2f4734e
     }
 
     @Test
     public void shouldMakeShutdownIntoHumanReadableShutdownMessage() throws Exception
     {
-<<<<<<< HEAD
         assertThat( exceptionFor( STOPPED, SHUTDOWN ).getMessage(),
-                is( "Component 'SomeComponent' failed to shut down. Please see attached cause exception." ) );
-=======
-        assertThat(
-                exceptionFor( STOPPED, SHUTDOWN ).getMessage(),
                 is( "Component 'SomeComponent' failed to shut down." ) );
     }
 
@@ -89,8 +66,7 @@
         Exception root = new Exception( "big bad root cause" );
         Exception intermediate = new Exception( "intermediate exception", root );
         assertThat( exceptionFor( STARTED, STOPPED, intermediate ).getMessage(),
-                containsString( root.getMessage() ) );
->>>>>>> e2f4734e
+                containsString( root.getMessage()));
     }
 
     private LifecycleException exceptionFor( LifecycleStatus from, LifecycleStatus to )
