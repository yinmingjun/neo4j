--- conflicted
+++ resolved
@@ -24,7 +24,8 @@
 import java.util.regex.Pattern;
 
 import org.neo4j.hashing.HashFunction;
-import org.neo4j.values.utils.UTF8Utils;
+
+import static org.neo4j.values.storable.Values.utf8Value;
 
 /*
  * Just as a normal StringValue but is backed by a byte array and does string
@@ -173,16 +174,7 @@
         return hashFunction.update( hash, cpc.codePointCount );
     }
 
-<<<<<<< HEAD
     public static class CodePointCursor
-=======
-    public int offset()
-    {
-        return offset;
-    }
-
-    private static class CodePointCursor
->>>>>>> be9590e3
     {
         private byte[] values;
         private int i;
@@ -335,7 +327,11 @@
     {
         if ( other instanceof UTF8StringValue )
         {
-            return UTF8Utils.add( this, (UTF8StringValue) other );
+            UTF8StringValue rhs = (UTF8StringValue) other;
+            byte[] newBytes = new byte[byteLength + rhs.byteLength];
+            System.arraycopy( bytes, offset, newBytes, 0, byteLength );
+            System.arraycopy( rhs.bytes, rhs.offset, newBytes, byteLength, rhs.byteLength );
+            return utf8Value( newBytes );
         }
 
         return Values.stringValue( stringValue() + other.stringValue() );
