--- conflicted
+++ resolved
@@ -83,22 +83,12 @@
     private List<Class<?>> getClassNames()
     {
         return asList(
-<<<<<<< HEAD
                 RestfulGraphDatabase.class,
                 TransactionalService.class,
                 CypherService.class,
                 DatabaseMetadataService.class,
                 ExtensionService.class,
-                ResourcesService.class,
                 BatchOperationService.class );
-=======
-                RestfulGraphDatabase.class.getName(),
-                TransactionalService.class.getName(),
-                CypherService.class.getName(),
-                DatabaseMetadataService.class.getName(),
-                ExtensionService.class.getName(),
-                BatchOperationService.class.getName() );
->>>>>>> 34d31e28
     }
 
     @Override
