/*
 * Copyright (c) 2002-2018 "Neo Technology,"
 * Network Engine for Objects in Lund AB [http://neotechnology.com]
 *
 * This file is part of Neo4j.
 *
 * Neo4j is free software: you can redistribute it and/or modify
 * it under the terms of the GNU General Public License as published by
 * the Free Software Foundation, either version 3 of the License, or
 * (at your option) any later version.
 *
 * This program is distributed in the hope that it will be useful,
 * but WITHOUT ANY WARRANTY; without even the implied warranty of
 * MERCHANTABILITY or FITNESS FOR A PARTICULAR PURPOSE.  See the
 * GNU General Public License for more details.
 *
 * You should have received a copy of the GNU General Public License
 * along with this program.  If not, see <http://www.gnu.org/licenses/>.
 */
package org.neo4j.bolt.v1.transport.integration;

import org.bouncycastle.operator.OperatorCreationException;
import org.junit.BeforeClass;
import org.junit.Rule;
import org.junit.Test;

import java.io.File;
import java.io.IOException;
import java.security.GeneralSecurityException;
import java.security.cert.Certificate;
import java.security.cert.CertificateException;
import java.security.cert.X509Certificate;
import java.util.Set;

import org.neo4j.bolt.v1.transport.socket.client.SecureSocketConnection;
<<<<<<< HEAD
=======
import org.neo4j.helpers.HostnamePort;
>>>>>>> ca509631
import org.neo4j.kernel.configuration.BoltConnector;
import org.neo4j.ssl.PkiUtils;

import static org.hamcrest.CoreMatchers.equalTo;
import static org.hamcrest.MatcherAssert.assertThat;
import static org.hamcrest.Matchers.contains;
import static org.neo4j.bolt.v1.transport.integration.Neo4jWithSocket.DEFAULT_CONNECTOR_KEY;
import static org.neo4j.kernel.configuration.ssl.LegacySslPolicyConfig.tls_certificate_file;
import static org.neo4j.kernel.configuration.ssl.LegacySslPolicyConfig.tls_key_file;

public class CertificatesIT
{
    private static final String SERVER_ADDRESS = "localhost:7878";

    private static File keyFile;
    private static File certFile;
    private static PkiUtils certFactory;

    @Rule
    public Neo4jWithSocket server = new Neo4jWithSocket( getClass(), settings ->
    {
        settings.put( tls_certificate_file.name(), certFile.getAbsolutePath() );
        settings.put( tls_key_file.name(), keyFile.getAbsolutePath() );
<<<<<<< HEAD
        settings.put( new BoltConnector( DEFAULT_CONNECTOR_KEY ).type.name(), "BOLT" );
        settings.put( new BoltConnector( DEFAULT_CONNECTOR_KEY ).enabled.name(), "true" );
        settings.put( new BoltConnector( DEFAULT_CONNECTOR_KEY ).address.name(), "localhost:7878" );
=======
        settings.put( new BoltConnector( "bolt" ).type.name(), "BOLT" );
        settings.put( new BoltConnector( "bolt" ).enabled.name(), "true" );
        settings.put( new BoltConnector( "bolt" ).listen_address.name(), SERVER_ADDRESS );
>>>>>>> ca509631
    } );

    @Test
    public void shouldUseConfiguredCertificate() throws Exception
    {
        // GIVEN
        SecureSocketConnection connection = new SecureSocketConnection();
        try
        {
            // WHEN
<<<<<<< HEAD
            connection.connect( server.lookupConnector( DEFAULT_CONNECTOR_KEY ) )
=======
            connection.connect( new HostnamePort( SERVER_ADDRESS ) )
>>>>>>> ca509631
                    .send( TransportTestUtil.acceptedVersions( 1, 0, 0, 0 ) );

            // THEN
            Set<X509Certificate> certificatesSeen = connection.getServerCertificatesSeen();
            assertThat( certificatesSeen, contains( loadCertificateFromDisk() ) );
        }
        finally
        {
            connection.disconnect();
        }
    }

    private X509Certificate loadCertificateFromDisk() throws CertificateException, IOException
    {
        Certificate[] certificates = certFactory.loadCertificates( certFile );
        assertThat( certificates.length, equalTo( 1 ) );

        return (X509Certificate) certificates[0];
    }

    @BeforeClass
    public static void setUp() throws IOException, GeneralSecurityException, OperatorCreationException
    {
        certFactory = new PkiUtils();
        keyFile = File.createTempFile( "key", "pem" );
        certFile = File.createTempFile( "key", "pem" );
        keyFile.deleteOnExit();
        certFile.deleteOnExit();

        // make sure files are not there
        keyFile.delete();
        certFile.delete();

        certFactory.createSelfSignedCertificate( certFile, keyFile, "my.domain" );
    }

}<|MERGE_RESOLUTION|>--- conflicted
+++ resolved
@@ -33,10 +33,6 @@
 import java.util.Set;
 
 import org.neo4j.bolt.v1.transport.socket.client.SecureSocketConnection;
-<<<<<<< HEAD
-=======
-import org.neo4j.helpers.HostnamePort;
->>>>>>> ca509631
 import org.neo4j.kernel.configuration.BoltConnector;
 import org.neo4j.ssl.PkiUtils;
 
@@ -49,8 +45,6 @@
 
 public class CertificatesIT
 {
-    private static final String SERVER_ADDRESS = "localhost:7878";
-
     private static File keyFile;
     private static File certFile;
     private static PkiUtils certFactory;
@@ -60,15 +54,9 @@
     {
         settings.put( tls_certificate_file.name(), certFile.getAbsolutePath() );
         settings.put( tls_key_file.name(), keyFile.getAbsolutePath() );
-<<<<<<< HEAD
         settings.put( new BoltConnector( DEFAULT_CONNECTOR_KEY ).type.name(), "BOLT" );
         settings.put( new BoltConnector( DEFAULT_CONNECTOR_KEY ).enabled.name(), "true" );
-        settings.put( new BoltConnector( DEFAULT_CONNECTOR_KEY ).address.name(), "localhost:7878" );
-=======
-        settings.put( new BoltConnector( "bolt" ).type.name(), "BOLT" );
-        settings.put( new BoltConnector( "bolt" ).enabled.name(), "true" );
-        settings.put( new BoltConnector( "bolt" ).listen_address.name(), SERVER_ADDRESS );
->>>>>>> ca509631
+        settings.put( new BoltConnector( DEFAULT_CONNECTOR_KEY ).listen_address.name(), "localhost:0" );
     } );
 
     @Test
@@ -79,11 +67,7 @@
         try
         {
             // WHEN
-<<<<<<< HEAD
             connection.connect( server.lookupConnector( DEFAULT_CONNECTOR_KEY ) )
-=======
-            connection.connect( new HostnamePort( SERVER_ADDRESS ) )
->>>>>>> ca509631
                     .send( TransportTestUtil.acceptedVersions( 1, 0, 0, 0 ) );
 
             // THEN
