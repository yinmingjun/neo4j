--- conflicted
+++ resolved
@@ -19,6 +19,12 @@
  */
 package org.neo4j.server.database;
 
+import static org.hamcrest.CoreMatchers.equalTo;
+import static org.junit.Assert.assertThat;
+import static org.mockito.Mockito.mock;
+import static org.mockito.Mockito.never;
+import static org.mockito.Mockito.verify;
+
 import java.util.concurrent.CountDownLatch;
 import java.util.concurrent.Future;
 import java.util.concurrent.TimeUnit;
@@ -28,26 +34,13 @@
 import org.junit.Ignore;
 import org.junit.Rule;
 import org.junit.Test;
-<<<<<<< HEAD
-import org.neo4j.helpers.Functions;
+import org.neo4j.function.Functions;
 import org.neo4j.kernel.GraphDatabaseDependencies;
 import org.neo4j.kernel.InternalAbstractGraphDatabase;
-=======
-
-import org.neo4j.function.Functions;
->>>>>>> 1679e2a4
 import org.neo4j.kernel.configuration.Config;
 import org.neo4j.kernel.impl.util.TestLogging;
-import org.neo4j.kernel.logging.Logging;
-import org.neo4j.kernel.monitoring.Monitors;
 import org.neo4j.test.OtherThreadExecutor;
 import org.neo4j.test.OtherThreadRule;
-
-import static org.hamcrest.CoreMatchers.equalTo;
-import static org.junit.Assert.assertThat;
-import static org.mockito.Mockito.mock;
-import static org.mockito.Mockito.never;
-import static org.mockito.Mockito.verify;
 
 public class DatabaseRegistryTest
 {
@@ -172,13 +165,8 @@
     @Before
     public void setUp() throws NoSuchDatabaseProviderException
     {
-<<<<<<< HEAD
-        DatabaseRegistry registry = new DatabaseRegistry( Functions.<Config, InternalAbstractGraphDatabase.Dependencies>constant(GraphDatabaseDependencies.newDependencies().logging(new TestLogging() ) ));
-        registry.addProvider( EMBEDDED, singletonDatabase( northwind ) );
-=======
-        registry = new DatabaseRegistry( Functions.<Config, Logging>constant( new TestLogging() ) );
+        registry = new DatabaseRegistry( Functions.<Config, InternalAbstractGraphDatabase.Dependencies>constant( GraphDatabaseDependencies.newDependencies().logging( new TestLogging() ) ));
         registry.addProvider( EMBEDDED, singletonDatabase( database ) );
->>>>>>> 1679e2a4
         registry.init();
         registry.start();
 
