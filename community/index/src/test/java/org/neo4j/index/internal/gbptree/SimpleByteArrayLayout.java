--- conflicted
+++ resolved
@@ -144,20 +144,6 @@
         {
             // They had the same seed. Need to look at entire array
             int maxLength = Math.min( left.bytes.length, right.bytes.length );
-<<<<<<< HEAD
-            int lastEqualIndex = 0;
-            for ( ; lastEqualIndex < maxLength; lastEqualIndex++ )
-            {
-                if ( left.bytes[lastEqualIndex] != right.bytes[lastEqualIndex] )
-                {
-                    lastEqualIndex--;
-                    break;
-                }
-            }
-            // Convert from last equal index to first that differ
-            int firstIndexToDiffer = lastEqualIndex + 1;
-            // Convert to index to length
-=======
             int firstIndexToDiffer = 0;
             for ( ; firstIndexToDiffer < maxLength; firstIndexToDiffer++ )
             {
@@ -167,7 +153,6 @@
                 }
             }
             // Convert from index to length
->>>>>>> b4596ae5
             int targetLength = firstIndexToDiffer + 1;
             copyKey( right, into, targetLength );
         }
