--- conflicted
+++ resolved
@@ -23,22 +23,15 @@
   <parent>
     <groupId>org.neo4j</groupId>
     <artifactId>parent</artifactId>
-<<<<<<< HEAD
     <version>2.0-SNAPSHOT</version>
-=======
-    <version>1.9.6-SNAPSHOT</version>
->>>>>>> d245b464
     <relativePath>../..</relativePath>
   </parent>
 
   <modelVersion>4.0.0</modelVersion>
   <groupId>org.neo4j</groupId>
   <artifactId>neo4j-kernel</artifactId>
-<<<<<<< HEAD
   <version>2.0-SNAPSHOT</version>
-=======
-  <version>1.9.6-SNAPSHOT</version>
->>>>>>> d245b464
+
   <name>Neo4j - Graph Database Kernel</name>
   <description>
  Neo4j kernel is a lightweight, embedded Java database designed to
