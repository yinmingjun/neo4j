--- conflicted
+++ resolved
@@ -1,20 +1,4 @@
-<<<<<<< HEAD
 2.2.0
-=======
-2.1.8
------
-o Fixes an issue in the batch inserter, where writing multiple labels would not
-  sort them correctly, and writing the same label twice could introduce
-  duplicate label records.
-o Fixes an issue where we would fail to delete the index files of a uniqueness
-  constraint, if the database crashed during the commit of the transaction that
-  created said constraint _and_ the constraint cannot be brought online because
-  duplicates have since been committed.
-o Fixes an issue where recovery of transactions that creates, drops and recreates
-  an index, could leave it in a state where it wouldn't accept new writes.
-
-2.1.7
->>>>>>> 1a8fede8
 -----
 o Fixed issue where index wasn't properly recovered if one with the same label/property
   had earlier been created and dropped
@@ -84,6 +68,32 @@
   a `TransactionTerminatedException` exception.
 o Adds an import script (neo4j-import on Unix, Neo4jImport on Windows) for bulk import
   of data from CSV files
+
+2.1.8
+-----
+o Fixes an issue in the batch inserter, where writing multiple labels would not
+  sort them correctly, and writing the same label twice could introduce
+  duplicate label records.
+o Fixes an issue where we would fail to delete the index files of a uniqueness
+  constraint, if the database crashed during the commit of the transaction that
+  created said constraint _and_ the constraint cannot be brought online because
+  duplicates have since been committed.
+o Fixes an issue where recovery of transactions that creates, drops and recreates
+  an index, could leave it in a state where it wouldn't accept new writes.
+
+2.1.7
+-----
+o It is now possible to define the amount of memory to dedicate to
+  mapping portions of the relationship type storage
+o Recovery of the relationship type store no longer leads to
+  excessive size use because of improper id use
+o Batch importer will now throw ConstraintViolationException
+  when a schema constraint is not respected
+o Deleting a Node already deleted in the running transaction
+  will now result in an EntityNotFoundException
+o Constraint enforcement is now more strict courtesy of using
+  an up to date Lucene index reader
+o messages.log file is now properly created under Windows
 
 2.1.6
 -----
