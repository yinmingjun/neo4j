--- conflicted
+++ resolved
@@ -19,6 +19,10 @@
  */
 package examples;
 
+import org.junit.Before;
+import org.junit.Rule;
+import org.junit.Test;
+
 import java.io.File;
 import java.io.FileReader;
 import java.io.IOException;
@@ -27,10 +31,6 @@
 import java.util.HashMap;
 import java.util.Map;
 import java.util.concurrent.TimeUnit;
-
-import org.junit.Before;
-import org.junit.Rule;
-import org.junit.Test;
 
 import org.neo4j.graphdb.Direction;
 import org.neo4j.graphdb.GraphDatabaseService;
@@ -41,12 +41,7 @@
 import org.neo4j.graphdb.factory.GraphDatabaseFactory;
 import org.neo4j.helpers.collection.MapUtil;
 import org.neo4j.io.fs.DefaultFileSystemAbstraction;
-<<<<<<< HEAD
-import org.neo4j.io.fs.FileUtils;
 import org.neo4j.test.rule.fs.DefaultFileSystemRule;
-=======
-import org.neo4j.test.DefaultFileSystemRule;
->>>>>>> 85d0cdc4
 import org.neo4j.unsafe.batchinsert.BatchInserter;
 import org.neo4j.unsafe.batchinsert.BatchInserters;
 
@@ -165,25 +160,10 @@
         // END SNIPPET: configFileInsert
     }
 
-<<<<<<< HEAD
-=======
     private File clean( String fileName ) throws IOException
     {
         File directory = new File( fileName );
         fileSystem.deleteRecursively( directory );
         return directory;
     }
-
-    @Rule
-    public DefaultFileSystemRule fileSystemRule = new DefaultFileSystemRule();
-    private DefaultFileSystemAbstraction fileSystem;
-
-    @Before
-    public void before() throws Exception
-    {
-        fileSystem = fileSystemRule.get();
-        fileSystem.mkdirs( new File( "target" ) );
-        fileSystem.mkdirs( new File( "target/docs" ) );
-    }
->>>>>>> 85d0cdc4
 }