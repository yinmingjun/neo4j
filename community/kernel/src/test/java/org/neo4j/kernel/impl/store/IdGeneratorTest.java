/*
 * Copyright (c) 2002-2017 "Neo Technology,"
 * Network Engine for Objects in Lund AB [http://neotechnology.com]
 *
 * This file is part of Neo4j.
 *
 * Neo4j is free software: you can redistribute it and/or modify
 * it under the terms of the GNU General Public License as published by
 * the Free Software Foundation, either version 3 of the License, or
 * (at your option) any later version.
 *
 * This program is distributed in the hope that it will be useful,
 * but WITHOUT ANY WARRANTY; without even the implied warranty of
 * MERCHANTABILITY or FITNESS FOR A PARTICULAR PURPOSE.  See the
 * GNU General Public License for more details.
 *
 * You should have received a copy of the GNU General Public License
 * along with this program.  If not, see <http://www.gnu.org/licenses/>.
 */
package org.neo4j.kernel.impl.store;

<<<<<<< HEAD
import org.junit.Before;
import org.junit.ClassRule;
import org.junit.Rule;
import org.junit.Test;
import org.junit.rules.RuleChain;

=======
>>>>>>> f4143c51
import java.io.File;
import java.io.IOException;
import java.nio.ByteBuffer;
import java.util.ArrayList;
import java.util.Arrays;
import java.util.HashMap;
import java.util.HashSet;
import java.util.List;
import java.util.Map;
import java.util.Set;

import org.junit.Before;
import org.junit.ClassRule;
import org.junit.Rule;
import org.junit.Test;

import org.neo4j.graphdb.GraphDatabaseService;
import org.neo4j.graphdb.Node;
import org.neo4j.graphdb.Relationship;
import org.neo4j.graphdb.RelationshipType;
import org.neo4j.graphdb.Transaction;
import org.neo4j.graphdb.mockfs.EphemeralFileSystemAbstraction;
import org.neo4j.graphdb.mockfs.UncloseableDelegatingFileSystemAbstraction;
import org.neo4j.helpers.collection.Iterables;
import org.neo4j.io.fs.StoreChannel;
import org.neo4j.kernel.impl.store.format.RecordFormat;
import org.neo4j.kernel.impl.store.format.RecordFormats;
import org.neo4j.kernel.impl.store.format.standard.NodeRecordFormat;
import org.neo4j.kernel.impl.store.format.standard.PropertyKeyTokenRecordFormat;
import org.neo4j.kernel.impl.store.format.standard.PropertyRecordFormat;
import org.neo4j.kernel.impl.store.format.standard.RelationshipRecordFormat;
import org.neo4j.kernel.impl.store.format.standard.Standard;
import org.neo4j.kernel.impl.store.id.IdGenerator;
import org.neo4j.kernel.impl.store.id.IdGeneratorImpl;
import org.neo4j.kernel.impl.store.record.AbstractBaseRecord;
import org.neo4j.test.TestGraphDatabaseFactory;
import org.neo4j.test.rule.PageCacheRule;
import org.neo4j.test.rule.TestDirectory;
import org.neo4j.test.rule.fs.EphemeralFileSystemRule;

import static org.hamcrest.Matchers.is;
import static org.junit.Assert.assertEquals;
import static org.junit.Assert.assertFalse;
import static org.junit.Assert.assertThat;
import static org.junit.Assert.assertTrue;
import static org.junit.Assert.fail;
import static org.neo4j.graphdb.RelationshipType.withName;
import static org.neo4j.io.fs.FileUtils.deleteRecursively;

public class IdGeneratorTest
{
    @ClassRule
    public static final PageCacheRule pageCacheRule = new PageCacheRule();
    private EphemeralFileSystemRule fsRule = new EphemeralFileSystemRule();
    private TestDirectory testDirectory = TestDirectory.testDirectory(fsRule.get());

    @Rule
    public RuleChain ruleChain = RuleChain.outerRule( fsRule ).around( testDirectory );

    private EphemeralFileSystemAbstraction fs;

    @Before
    public void doBefore()
    {
        fs = fsRule.get();
    }

    private void deleteIdGeneratorFile()
    {
        fs.deleteFile( idGeneratorFile() );
    }

    private File idGeneratorFile()
    {
        return testDirectory.file( "testIdGenerator.id" );
    }

    @Test( expected = IllegalArgumentException.class )
    public void cannotCreateIdGeneratorWithNullFileSystem() throws Exception
    {
        IdGeneratorImpl.createGenerator( null, idGeneratorFile(), 0, false );
    }

    @Test( expected = IllegalArgumentException.class )
    public void cannotCreateIdGeneratorWithNullFile() throws Exception
    {
        IdGeneratorImpl.createGenerator( fs, null, 0, false );
    }

    @Test( expected = IllegalArgumentException.class )
    public void grabSizeCannotBeZero() throws Exception
    {
        IdGeneratorImpl.createGenerator( fs, idGeneratorFile(), 0, false );
        new IdGeneratorImpl( fs, idGeneratorFile(), 0, 100, false, () -> 0L ).close();
    }

    @Test( expected = IllegalArgumentException.class )
    public void grabSizeCannotBeNegative() throws Exception
    {
        IdGeneratorImpl.createGenerator( fs, idGeneratorFile(), 0, false );
        new IdGeneratorImpl( fs, idGeneratorFile(), -1, 100, false, () -> 0L ).close();
    }

    @Test( expected = IllegalStateException.class )
    public void createIdGeneratorMustRefuseOverwritingExistingFile() throws IOException
    {
        IdGeneratorImpl.createGenerator( fs, idGeneratorFile(), 0, false );
        IdGenerator idGenerator = new IdGeneratorImpl( fs, idGeneratorFile(), 1008, 1000, false, () -> 0L );
        try
        {
            IdGeneratorImpl.createGenerator( fs, idGeneratorFile(), 0, true );
        }
        finally
        {
            closeIdGenerator( idGenerator );
            // verify that id generator is ok
            StoreChannel fileChannel = fs.open( idGeneratorFile(), "rw" );
            ByteBuffer buffer = ByteBuffer.allocate( 9 );
            assertEquals( 9, fileChannel.read( buffer ) );
            buffer.flip();
            assertEquals( (byte) 0, buffer.get() );
            assertEquals( 0L, buffer.getLong() );
            buffer.flip();
            int readCount = fileChannel.read( buffer );
            if ( readCount != -1 && readCount != 0 )
            {
                fail( "Id generator header not ok read 9 + " + readCount + " bytes from file" );
            }
            fileChannel.close();

            File file = idGeneratorFile();
            if ( file.exists() )
            {
                assertTrue( file.delete() );
            }
        }
    }

    private void closeIdGenerator( IdGenerator idGenerator )
    {
        idGenerator.close();
    }

    @Test
    public void mustOverwriteExistingFileIfRequested() throws Exception
    {
        IdGeneratorImpl.createGenerator( fs, idGeneratorFile(), 0, false );
        IdGenerator idGenerator = new IdGeneratorImpl( fs, idGeneratorFile(), 1008, 1000, false, () -> 0L );
        long[] firstFirstIds = new long[]{idGenerator.nextId(), idGenerator.nextId(), idGenerator.nextId()};
        idGenerator.close();

        IdGeneratorImpl.createGenerator( fs, idGeneratorFile(), 0, false );
        idGenerator = new IdGeneratorImpl( fs, idGeneratorFile(), 1008, 1000, false, () -> 0L );
        long[] secondFirstIds = new long[]{idGenerator.nextId(), idGenerator.nextId(), idGenerator.nextId()};
        idGenerator.close();

        // Basically, recreating the id file should be the same as start over with the ids.
        assertThat( secondFirstIds, is( firstFirstIds ) );
    }

    @Test
    public void testStickyGenerator()
    {
        try
        {
            IdGeneratorImpl.createGenerator( fs, idGeneratorFile(), 0, false );
            IdGenerator idGen = new IdGeneratorImpl( fs, idGeneratorFile(), 3, 1000, false, () -> 0L );
            try
            {
                new IdGeneratorImpl( fs, idGeneratorFile(), 3, 1000, false, () -> 0L );
                fail( "Opening sticky id generator should throw exception" );
            }
            catch ( StoreFailureException e )
            { // good
            }
            closeIdGenerator( idGen );
        }
        finally
        {
            File file = idGeneratorFile();
            if ( file.exists() )
            {
                assertTrue( file.delete() );
            }
        }
    }

    @Test
    public void testNextId()
    {
        try
        {
            IdGeneratorImpl.createGenerator( fs, idGeneratorFile(), 0, false );
            IdGenerator idGenerator = new IdGeneratorImpl( fs, idGeneratorFile(), 3, 1000, false, () -> 0L );
            for ( long i = 0; i < 7; i++ )
            {
                assertEquals( i, idGenerator.nextId() );
            }
            idGenerator.freeId( 1 );
            idGenerator.freeId( 3 );
            idGenerator.freeId( 5 );
            assertEquals( 7L, idGenerator.nextId() );
            idGenerator.freeId( 6 );
            closeIdGenerator( idGenerator );
            idGenerator = new IdGeneratorImpl( fs, idGeneratorFile(), 5, 1000, false, () -> 0L );
            idGenerator.freeId( 2 );
            idGenerator.freeId( 4 );
            assertEquals( 1L, idGenerator.nextId() );
            idGenerator.freeId( 1 );
            assertEquals( 3L, idGenerator.nextId() );
            idGenerator.freeId( 3 );
            assertEquals( 5L, idGenerator.nextId() );
            idGenerator.freeId( 5 );
            assertEquals( 6L, idGenerator.nextId() );
            idGenerator.freeId( 6 );
            assertEquals( 8L, idGenerator.nextId() );
            idGenerator.freeId( 8 );
            assertEquals( 9L, idGenerator.nextId() );
            idGenerator.freeId( 9 );
            closeIdGenerator( idGenerator );
            idGenerator = new IdGeneratorImpl( fs, idGeneratorFile(), 3, 1000, false, () -> 0L );
            assertEquals( 6L, idGenerator.nextId() );
            assertEquals( 8L, idGenerator.nextId() );
            assertEquals( 9L, idGenerator.nextId() );
            assertEquals( 1L, idGenerator.nextId() );
            assertEquals( 3L, idGenerator.nextId() );
            assertEquals( 5L, idGenerator.nextId() );
            assertEquals( 2L, idGenerator.nextId() );
            assertEquals( 4L, idGenerator.nextId() );
            assertEquals( 10L, idGenerator.nextId() );
            assertEquals( 11L, idGenerator.nextId() );
            closeIdGenerator( idGenerator );
        }
        finally
        {
            File file = idGeneratorFile();
            if ( file.exists() )
            {
                assertTrue( file.delete() );
            }
        }
    }

    @Test
    public void testFreeId()
    {
        try
        {
            IdGeneratorImpl.createGenerator( fs, idGeneratorFile(), 0, false );
            IdGenerator idGenerator = new IdGeneratorImpl( fs, idGeneratorFile(), 3, 1000, false, () -> 0L );
            for ( long i = 0; i < 7; i++ )
            {
                assertEquals( i, idGenerator.nextId() );
            }
            try
            {
                idGenerator.freeId( -1 );
                fail( "Negative id should throw exception" );
            }
            catch ( IllegalArgumentException e )
            { // good
            }
            try
            {
                idGenerator.freeId( 7 );
                fail( "Greater id than ever returned should throw exception" );
            }
            catch ( IllegalArgumentException e )
            { // good
            }
            for ( int i = 0; i < 7; i++ )
            {
                idGenerator.freeId( i );
            }
            closeIdGenerator( idGenerator );
            idGenerator = new IdGeneratorImpl( fs, idGeneratorFile(), 2, 1000, false, () -> 0L );
            assertEquals( 5L, idGenerator.nextId() );
            assertEquals( 6L, idGenerator.nextId() );
            assertEquals( 3L, idGenerator.nextId() );
            closeIdGenerator( idGenerator );
            idGenerator = new IdGeneratorImpl( fs, idGeneratorFile(), 30, 1000, false, () -> 0L );

            assertEquals( 0L, idGenerator.nextId() );
            assertEquals( 1L, idGenerator.nextId() );
            assertEquals( 2L, idGenerator.nextId() );
            assertEquals( 4L, idGenerator.nextId() );
            closeIdGenerator( idGenerator );
        }
        finally
        {
            File file = idGeneratorFile();
            if ( file.exists() )
            {
                assertTrue( file.delete() );
            }
        }
    }

    @Test
    public void testClose()
    {
        try
        {
            IdGeneratorImpl.createGenerator( fs, idGeneratorFile(), 0, false );
            IdGenerator idGenerator = new IdGeneratorImpl( fs, idGeneratorFile(), 2, 1000, false, () -> 0L );
            closeIdGenerator( idGenerator );
            try
            {
                idGenerator.nextId();
                fail( "nextId after close should throw exception" );
            }
            catch ( IllegalStateException e )
            { // good
            }
            try
            {
                idGenerator.freeId( 0 );
                fail( "freeId after close should throw exception" );
            }
            catch ( IllegalStateException e )
            { // good
            }
            idGenerator = new IdGeneratorImpl( fs, idGeneratorFile(), 2, 1000, false, () -> 0L );
            assertEquals( 0L, idGenerator.nextId() );
            assertEquals( 1L, idGenerator.nextId() );
            assertEquals( 2L, idGenerator.nextId() );
            closeIdGenerator( idGenerator );
            try
            {
                idGenerator.nextId();
                fail( "nextId after close should throw exception" );
            }
            catch ( IllegalStateException e )
            { // good
            }
            try
            {
                idGenerator.freeId( 0 );
                fail( "freeId after close should throw exception" );
            }
            catch ( IllegalStateException e )
            { // good
            }
        }
        finally
        {
            File file = idGeneratorFile();
            if ( file.exists() )
            {
                assertTrue( file.delete() );
            }
        }
    }

    @Test
    public void testOddAndEvenWorstCase()
    {
        int capacity = 1024 * 8 + 1;
        try
        {
            IdGeneratorImpl.createGenerator( fs, idGeneratorFile(), 0, false );
            IdGenerator idGenerator = new IdGeneratorImpl( fs, idGeneratorFile(), 128, capacity * 2, false, () -> 0L );
            for ( int i = 0; i < capacity; i++ )
            {
                idGenerator.nextId();
            }
            Map<Long, Object> freedIds = new HashMap<>();
            for ( long i = 1; i < capacity; i += 2 )
            {
                idGenerator.freeId( i );
                freedIds.put( i, this );
            }
            closeIdGenerator( idGenerator );
            idGenerator = new IdGeneratorImpl( fs, idGeneratorFile(), 2000, capacity * 2, false, () -> 0L );
            long oldId = -1;
            for ( int i = 0; i < capacity - 1; i += 2 )
            {
                long id = idGenerator.nextId();
                if ( freedIds.remove( id ) == null )
                {
                    throw new RuntimeException( "Id=" + id + " prevId=" + oldId + " list.size()=" + freedIds.size() );
                }
                oldId = id;
            }
            assertTrue( freedIds.values().size() == 0 );
            closeIdGenerator( idGenerator );
        }
        finally
        {
            File file = idGeneratorFile();
            if ( fs.fileExists( file ) )
            {
                assertTrue( fs.deleteFile( file ) );
            }
        }
        try
        {
            IdGeneratorImpl.createGenerator( fs, idGeneratorFile(), 0, false );
            IdGenerator idGenerator = new IdGeneratorImpl( fs, idGeneratorFile(), 128, capacity * 2, false, () -> 0L );
            for ( int i = 0; i < capacity; i++ )
            {
                idGenerator.nextId();
            }
            Map<Long, Object> freedIds = new HashMap<>();
            for ( long i = 0; i < capacity; i += 2 )
            {
                idGenerator.freeId( i );
                freedIds.put( i, this );
            }
            closeIdGenerator( idGenerator );
            idGenerator = new IdGeneratorImpl( fs, idGeneratorFile(), 2000, capacity * 2, false, () -> 0L );
            for ( int i = 0; i < capacity; i += 2 )
            {
                assertEquals( this, freedIds.remove( idGenerator.nextId() ) );
            }
            assertEquals( 0, freedIds.values().size() );
            closeIdGenerator( idGenerator );
        }
        finally
        {
            File file = idGeneratorFile();
            if ( file.exists() )
            {
                assertTrue( file.delete() );
            }
        }
    }

    @Test
    public void testRandomTest()
    {
        java.util.Random random = new java.util.Random( System.currentTimeMillis() );
        int capacity = random.nextInt( 1024 ) + 1024;
        int grabSize = random.nextInt( 128 ) + 128;
        IdGeneratorImpl.createGenerator( fs, idGeneratorFile(), 0, false );
        IdGenerator idGenerator = new IdGeneratorImpl( fs, idGeneratorFile(), grabSize, capacity * 2, false, () -> 0L );
        List<Long> idsTaken = new ArrayList<>();
        float releaseIndex = 0.25f;
        float closeIndex = 0.05f;
        int currentIdCount = 0;
        try
        {
            while ( currentIdCount < capacity )
            {
                float rIndex = random.nextFloat();
                if ( rIndex < releaseIndex && currentIdCount > 0 )
                {
                    idGenerator.freeId( idsTaken.remove( random.nextInt( currentIdCount ) ).intValue() );
                    currentIdCount--;
                }
                else
                {
                    idsTaken.add( idGenerator.nextId() );
                    currentIdCount++;
                }
                if ( rIndex > (1.0f - closeIndex) || rIndex < closeIndex )
                {
                    closeIdGenerator( idGenerator );
                    grabSize = random.nextInt( 128 ) + 128;
                    idGenerator = new IdGeneratorImpl( fs, idGeneratorFile(), grabSize, capacity * 2, false, () -> 0L );
                }
            }
            closeIdGenerator( idGenerator );
        }
        finally
        {
            File file = idGeneratorFile();
            if ( file.exists() )
            {
                assertTrue( file.delete() );
            }
        }
    }

    @Test
    public void testUnsignedId()
    {
        try
        {
            PropertyKeyTokenRecordFormat recordFormat = new PropertyKeyTokenRecordFormat();
            IdGeneratorImpl.createGenerator( fs, idGeneratorFile(), 0, false );
            IdGenerator idGenerator = new IdGeneratorImpl( fs, idGeneratorFile(), 1,
                    recordFormat.getMaxId(), false, () -> 0L );
            idGenerator.setHighId( recordFormat.getMaxId() );
            long id = idGenerator.nextId();
            assertEquals( recordFormat.getMaxId(), id );
            idGenerator.freeId( id );
            try
            {
                idGenerator.nextId();
                fail( "Shouldn't be able to get next ID" );
            }
            catch ( StoreFailureException e )
            { // good, capacity exceeded
            }
            closeIdGenerator( idGenerator );
            idGenerator = new IdGeneratorImpl( fs, idGeneratorFile(), 1, recordFormat.getMaxId(), false, () -> 0L );
            assertEquals( recordFormat.getMaxId() + 1, idGenerator.getHighId() );
            id = idGenerator.nextId();
            assertEquals( recordFormat.getMaxId(), id );
            try
            {
                idGenerator.nextId();
            }
            catch ( StoreFailureException e )
            { // good, capacity exceeded
            }
            closeIdGenerator( idGenerator );
        }
        finally
        {
            File file = idGeneratorFile();
            if ( file.exists() )
            {
                assertTrue( file.delete() );
            }
        }
    }

    @Test
    public void makeSureIdCapacityCannotBeExceeded() throws Exception
    {
        RecordFormats formats = Standard.LATEST_RECORD_FORMATS;
        List<RecordFormat<? extends AbstractBaseRecord>> recordFormats = Arrays.asList( formats.node(),
                formats.dynamic(),
                formats.labelToken(),
                formats.property(),
                formats.propertyKeyToken(),
                formats.relationship(),
                formats.relationshipGroup(),
                formats.relationshipTypeToken() );

        for ( RecordFormat format : recordFormats )
        {
            makeSureIdCapacityCannotBeExceeded( format );
        }
    }

    private void makeSureIdCapacityCannotBeExceeded( RecordFormat format )
    {
        deleteIdGeneratorFile();
        IdGeneratorImpl.createGenerator( fs, idGeneratorFile(), 0, false );
        long maxValue = format.getMaxId();
        IdGenerator idGenerator = new IdGeneratorImpl( fs, idGeneratorFile(), 1, maxValue - 1, false, () -> 0L );
        long id = maxValue - 2;
        idGenerator.setHighId( id );
        assertEquals( id, idGenerator.nextId() );
        assertEquals( id + 1, idGenerator.nextId() );
        try
        {
            idGenerator.nextId();
            fail( "Id capacity shouldn't be able to be exceeded for " + format );
        }
        catch ( StoreFailureException e )
        { // Good
        }
        closeIdGenerator( idGenerator );
    }

    @Test
    public void makeSureMagicMinusOneIsNotReturnedFromNodeIdGenerator() throws Exception
    {
        makeSureMagicMinusOneIsSkipped( new NodeRecordFormat() );
        makeSureMagicMinusOneIsSkipped( new RelationshipRecordFormat() );
        makeSureMagicMinusOneIsSkipped( new PropertyRecordFormat());
    }

    private void makeSureMagicMinusOneIsSkipped( RecordFormat format )
    {
        deleteIdGeneratorFile();
        IdGeneratorImpl.createGenerator( fs, idGeneratorFile(), 0, false );
        IdGenerator idGenerator = new IdGeneratorImpl( fs, idGeneratorFile(), 1, format.getMaxId(), false, () -> 0L );
        long id = (long) Math.pow( 2, 32 ) - 3;
        idGenerator.setHighId( id );
        assertEquals( id, idGenerator.nextId() );
        assertEquals( id + 1, idGenerator.nextId() );
        // Here we make sure that id+2 (integer -1) is skipped
        assertEquals( id + 3, idGenerator.nextId() );
        assertEquals( id + 4, idGenerator.nextId() );
        assertEquals( id + 5, idGenerator.nextId() );
        closeIdGenerator( idGenerator );
    }

    @Test
    public void makeSureMagicMinusOneCannotBeReturnedEvenIfFreed() throws Exception
    {
        IdGeneratorImpl.createGenerator( fs, idGeneratorFile(), 0, false );
        IdGenerator idGenerator = new IdGeneratorImpl( fs, idGeneratorFile(), 1, new NodeRecordFormat().getMaxId(), false, () -> 0L );
        long magicMinusOne = (long) Math.pow( 2, 32 ) - 1;
        idGenerator.setHighId( magicMinusOne );
        assertEquals( magicMinusOne + 1, idGenerator.nextId() );
        idGenerator.freeId( magicMinusOne - 1 );
        idGenerator.freeId( magicMinusOne );
        closeIdGenerator( idGenerator );

        idGenerator = new IdGeneratorImpl( fs, idGeneratorFile(), 1, new NodeRecordFormat().getMaxId(), false, () -> 0L );
        assertEquals( magicMinusOne - 1, idGenerator.nextId() );
        assertEquals( magicMinusOne + 2, idGenerator.nextId() );
        closeIdGenerator( idGenerator );
    }

    @Test
    public void commandsGetWrittenOnceSoThatFreedIdsGetsAddedOnlyOnce() throws Exception
    {
        File storeDir = new File( "target/var/free-id-once" );
        deleteRecursively( storeDir );
        GraphDatabaseService db = createTestDatabase( storeDir );
        RelationshipType type = withName( "SOME_TYPE" );

        // This transaction will, if some commands may be executed more than
        // once,
        // add the freed ids to the defrag list more than once - making the id
        // generator
        // return the same id more than once during the next session.
        Set<Long> createdNodeIds = new HashSet<>();
        Set<Long> createdRelationshipIds = new HashSet<>();
        Transaction tx = db.beginTx();
        Node commonNode = db.createNode();
        for ( int i = 0; i < 20; i++ )
        {
            Node otherNode = db.createNode();
            Relationship relationship = commonNode.createRelationshipTo( otherNode, type );
            if ( i % 5 == 0 )
            {
                otherNode.delete();
                relationship.delete();
            }
            else
            {
                createdNodeIds.add( otherNode.getId() );
                createdRelationshipIds.add( relationship.getId() );
            }
        }
        tx.success();
        tx.close();
        db.shutdown();

        // After a clean shutdown, create new nodes and relationships and see so
        // that
        // all ids are unique.
        db = createTestDatabase( storeDir );
        tx = db.beginTx();
        commonNode = db.getNodeById( commonNode.getId() );
        for ( int i = 0; i < 100; i++ )
        {
            Node otherNode = db.createNode();
            if ( !createdNodeIds.add( otherNode.getId() ) )
            {
                fail( "Managed to create a node with an id that was already in use" );
            }
            Relationship relationship = commonNode.createRelationshipTo( otherNode, type );
            if ( !createdRelationshipIds.add( relationship.getId() ) )
            {
                fail( "Managed to create a relationship with an id that was already in use" );
            }
        }
        tx.success();
        tx.close();

        // Verify by loading everything from scratch
        tx = db.beginTx();
        for ( Node node : db.getAllNodes() )
        {
            Iterables.lastOrNull( node.getRelationships() );
        }
        tx.close();
        db.shutdown();
    }

    @Test
    public void delete() throws Exception
    {
        IdGeneratorImpl.createGenerator( fs, idGeneratorFile(), 0, false );
        IdGeneratorImpl idGenerator = new IdGeneratorImpl( fs, idGeneratorFile(), 10, 1000, false, () -> 0L );
        long id = idGenerator.nextId();
        idGenerator.nextId();
        idGenerator.freeId( id );
        idGenerator.close();
        idGenerator.delete();
        assertFalse( idGeneratorFile().exists() );
        IdGeneratorImpl.createGenerator( fs, idGeneratorFile(), 0, false );
        idGenerator = new IdGeneratorImpl( fs, idGeneratorFile(), 10, 1000, false, () -> 0L );
        assertEquals( id, idGenerator.nextId() );
        idGenerator.close();
    }

    @Test
    public void testChurnIdBatchAtGrabSize()
    {
        IdGenerator idGenerator = null;
        try
        {
            IdGeneratorImpl.createGenerator( fs, idGeneratorFile(), 0, false );
<<<<<<< HEAD
            final int grabSize = 10;
            int rounds = 10;
            idGenerator = new IdGeneratorImpl( fs, idGeneratorFile(), grabSize, 1000, true, 0 );
=======
            final int grabSize = 10, rounds = 10;
            idGenerator = new IdGeneratorImpl( fs, idGeneratorFile(), grabSize, 1000, true, () -> 0L );
>>>>>>> f4143c51

            for ( int i = 0; i < rounds; i++ )
            {
                Set<Long> ids = new HashSet<>();
                for ( int j = 0; j < grabSize; j++ )
                {
                    ids.add( idGenerator.nextId() );
                }
                for ( Long id : ids )
                {
                    idGenerator.freeId( id );
                }
            }
            long newId = idGenerator.nextId();
            assertTrue( "Expected IDs to be reused (" + grabSize + " at a time). high ID was: " + newId,
                    newId < grabSize * rounds );
        }
        finally
        {
            if ( idGenerator != null )
            {
                closeIdGenerator( idGenerator );
            }
            File file = idGeneratorFile();
            if ( file.exists() )
            {
                assertTrue( file.delete() );
            }
        }
    }

    private GraphDatabaseService createTestDatabase( File storeDir )
    {
        return new TestGraphDatabaseFactory()
                .setFileSystem( new UncloseableDelegatingFileSystemAbstraction( fs ) )
                .newImpermanentDatabase( storeDir );
    }
}<|MERGE_RESOLUTION|>--- conflicted
+++ resolved
@@ -19,15 +19,12 @@
  */
 package org.neo4j.kernel.impl.store;
 
-<<<<<<< HEAD
 import org.junit.Before;
 import org.junit.ClassRule;
 import org.junit.Rule;
 import org.junit.Test;
 import org.junit.rules.RuleChain;
 
-=======
->>>>>>> f4143c51
 import java.io.File;
 import java.io.IOException;
 import java.nio.ByteBuffer;
@@ -38,11 +35,6 @@
 import java.util.List;
 import java.util.Map;
 import java.util.Set;
-
-import org.junit.Before;
-import org.junit.ClassRule;
-import org.junit.Rule;
-import org.junit.Test;
 
 import org.neo4j.graphdb.GraphDatabaseService;
 import org.neo4j.graphdb.Node;
@@ -721,14 +713,9 @@
         try
         {
             IdGeneratorImpl.createGenerator( fs, idGeneratorFile(), 0, false );
-<<<<<<< HEAD
             final int grabSize = 10;
             int rounds = 10;
-            idGenerator = new IdGeneratorImpl( fs, idGeneratorFile(), grabSize, 1000, true, 0 );
-=======
-            final int grabSize = 10, rounds = 10;
             idGenerator = new IdGeneratorImpl( fs, idGeneratorFile(), grabSize, 1000, true, () -> 0L );
->>>>>>> f4143c51
 
             for ( int i = 0; i < rounds; i++ )
             {
