--- conflicted
+++ resolved
@@ -81,11 +81,8 @@
 import static org.mockito.Mockito.verify;
 import static org.mockito.Mockito.verifyNoMoreInteractions;
 import static org.mockito.Mockito.when;
-<<<<<<< HEAD
 import static org.neo4j.internal.kernel.api.connectioninfo.ClientConnectionInfo.EMBEDDED_CONNECTION;
-=======
 import static org.neo4j.helpers.collection.MapUtil.map;
->>>>>>> 1cc50500
 import static org.neo4j.internal.kernel.api.security.LoginContext.AUTH_DISABLED;
 import static org.neo4j.storageengine.api.TransactionIdStore.BASE_TX_COMMIT_TIMESTAMP;
 import static org.neo4j.storageengine.api.TransactionIdStore.BASE_TX_ID;
@@ -125,7 +122,6 @@
     }
 
     @Test
-<<<<<<< HEAD
     public void changeTransactionTracingWithoutRestart() throws TransactionFailureException
     {
         try ( KernelTransaction transaction = newTransaction( loginContext() ) )
@@ -143,8 +139,9 @@
             assertNotSame( TransactionInitializationTrace.NONE, ((KernelTransactionImplementation) transaction).getInitializationTrace() );
             transaction.success();
         }
-
-=======
+    }
+
+    @Test
     public void emptyMetadataReturnedWhenMetadataIsNotSet() throws TransactionFailureException
     {
         try ( KernelTransaction transaction = newTransaction( loginContext() ) )
@@ -166,7 +163,6 @@
             assertEquals( "Bender", transactionMetadata.get( "Robot" ) );
             assertEquals( "Fry", transactionMetadata.get( "Human" ) );
         }
->>>>>>> 1cc50500
     }
 
     @Test
