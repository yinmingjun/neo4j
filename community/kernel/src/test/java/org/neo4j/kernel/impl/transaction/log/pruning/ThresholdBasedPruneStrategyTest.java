/*
 * Copyright (c) 2002-2017 "Neo Technology,"
 * Network Engine for Objects in Lund AB [http://neotechnology.com]
 *
 * This file is part of Neo4j.
 *
 * Neo4j is free software: you can redistribute it and/or modify
 * it under the terms of the GNU General Public License as published by
 * the Free Software Foundation, either version 3 of the License, or
 * (at your option) any later version.
 *
 * This program is distributed in the hope that it will be useful,
 * but WITHOUT ANY WARRANTY; without even the implied warranty of
 * MERCHANTABILITY or FITNESS FOR A PARTICULAR PURPOSE.  See the
 * GNU General Public License for more details.
 *
 * You should have received a copy of the GNU General Public License
 * along with this program.  If not, see <http://www.gnu.org/licenses/>.
 */
package org.neo4j.kernel.impl.transaction.log.pruning;

import org.junit.Test;
<<<<<<< HEAD
=======
import org.mockito.InOrder;
import org.mockito.Matchers;
>>>>>>> 83df8df8

import java.io.File;

import org.neo4j.io.fs.FileSystemAbstraction;
import org.neo4j.kernel.impl.transaction.log.files.LogFiles;
import org.neo4j.kernel.impl.transaction.log.files.TransactionLogFiles;
import org.neo4j.kernel.impl.transaction.log.pruning.LogPruneStrategy.Monitor;

<<<<<<< HEAD
import static org.mockito.ArgumentMatchers.any;
import static org.mockito.ArgumentMatchers.anyLong;
import static org.mockito.ArgumentMatchers.eq;
=======
import static org.mockito.Matchers.anyLong;
import static org.mockito.Mockito.inOrder;
>>>>>>> 83df8df8
import static org.mockito.Mockito.mock;
import static org.mockito.Mockito.never;
import static org.mockito.Mockito.times;
import static org.mockito.Mockito.verify;
import static org.mockito.Mockito.when;
import static org.neo4j.kernel.impl.transaction.log.entry.LogHeader.LOG_HEADER_SIZE;

public class ThresholdBasedPruneStrategyTest
{
    private final FileSystemAbstraction fileSystem = mock( FileSystemAbstraction.class );
    private final LogFiles files = mock( TransactionLogFiles.class );
    private final Threshold threshold = mock( Threshold.class );

    @Test
    public void shouldNotDeleteAnythingIfThresholdDoesNotAllow()
    {
        // Given
        File fileName0 = new File( "logical.log.v0" );
        File fileName1 = new File( "logical.log.v1" );
        File fileName2 = new File( "logical.log.v2" );
        File fileName3 = new File( "logical.log.v3" );
        File fileName4 = new File( "logical.log.v4" );
        File fileName5 = new File( "logical.log.v5" );
        File fileName6 = new File( "logical.log.v6" );

        when( files.getLogFileForVersion( 6 ) ).thenReturn( fileName6 );
        when( files.getLogFileForVersion( 5 ) ).thenReturn( fileName5 );
        when( files.getLogFileForVersion( 4 ) ).thenReturn( fileName4 );
        when( files.getLogFileForVersion( 3 ) ).thenReturn( fileName3 );
        when( files.getLogFileForVersion( 2 ) ).thenReturn( fileName2 );
        when( files.getLogFileForVersion( 1 ) ).thenReturn( fileName1 );
        when( files.getLogFileForVersion( 0 ) ).thenReturn( fileName0 );

        when( fileSystem.fileExists( fileName6 ) ).thenReturn( true );
        when( fileSystem.fileExists( fileName5 ) ).thenReturn( true );
        when( fileSystem.fileExists( fileName4 ) ).thenReturn( true );
        when( fileSystem.fileExists( fileName3 ) ).thenReturn( true );
        when( fileSystem.fileExists( fileName2 ) ).thenReturn( true );
        when( fileSystem.fileExists( fileName1 ) ).thenReturn( true );
        when( fileSystem.fileExists( fileName0 ) ).thenReturn( true );

        when( fileSystem.getFileSize( any() ) ).thenReturn( LOG_HEADER_SIZE + 1L );

        when( threshold.reached( any(), anyLong(), any() ) ).thenReturn( false );

        final ThresholdBasedPruneStrategy strategy = new ThresholdBasedPruneStrategy( fileSystem, files, threshold );
        Monitor monitor = mock( Monitor.class );

        // When
<<<<<<< HEAD
        strategy.prune( 7L, monitor );
=======
        strategy.findLogVersionsToDelete( 7L ).forEachOrdered(
                v -> fileSystem.deleteFile( files.getLogFileForVersion( v ) ) );
>>>>>>> 83df8df8

        // Then
        verify( threshold, times( 1 ) ).init();
        verify( fileSystem, times( 0 ) ).deleteFile( any() );
        verify( monitor ).noLogsPruned( 7L );
    }

    @Test
    public void shouldDeleteJustWhatTheThresholdSays() throws Exception
    {
        // Given
        when( threshold.reached( any(), eq( 6L ), any() ) )
                .thenReturn( false );
        when( threshold.reached( any(), eq( 5L ), any() ) )
                .thenReturn( false );
        when( threshold.reached( any(), eq( 4L ), any() ) )
                .thenReturn( false );
        when( threshold.reached( any(), eq( 3L ), any() ) )
                .thenReturn( true );

        File fileName1 = new File( "logical.log.v1" );
        File fileName2 = new File( "logical.log.v2" );
        File fileName3 = new File( "logical.log.v3" );
        File fileName4 = new File( "logical.log.v4" );
        File fileName5 = new File( "logical.log.v5" );
        File fileName6 = new File( "logical.log.v6" );

        when( files.getLogFileForVersion( 6 ) ).thenReturn( fileName6 );
        when( files.getLogFileForVersion( 5 ) ).thenReturn( fileName5 );
        when( files.getLogFileForVersion( 4 ) ).thenReturn( fileName4 );
        when( files.getLogFileForVersion( 3 ) ).thenReturn( fileName3 );
        when( files.getLogFileForVersion( 2 ) ).thenReturn( fileName2 );
        when( files.getLogFileForVersion( 1 ) ).thenReturn( fileName1 );

        when( fileSystem.fileExists( fileName6 ) ).thenReturn( true );
        when( fileSystem.fileExists( fileName5 ) ).thenReturn( true );
        when( fileSystem.fileExists( fileName4 ) ).thenReturn( true );
        when( fileSystem.fileExists( fileName3 ) ).thenReturn( true );
        when( fileSystem.fileExists( fileName2 ) ).thenReturn( true );
        when( fileSystem.fileExists( fileName1 ) ).thenReturn( true );

        when( fileSystem.getFileSize( any() ) ).thenReturn( LOG_HEADER_SIZE + 1L );

        final ThresholdBasedPruneStrategy strategy = new ThresholdBasedPruneStrategy( fileSystem, files, threshold );
        Monitor monitor = mock( Monitor.class );

        // When
<<<<<<< HEAD
        strategy.prune( 7L, monitor );

        // Then
        verify( threshold, times( 1 ) ).init();
        verify( fileSystem, times( 1 ) ).deleteFile( fileName1 );
        verify( fileSystem, times( 1 ) ).deleteFile( fileName2 );
        verify( fileSystem, times( 1 ) ).deleteFile( fileName3 );
        verify( monitor ).logsPruned( 7L, 1, 3 );
=======
        strategy.findLogVersionsToDelete( 7L ).forEachOrdered(
                v -> fileSystem.deleteFile( files.getLogFileForVersion( v ) ) );

        // Then
        InOrder order = inOrder( threshold, fileSystem );
        order.verify( threshold, times( 1 ) ).init();
        order.verify( fileSystem, times( 1 ) ).deleteFile( fileName1 );
        order.verify( fileSystem, times( 1 ) ).deleteFile( fileName2 );
        order.verify( fileSystem, times( 1 ) ).deleteFile( fileName3 );
        verify( fileSystem, never() ).deleteFile( fileName4 );
        verify( fileSystem, never() ).deleteFile( fileName5 );
        verify( fileSystem, never() ).deleteFile( fileName6 );
>>>>>>> 83df8df8
    }
}<|MERGE_RESOLUTION|>--- conflicted
+++ resolved
@@ -20,27 +20,18 @@
 package org.neo4j.kernel.impl.transaction.log.pruning;
 
 import org.junit.Test;
-<<<<<<< HEAD
-=======
 import org.mockito.InOrder;
-import org.mockito.Matchers;
->>>>>>> 83df8df8
 
 import java.io.File;
 
 import org.neo4j.io.fs.FileSystemAbstraction;
 import org.neo4j.kernel.impl.transaction.log.files.LogFiles;
 import org.neo4j.kernel.impl.transaction.log.files.TransactionLogFiles;
-import org.neo4j.kernel.impl.transaction.log.pruning.LogPruneStrategy.Monitor;
 
-<<<<<<< HEAD
 import static org.mockito.ArgumentMatchers.any;
 import static org.mockito.ArgumentMatchers.anyLong;
 import static org.mockito.ArgumentMatchers.eq;
-=======
-import static org.mockito.Matchers.anyLong;
 import static org.mockito.Mockito.inOrder;
->>>>>>> 83df8df8
 import static org.mockito.Mockito.mock;
 import static org.mockito.Mockito.never;
 import static org.mockito.Mockito.times;
@@ -87,20 +78,14 @@
         when( threshold.reached( any(), anyLong(), any() ) ).thenReturn( false );
 
         final ThresholdBasedPruneStrategy strategy = new ThresholdBasedPruneStrategy( fileSystem, files, threshold );
-        Monitor monitor = mock( Monitor.class );
 
         // When
-<<<<<<< HEAD
-        strategy.prune( 7L, monitor );
-=======
         strategy.findLogVersionsToDelete( 7L ).forEachOrdered(
                 v -> fileSystem.deleteFile( files.getLogFileForVersion( v ) ) );
->>>>>>> 83df8df8
 
         // Then
         verify( threshold, times( 1 ) ).init();
         verify( fileSystem, times( 0 ) ).deleteFile( any() );
-        verify( monitor ).noLogsPruned( 7L );
     }
 
     @Test
@@ -140,19 +125,8 @@
         when( fileSystem.getFileSize( any() ) ).thenReturn( LOG_HEADER_SIZE + 1L );
 
         final ThresholdBasedPruneStrategy strategy = new ThresholdBasedPruneStrategy( fileSystem, files, threshold );
-        Monitor monitor = mock( Monitor.class );
 
         // When
-<<<<<<< HEAD
-        strategy.prune( 7L, monitor );
-
-        // Then
-        verify( threshold, times( 1 ) ).init();
-        verify( fileSystem, times( 1 ) ).deleteFile( fileName1 );
-        verify( fileSystem, times( 1 ) ).deleteFile( fileName2 );
-        verify( fileSystem, times( 1 ) ).deleteFile( fileName3 );
-        verify( monitor ).logsPruned( 7L, 1, 3 );
-=======
         strategy.findLogVersionsToDelete( 7L ).forEachOrdered(
                 v -> fileSystem.deleteFile( files.getLogFileForVersion( v ) ) );
 
@@ -165,6 +139,5 @@
         verify( fileSystem, never() ).deleteFile( fileName4 );
         verify( fileSystem, never() ).deleteFile( fileName5 );
         verify( fileSystem, never() ).deleteFile( fileName6 );
->>>>>>> 83df8df8
     }
 }