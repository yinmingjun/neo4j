--- conflicted
+++ resolved
@@ -24,24 +24,10 @@
 
 import org.neo4j.graphdb.Node;
 import org.neo4j.graphdb.Transaction;
-<<<<<<< HEAD
-import org.neo4j.graphdb.factory.GraphDatabaseSettings;
-import org.neo4j.kernel.impl.util.collection.SimpleBitSet;
-import org.neo4j.test.rule.DatabaseRule;
-import org.neo4j.test.rule.EmbeddedDatabaseRule;
-
-import static java.lang.Math.toIntExact;
-import static java.util.concurrent.TimeUnit.SECONDS;
-import static org.hamcrest.Matchers.greaterThan;
-import static org.junit.Assert.assertEquals;
-import static org.junit.Assert.assertFalse;
-import static org.junit.Assert.assertThat;
-=======
 import org.neo4j.test.rule.DatabaseRule;
 import org.neo4j.test.rule.EmbeddedDatabaseRule;
 
 import static org.junit.Assert.assertEquals;
->>>>>>> 77b8a732
 
 public class ReuseExcessBatchIdsOnRestartIT
 {
@@ -74,64 +60,4 @@
         // then
         assertEquals( firstNode.getId() + 1, secondNode.getId() );
     }
-
-<<<<<<< HEAD
-    @Test( timeout = 30_000 )
-    public void shouldBeAbleToReuseIdsInConcurrentCommitsWithRestart() throws Exception
-    {
-        // given
-        int threads = Runtime.getRuntime().availableProcessors();
-        int batchSize = Integer.parseInt( GraphDatabaseSettings.record_id_batch_size.getDefaultValue() );
-        ExecutorService executor = Executors.newFixedThreadPool( threads );
-        int idsToAllocate = threads * batchSize;
-        SimpleBitSet usedIds = new SimpleBitSet( idsToAllocate );
-        for ( int i = 0; i < threads; i++ )
-        {
-            executor.submit( () ->
-            {
-                try ( Transaction tx = db.beginTx() )
-                {
-                    for ( int j = 0; j < batchSize / 2; j++ )
-                    {
-                        int index = toIntExact( db.createNode().getId() );
-                        usedIds.put( index );
-                    }
-                    tx.success();
-                }
-            } );
-        }
-        executor.shutdown();
-        while ( !executor.awaitTermination( 1, SECONDS ) )
-        {   // Just wait longer
-        }
-        assertFalse( allSet( usedIds ) );
-
-        // when/then
-        db.restartDatabase();
-        int reusedIds = 0;
-        try ( Transaction tx = db.beginTx() )
-        {
-            while ( toIntExact( db.createNode().getId() ) < idsToAllocate )
-            {
-                reusedIds++;
-            }
-            tx.success();
-        }
-        assertThat( reusedIds, greaterThan( 0 ) );
-    }
-
-    private static boolean allSet( SimpleBitSet bitSet )
-=======
-    private static boolean allTrue( boolean[] values )
->>>>>>> 77b8a732
-    {
-        for ( int i = 0; i < bitSet.size(); i++ )
-        {
-            if ( !bitSet.contains( i ) )
-            {
-                return false;
-            }
-        }
-        return true;
-    }
 }