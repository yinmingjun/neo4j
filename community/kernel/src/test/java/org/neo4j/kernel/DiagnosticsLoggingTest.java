--- conflicted
+++ resolved
@@ -22,83 +22,38 @@
 import org.junit.Test;
 
 import org.neo4j.graphdb.GraphDatabaseService;
-import org.neo4j.graphdb.factory.GraphDatabaseBuilder;
 import org.neo4j.graphdb.factory.GraphDatabaseSettings;
 import org.neo4j.helpers.Settings;
-<<<<<<< HEAD
+import org.neo4j.kernel.impl.store.MetaDataStore;
 import org.neo4j.logging.AssertableLogProvider;
-=======
-import org.neo4j.kernel.impl.store.NeoStore;
->>>>>>> 9d7b75da
 import org.neo4j.test.TestGraphDatabaseFactory;
 
 public class DiagnosticsLoggingTest
 {
-<<<<<<< HEAD
-=======
-    @Rule
-    public TemporaryFolder folder = new TemporaryFolder();
-    private final FakeLogger logger = new FakeLogger();
-
->>>>>>> 9d7b75da
     @Test
     public void shouldSeeExpectedDiagnostics()
     {
-<<<<<<< HEAD
         AssertableLogProvider logProvider = new AssertableLogProvider();
         GraphDatabaseService db =
-                new TestGraphDatabaseFactory().setInternalLogProvider( logProvider ).newImpermanentDatabase();
+                new TestGraphDatabaseFactory().setInternalLogProvider( logProvider )
+                .newImpermanentDatabaseBuilder()
+                .setConfig( GraphDatabaseSettings.dump_configuration, Settings.TRUE )
+                .setConfig( GraphDatabaseSettings.pagecache_memory, "4M" )
+                .newGraphDatabase();
 
+        // THEN we should have logged
         logProvider.assertContainsMessageContaining( "Network information" );
         logProvider.assertContainsMessageContaining( "Disk space on partition" );
         logProvider.assertContainsMessageContaining( "Local timezone" );
+        // page cache info
+        logProvider.assertContainsMessageContaining( "Page cache size: 4 MiB" );
+        // neostore records
+        for ( MetaDataStore.Position position : MetaDataStore.Position.values() )
+        {
+            logProvider.assertContainsMessageContaining( position.name() );
+        }
+        // transaction log info
+        logProvider.assertContainsMessageContaining( "Transaction log" );
         db.shutdown();
     }
-
-    @Test
-    public void shouldSeePageCacheConfigurationWithDumpConfigurationEnabled()
-    {
-        AssertableLogProvider logProvider = new AssertableLogProvider();
-        GraphDatabaseService db = new TestGraphDatabaseFactory().
-                setInternalLogProvider( logProvider ).
-                newImpermanentDatabaseBuilder().
-=======
-        // GIVEN
-        GraphDatabaseService db = build().
->>>>>>> 9d7b75da
-                setConfig( GraphDatabaseSettings.dump_configuration, Settings.TRUE ).
-                setConfig( GraphDatabaseSettings.pagecache_memory, "4M" ).
-                newGraphDatabase();
-
-<<<<<<< HEAD
-        logProvider.assertContainsMessageContaining( "Page cache size: 4 MiB" );
-        db.shutdown();
-    }
-=======
-        // WHEN
-        String messages = logger.getMessages();
-
-        // THEN we should have logged
-        // environment diagnostics
-        assertThat( messages, containsString( "Network information" ) );
-        assertThat( messages, containsString( "Disk space on partition" ) );
-        assertThat( messages, containsString( "Local timezone" ) );
-        // page cache info
-        assertThat( messages, containsString( "Page cache size: 4 MiB" ) );
-        // neostore records
-        for ( NeoStore.Position position : NeoStore.Position.values() )
-        {
-            assertThat( messages, containsString( position.name() ) );
-        }
-        // transaction log info
-        assertThat( messages, containsString( "Transaction log" ) );
-        db.shutdown();
-    }
-
-    private GraphDatabaseBuilder build()
-    {
-        String storeDir = folder.getRoot().getAbsolutePath();
-        return new TestGraphDatabaseFactory( logger ).newEmbeddedDatabaseBuilder( storeDir );
-    }
->>>>>>> 9d7b75da
 }