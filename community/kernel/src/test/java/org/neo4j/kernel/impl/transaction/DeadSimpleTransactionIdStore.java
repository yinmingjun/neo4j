--- conflicted
+++ resolved
@@ -22,12 +22,8 @@
 import java.util.concurrent.atomic.AtomicLong;
 import java.util.concurrent.atomic.AtomicReference;
 
-<<<<<<< HEAD
 import org.neo4j.kernel.impl.store.NeoStores;
-=======
-import org.neo4j.kernel.impl.store.NeoStore;
 import org.neo4j.kernel.impl.store.TransactionId;
->>>>>>> d9a405d2
 import org.neo4j.kernel.impl.transaction.log.TransactionIdStore;
 import org.neo4j.kernel.impl.util.ArrayQueueOutOfOrderSequence;
 import org.neo4j.kernel.impl.util.OutOfOrderSequence;
@@ -39,14 +35,9 @@
 public class DeadSimpleTransactionIdStore implements TransactionIdStore
 {
     private final AtomicLong committingTransactionId = new AtomicLong();
-<<<<<<< HEAD
-    private final OutOfOrderSequence committedTransactionId = new ArrayQueueOutOfOrderSequence( -1, 100, new long[3] );
     private final OutOfOrderSequence closedTransactionId = new ArrayQueueOutOfOrderSequence( -1, 100, new long[1] );
-=======
     private final AtomicReference<TransactionId> committedTransactionId =
             new AtomicReference<>( new TransactionId( BASE_TX_ID, BASE_TX_CHECKSUM ) );
-    private final OutOfOrderSequence closedTransactionId = new ArrayQueueOutOfOrderSequence( -1, 100 );
->>>>>>> d9a405d2
     private final long previouslyCommittedTxId;
     private final long initialTransactionChecksum;
 
@@ -74,15 +65,11 @@
     @Override
     public synchronized void transactionCommitted( long transactionId, long checksum )
     {
-<<<<<<< HEAD
-        committedTransactionId.offer( transactionId, new long[]{checksum} );
-=======
         TransactionId current = committedTransactionId.get();
         if ( current == null || transactionId > current.transactionId() )
         {
             committedTransactionId.set( new TransactionId( transactionId, checksum ) );
         }
->>>>>>> d9a405d2
     }
 
     @Override
@@ -119,13 +106,8 @@
     public void setLastCommittedAndClosedTransactionId( long transactionId, long checksum, long logVersion, long byteOffset )
     {
         committingTransactionId.set( transactionId );
-<<<<<<< HEAD
-        committedTransactionId.set( transactionId, new long[]{checksum, logVersion, byteOffset} );
+        committedTransactionId.set( new TransactionId( transactionId, checksum ) );
         closedTransactionId.set( transactionId, new long[]{checksum, logVersion, byteOffset} );
-=======
-        committedTransactionId.set( new TransactionId( transactionId, checksum ) );
-        closedTransactionId.set( transactionId, checksum );
->>>>>>> d9a405d2
     }
 
     @Override
