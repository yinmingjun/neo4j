--- conflicted
+++ resolved
@@ -390,11 +390,7 @@
                 Transaction tx = getGraphDb().beginTx();
                 try
                 {
-<<<<<<< HEAD
-                    getEmbeddedGraphDb().getLockManager().getWriteLock( entity, getEmbeddedGraphDb().getTxManager().getTransaction() );
-=======
-                    getGraphDbAPI().getLockManager().getWriteLock( entity );
->>>>>>> 2376e5d6
+                    tx.acquireWriteLock( entity );
                     gotTheLock.set( true );
                     tx.success();
                 }
