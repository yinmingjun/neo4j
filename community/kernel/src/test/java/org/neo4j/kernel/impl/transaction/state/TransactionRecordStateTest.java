--- conflicted
+++ resolved
@@ -27,15 +27,9 @@
 import java.io.IOException;
 import java.util.ArrayList;
 import java.util.Collection;
-import java.util.HashSet;
 import java.util.Iterator;
-import java.util.LinkedList;
 import java.util.List;
-<<<<<<< HEAD
 import java.util.concurrent.atomic.AtomicBoolean;
-=======
-import java.util.Set;
->>>>>>> 05f24fea
 import java.util.concurrent.atomic.AtomicLong;
 
 import org.neo4j.collection.primitive.Primitive;
@@ -65,15 +59,11 @@
 import org.neo4j.kernel.impl.store.format.InternalRecordFormatSelector;
 import org.neo4j.kernel.impl.store.record.DynamicRecord;
 import org.neo4j.kernel.impl.store.record.NodeRecord;
-<<<<<<< HEAD
 import org.neo4j.kernel.impl.store.record.PropertyBlock;
 import org.neo4j.kernel.impl.store.record.PropertyRecord;
 import org.neo4j.kernel.impl.store.record.Record;
 import org.neo4j.kernel.impl.store.record.RelationshipGroupRecord;
 import org.neo4j.kernel.impl.store.record.RelationshipRecord;
-=======
-import org.neo4j.kernel.impl.store.record.RelationshipGroupRecord;
->>>>>>> 05f24fea
 import org.neo4j.kernel.impl.transaction.CommittedTransactionRepresentation;
 import org.neo4j.kernel.impl.transaction.TransactionRepresentation;
 import org.neo4j.kernel.impl.transaction.command.Command;
@@ -102,7 +92,6 @@
 import static org.junit.Assert.assertNotNull;
 import static org.junit.Assert.assertNull;
 import static org.junit.Assert.assertTrue;
-<<<<<<< HEAD
 import static org.junit.Assert.fail;
 import static org.mockito.Matchers.any;
 import static org.mockito.Mockito.mock;
@@ -123,15 +112,6 @@
 import static org.neo4j.kernel.impl.store.record.RecordLoad.FORCE;
 import static org.neo4j.kernel.impl.store.record.RecordLoad.NORMAL;
 import static org.neo4j.kernel.impl.store.record.UniquePropertyConstraintRule.uniquenessConstraintRule;
-=======
-import static org.mockito.Mockito.RETURNS_MOCKS;
-import static org.mockito.Mockito.mock;
-
-import static org.mockito.Mockito.when;
-import static org.neo4j.helpers.collection.IteratorUtil.single;
-import static org.neo4j.helpers.collection.MapUtil.stringMap;
-
->>>>>>> 05f24fea
 
 public class TransactionRecordStateTest
 {
@@ -612,9 +592,6 @@
     }
 
     @Test
-<<<<<<< HEAD
-    public void shouldExtractDeleteCommandsInCorrectOrder() throws Throwable
-=======
     public void shouldIgnoreRelationshipGroupCommandsForGroupThatIsCreatedAndDeletedInThisTx() throws Exception
     {
         /*
@@ -627,43 +604,34 @@
          * return an Iterable<RecordSet< that contains a RelationshipGroup record which has been created in this
          * tx and also is set notInUse.
          */
-        // Given
-        NeoStores neoStore = newNeoStores();
-        NeoStoreTransactionContext context = mock( NeoStoreTransactionContext.class, RETURNS_MOCKS );
-
-        RecordAccess<Long, RelationshipGroupRecord, Integer> relGroupRecordsMock = mock( RecordAccess.class );
-
-        Command.RelationshipGroupCommand theCommand = new Command.RelationshipGroupCommand();
-        RelationshipGroupRecord theRecord = new RelationshipGroupRecord( 1, 1 );
-        theRecord.setInUse( false ); // this is where we set the record to be not in use
-        theCommand.init( theRecord );
-
-        LinkedList<RecordAccess.RecordProxy<Long, RelationshipGroupRecord, Integer>> commands =
-                new LinkedList<>();
-
-        RecordAccess.RecordProxy<Long, RelationshipGroupRecord, Integer> theProxyMock = mock( RecordAccess.RecordProxy.class );
-        when( theProxyMock.isCreated() ).thenReturn( true ); // and this is where it is set to be created in this tx
-        when( theProxyMock.forReadingLinkage() ).thenReturn( theRecord );
-        commands.add( theProxyMock );
-
-        when( relGroupRecordsMock.changes() ).thenReturn( commands );
-        when( context.getRelGroupRecords() ).thenReturn( relGroupRecordsMock );
-        when( relGroupRecordsMock.changeSize() ).thenReturn( 1 ); // necessary for passingan assertion in recordState
-
-        TransactionRecordState recordState =
-                new TransactionRecordState( neoStore, mock( IntegrityValidator.class ), context );
-
-        // When
-        Set<Command> resultingCommands = new HashSet<>();
-        recordState.extractCommands( resultingCommands );
+        // Given:
+        // - dense node threshold of 5
+        // - node with 4 rels of type A and 1 rel of type B
+        NeoStores neoStore = neoStoresRule.open( GraphDatabaseSettings.dense_node_threshold.name(), "5" );
+        int A = 0, B = 1;
+        TransactionRecordState state = newTransactionRecordState( neoStore );
+        state.nodeCreate( 0 );
+        state.relCreate( 0, A, 0, 0 );
+        state.relCreate( 1, A, 0, 0 );
+        state.relCreate( 2, A, 0, 0 );
+        state.relCreate( 3, A, 0, 0 );
+        state.relCreate( 4, B, 0, 0 );
+        apply( neoStore, state );
+
+        // When doing a tx where a relationship of type A for the node is create and rel of type B is deleted
+        state = newTransactionRecordState( neoStore );
+        state.relCreate( 5, A, 0, 0 ); // here this node should be converted to dense and the groups should be created
+        state.relDelete( 4 ); // here the group B should be delete
 
         // Then
-        assertTrue( resultingCommands.isEmpty() );
+        Collection<StorageCommand> commands = new ArrayList<>();
+        state.extractCommands( commands );
+        RelationshipGroupCommand group = singleRelationshipGroupCommand( commands );
+        assertEquals( A, group.getAfter().getType() );
     }
 
     @Test
     public void shouldExtractDeleteCommandsInCorrectOrder() throws Exception
->>>>>>> 05f24fea
     {
         // GIVEN
         NeoStores neoStores = neoStoresRule.open( GraphDatabaseSettings.dense_node_threshold.name(), "1" );
@@ -1389,4 +1357,9 @@
     {
         return (PropertyCommand) Iterables.single( filter( t -> t instanceof PropertyCommand, commands ) );
     }
+
+    private RelationshipGroupCommand singleRelationshipGroupCommand( Collection<StorageCommand> commands )
+    {
+        return (RelationshipGroupCommand) Iterables.single( filter( t -> t instanceof RelationshipGroupCommand, commands ) );
+    }
 }