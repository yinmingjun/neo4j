--- conflicted
+++ resolved
@@ -40,10 +40,7 @@
 import static org.junit.Assert.assertEquals;
 import static org.junit.Assert.assertTrue;
 import static org.mockito.Mockito.mock;
-<<<<<<< HEAD
-=======
 import static org.neo4j.kernel.impl.transaction.log.TransactionIdStore.BASE_TX_COMMIT_TIMESTAMP;
->>>>>>> 17d1379a
 import static org.neo4j.kernel.impl.transaction.log.entry.LogHeaderReader.readLogHeader;
 
 public class PhysicalLogFileTest
@@ -52,12 +49,8 @@
     public final TestDirectory directory = TargetDirectory.testDirForTest( getClass() );
     private final FileSystemAbstraction fs = new DefaultFileSystemAbstraction();
     private final LogVersionRepository logVersionRepository = new DeadSimpleLogVersionRepository( 1L );
-<<<<<<< HEAD
-    private final TransactionIdStore transactionIdStore = new DeadSimpleTransactionIdStore( 5L, 0, 0, 0 );
-=======
     private final TransactionIdStore transactionIdStore =
             new DeadSimpleTransactionIdStore( 5L, 0, BASE_TX_COMMIT_TIMESTAMP, 0, 0 );
->>>>>>> 17d1379a
 
     @Test
     public void shouldOpenInFreshDirectoryAndFinallyAddHeader() throws Exception
