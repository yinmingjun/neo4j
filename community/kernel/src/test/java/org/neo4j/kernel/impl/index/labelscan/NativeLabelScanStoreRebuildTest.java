/*
 * Copyright (c) 2002-2018 "Neo4j,"
 * Neo4j Sweden AB [http://neo4j.com]
 *
 * This file is part of Neo4j.
 *
 * Neo4j is free software: you can redistribute it and/or modify
 * it under the terms of the GNU General Public License as published by
 * the Free Software Foundation, either version 3 of the License, or
 * (at your option) any later version.
 *
 * This program is distributed in the hope that it will be useful,
 * but WITHOUT ANY WARRANTY; without even the implied warranty of
 * MERCHANTABILITY or FITNESS FOR A PARTICULAR PURPOSE.  See the
 * GNU General Public License for more details.
 *
 * You should have received a copy of the GNU General Public License
 * along with this program.  If not, see <http://www.gnu.org/licenses/>.
 */
package org.neo4j.kernel.impl.index.labelscan;

import org.hamcrest.Matchers;
import org.junit.Rule;
import org.junit.Test;
import org.junit.rules.RuleChain;

import java.io.IOException;
import java.util.ArrayList;
import java.util.List;

import org.neo4j.helpers.collection.Iterables;
import org.neo4j.io.pagecache.PageCache;
import org.neo4j.kernel.api.labelscan.LabelScanStore;
import org.neo4j.kernel.api.labelscan.NodeLabelUpdate;
import org.neo4j.kernel.impl.api.scan.FullStoreChangeStream;
import org.neo4j.kernel.monitoring.Monitors;
import org.neo4j.test.rule.PageCacheRule;
import org.neo4j.test.rule.TestDirectory;
import org.neo4j.test.rule.fs.DefaultFileSystemRule;
import org.neo4j.test.rule.fs.FileSystemRule;

import static org.junit.Assert.assertFalse;
import static org.junit.Assert.assertThat;
import static org.junit.Assert.assertTrue;
import static org.junit.Assert.fail;
import static org.neo4j.index.internal.gbptree.RecoveryCleanupWorkCollector.ignore;
import static org.neo4j.index.internal.gbptree.RecoveryCleanupWorkCollector.immediate;
import static org.neo4j.kernel.impl.api.scan.FullStoreChangeStream.EMPTY;
import static org.neo4j.kernel.impl.api.scan.FullStoreChangeStream.asStream;

public class NativeLabelScanStoreRebuildTest
{
    private final PageCacheRule pageCacheRule = new PageCacheRule();
    private final FileSystemRule fileSystemRule = new DefaultFileSystemRule();
    private final TestDirectory testDirectory = TestDirectory.testDirectory();

    @Rule
    public RuleChain ruleChain = RuleChain.outerRule( fileSystemRule ).around( pageCacheRule ).around( testDirectory );

    private static final FullStoreChangeStream THROWING_STREAM = writer ->
    {
        throw new IllegalArgumentException();
    };

    @Test
    public void mustBeDirtyIfFailedDuringRebuild() throws Exception
    {
        // given
        PageCache pageCache = pageCacheRule.getPageCache( fileSystemRule.get() );
        createDirtyIndex( pageCache );

        // when
        RecordingMonitor monitor = new RecordingMonitor();
        Monitors monitors = new Monitors();
        monitors.addMonitorListener( monitor );

        NativeLabelScanStore nativeLabelScanStore =
<<<<<<< HEAD
                new NativeLabelScanStore( pageCache, testDirectory.databaseLayout(), fileSystemRule.get(), EMPTY, false, monitors, IMMEDIATE );
=======
                new NativeLabelScanStore( pageCache, storeDir, EMPTY, false, monitors, immediate() );
>>>>>>> 4aa148f9
        nativeLabelScanStore.init();
        nativeLabelScanStore.start();

        // then
        assertTrue( monitor.notValid );
        assertTrue( monitor.rebuilding );
        assertTrue( monitor.rebuilt );
        nativeLabelScanStore.shutdown();
    }

    @Test
    public void doNotRebuildIfOpenedInReadOnlyModeAndIndexIsNotClean() throws IOException
    {
        PageCache pageCache = pageCacheRule.getPageCache( fileSystemRule.get() );
        createDirtyIndex( pageCache );

        Monitors monitors = new Monitors();
        RecordingMonitor monitor = new RecordingMonitor();
        monitors.addMonitorListener( monitor );

<<<<<<< HEAD
        NativeLabelScanStore nativeLabelScanStore = new NativeLabelScanStore( pageCache, testDirectory.databaseLayout(), fileSystemRule.get(),
                EMPTY, true, monitors, RecoveryCleanupWorkCollector.IGNORE );
=======
        NativeLabelScanStore nativeLabelScanStore =
                new NativeLabelScanStore( pageCache, storeDir, EMPTY, true, monitors, ignore() );
>>>>>>> 4aa148f9
        nativeLabelScanStore.init();
        nativeLabelScanStore.start();

        assertTrue( monitor.notValid );
        assertFalse( monitor.rebuilt );
        assertFalse( monitor.rebuilding );
        nativeLabelScanStore.shutdown();
    }

    @Test
    public void labelScanStoreIsDirtyWhenIndexIsNotClean() throws IOException
    {
        PageCache pageCache = pageCacheRule.getPageCache( fileSystemRule.get() );
        createDirtyIndex( pageCache );

        Monitors monitors = new Monitors();
        RecordingMonitor monitor = new RecordingMonitor();
        monitors.addMonitorListener( monitor );

<<<<<<< HEAD
        NativeLabelScanStore nativeLabelScanStore = new NativeLabelScanStore( pageCache, testDirectory.databaseLayout(), fileSystemRule.get(),
                EMPTY, true, monitors, RecoveryCleanupWorkCollector.IGNORE );
=======
        NativeLabelScanStore nativeLabelScanStore =
                new NativeLabelScanStore( pageCache, storeDir, EMPTY, true, monitors, ignore() );
>>>>>>> 4aa148f9
        nativeLabelScanStore.init();
        nativeLabelScanStore.start();

        assertTrue( nativeLabelScanStore.isDirty() );
        nativeLabelScanStore.shutdown();
    }

    @Test
    public void shouldFailOnUnsortedLabelsFromFullStoreChangeStream() throws Exception
    {
        // given
        PageCache pageCache = pageCacheRule.getPageCache( fileSystemRule.get() );
        List<NodeLabelUpdate> existingData = new ArrayList<>();
        existingData.add( NodeLabelUpdate.labelChanges( 1, new long[0], new long[]{2, 1} ) );
        FullStoreChangeStream changeStream = asStream( existingData );
        NativeLabelScanStore nativeLabelScanStore = null;
        try
        {
            nativeLabelScanStore =
<<<<<<< HEAD
                    new NativeLabelScanStore( pageCache, testDirectory.databaseLayout(), fileSystemRule.get(), changeStream, false, new Monitors(), IMMEDIATE );
=======
                    new NativeLabelScanStore( pageCache, storeDir, changeStream, false, new Monitors(), immediate() );
>>>>>>> 4aa148f9
            nativeLabelScanStore.init();

            // when
            nativeLabelScanStore.start();
            fail( "Expected native label scan store to fail on " );
        }
        catch ( IllegalArgumentException e )
        {
            // then
            assertThat( e.getMessage(), Matchers.containsString( "unsorted label" ) );
            assertThat( e.getMessage(), Matchers.stringContainsInOrder( Iterables.asIterable( "2", "1" ) ) );
        }
        finally
        {
            if ( nativeLabelScanStore != null )
            {
                nativeLabelScanStore.shutdown();
            }
        }
    }

    private void createDirtyIndex( PageCache pageCache ) throws IOException
    {
        NativeLabelScanStore nativeLabelScanStore = null;
        try
        {
<<<<<<< HEAD
            nativeLabelScanStore = new NativeLabelScanStore( pageCache, testDirectory.databaseLayout(), fileSystemRule.get(), THROWING_STREAM, false,
                    new Monitors(), IMMEDIATE );
=======
            nativeLabelScanStore = new NativeLabelScanStore( pageCache, storeDir, THROWING_STREAM, false,
                    new Monitors(), immediate() );
>>>>>>> 4aa148f9

            nativeLabelScanStore.init();
            nativeLabelScanStore.start();
        }
        catch ( IllegalArgumentException e )
        {
            if ( nativeLabelScanStore != null )
            {
                nativeLabelScanStore.shutdown();
            }
        }
    }

    private static class RecordingMonitor extends LabelScanStore.Monitor.Adaptor
    {
        boolean notValid;
        boolean rebuilding;
        boolean rebuilt;

        @Override
        public void notValidIndex()
        {
            notValid = true;
        }

        @Override
        public void rebuilding()
        {
            rebuilding = true;
        }

        @Override
        public void rebuilt( long roughNodeCount )
        {
            rebuilt = true;
        }
    }
}<|MERGE_RESOLUTION|>--- conflicted
+++ resolved
@@ -75,11 +75,7 @@
         monitors.addMonitorListener( monitor );
 
         NativeLabelScanStore nativeLabelScanStore =
-<<<<<<< HEAD
-                new NativeLabelScanStore( pageCache, testDirectory.databaseLayout(), fileSystemRule.get(), EMPTY, false, monitors, IMMEDIATE );
-=======
-                new NativeLabelScanStore( pageCache, storeDir, EMPTY, false, monitors, immediate() );
->>>>>>> 4aa148f9
+                new NativeLabelScanStore( pageCache, testDirectory.databaseLayout(), fileSystemRule.get(), EMPTY, false, monitors, immediate() );
         nativeLabelScanStore.init();
         nativeLabelScanStore.start();
 
@@ -100,13 +96,8 @@
         RecordingMonitor monitor = new RecordingMonitor();
         monitors.addMonitorListener( monitor );
 
-<<<<<<< HEAD
         NativeLabelScanStore nativeLabelScanStore = new NativeLabelScanStore( pageCache, testDirectory.databaseLayout(), fileSystemRule.get(),
-                EMPTY, true, monitors, RecoveryCleanupWorkCollector.IGNORE );
-=======
-        NativeLabelScanStore nativeLabelScanStore =
-                new NativeLabelScanStore( pageCache, storeDir, EMPTY, true, monitors, ignore() );
->>>>>>> 4aa148f9
+                EMPTY, true, monitors, ignore() );
         nativeLabelScanStore.init();
         nativeLabelScanStore.start();
 
@@ -126,13 +117,8 @@
         RecordingMonitor monitor = new RecordingMonitor();
         monitors.addMonitorListener( monitor );
 
-<<<<<<< HEAD
         NativeLabelScanStore nativeLabelScanStore = new NativeLabelScanStore( pageCache, testDirectory.databaseLayout(), fileSystemRule.get(),
-                EMPTY, true, monitors, RecoveryCleanupWorkCollector.IGNORE );
-=======
-        NativeLabelScanStore nativeLabelScanStore =
-                new NativeLabelScanStore( pageCache, storeDir, EMPTY, true, monitors, ignore() );
->>>>>>> 4aa148f9
+                EMPTY, true, monitors, ignore() );
         nativeLabelScanStore.init();
         nativeLabelScanStore.start();
 
@@ -151,12 +137,8 @@
         NativeLabelScanStore nativeLabelScanStore = null;
         try
         {
-            nativeLabelScanStore =
-<<<<<<< HEAD
-                    new NativeLabelScanStore( pageCache, testDirectory.databaseLayout(), fileSystemRule.get(), changeStream, false, new Monitors(), IMMEDIATE );
-=======
-                    new NativeLabelScanStore( pageCache, storeDir, changeStream, false, new Monitors(), immediate() );
->>>>>>> 4aa148f9
+            nativeLabelScanStore = new NativeLabelScanStore( pageCache, testDirectory.databaseLayout(), fileSystemRule.get(),
+                    changeStream, false, new Monitors(), immediate() );
             nativeLabelScanStore.init();
 
             // when
@@ -183,13 +165,8 @@
         NativeLabelScanStore nativeLabelScanStore = null;
         try
         {
-<<<<<<< HEAD
             nativeLabelScanStore = new NativeLabelScanStore( pageCache, testDirectory.databaseLayout(), fileSystemRule.get(), THROWING_STREAM, false,
-                    new Monitors(), IMMEDIATE );
-=======
-            nativeLabelScanStore = new NativeLabelScanStore( pageCache, storeDir, THROWING_STREAM, false,
                     new Monitors(), immediate() );
->>>>>>> 4aa148f9
 
             nativeLabelScanStore.init();
             nativeLabelScanStore.start();
