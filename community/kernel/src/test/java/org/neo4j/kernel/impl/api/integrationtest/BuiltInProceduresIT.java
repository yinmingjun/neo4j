--- conflicted
+++ resolved
@@ -31,11 +31,8 @@
 import org.neo4j.collection.RawIterator;
 import org.neo4j.graphdb.Transaction;
 import org.neo4j.helpers.collection.MapUtil;
-<<<<<<< HEAD
 import org.neo4j.internal.kernel.api.Token;
-=======
 import org.neo4j.kernel.api.ResourceTracker;
->>>>>>> b07b0f0f
 import org.neo4j.kernel.api.Statement;
 import org.neo4j.kernel.api.StubResourceManager;
 import org.neo4j.kernel.api.TokenWriteOperations;
@@ -275,11 +272,7 @@
         {
             // When
             dbmsOperations().procedureCallDbms( procedureName( "dbms", "iDoNotExist" ), new Object[0],
-<<<<<<< HEAD
-                    AnonymousContext.none().authorize( mock( Token.class ) ) );
-=======
-                    AnonymousContext.none(), resourceTracker );
->>>>>>> b07b0f0f
+                    AnonymousContext.none().authorize( mock( Token.class ) ), resourceTracker );
             fail( "This should never get here" );
         }
         catch ( Exception e )
