--- conflicted
+++ resolved
@@ -84,7 +84,7 @@
     private MultipleIndexPopulator multipleIndexPopulator;
 
     @Test
-    public void canceledPopulationNotAbleToCreateNewIndex() throws IOException, FlipFailedKernelException
+    public void canceledPopulationNotAbleToCreateNewIndex() throws FlipFailedKernelException
     {
         IndexPopulator populator = createIndexPopulator();
         IndexPopulation indexPopulation = addPopulator( populator, 1 );
@@ -97,7 +97,7 @@
     }
 
     @Test
-    public void canceledPopulationNotAbleToFlip() throws IOException, FlipFailedKernelException
+    public void canceledPopulationNotAbleToFlip() throws FlipFailedKernelException
     {
         IndexPopulator populator = createIndexPopulator();
         IndexPopulation indexPopulation = addPopulator( populator, 1 );
@@ -110,7 +110,7 @@
     }
 
     @Test
-    public void flippedPopulationAreNotCanceable() throws IOException, FlipFailedKernelException
+    public void flippedPopulationAreNotCanceable() throws FlipFailedKernelException
     {
         IndexPopulator populator = createIndexPopulator();
         IndexPopulation indexPopulation = addPopulator( populator, 1 );
@@ -123,7 +123,7 @@
     }
 
     @Test
-    public void testMultiplePopulatorsCreation() throws Exception
+    public void testMultiplePopulatorsCreation() throws FlipFailedKernelException
     {
         IndexPopulator indexPopulator1 = createIndexPopulator();
         IndexPopulator indexPopulator2 = createIndexPopulator();
@@ -307,7 +307,7 @@
     }
 
     @Test
-    public void testFlipAfterPopulation() throws Exception
+    public void testFlipAfterPopulation() throws FlipFailedKernelException
     {
         IndexPopulator indexPopulator1 = createIndexPopulator();
         IndexPopulator indexPopulator2 = createIndexPopulator();
@@ -464,8 +464,7 @@
     }
 
     @Test
-<<<<<<< HEAD
-    public void shouldVerifyConstraintsBeforeFlippingIfToldTo() throws IOException, IndexEntryConflictException
+    public void shouldVerifyConstraintsBeforeFlippingIfToldTo() throws IndexEntryConflictException
     {
         // given
         IndexProxyFactory indexProxyFactory = mock( IndexProxyFactory.class );
@@ -483,8 +482,10 @@
         // then
         verify( indexPopulator ).verifyDeferredConstraints( any( NodePropertyAccessor.class ) );
         verify( indexPopulator ).close( true );
-=======
-    public void shouldApplyUpdatesInFrontOfScan() throws IOException, IndexEntryConflictException, FlipFailedKernelException
+    }
+
+    @Test
+    public void shouldApplyUpdatesInFrontOfScan() throws IndexEntryConflictException, FlipFailedKernelException
     {
         // given
         IndexUpdater updater = mock( IndexUpdater.class );
@@ -494,12 +495,11 @@
 
         // when
         IndexEntryUpdate<SchemaDescriptor> update = add( 10, index1, "v1" );
-        multipleIndexPopulator.queue( update );
+        multipleIndexPopulator.queueUpdate( update );
         multipleIndexPopulator.populateFromQueue( 0 );
 
         // then
         verify( updater ).process( update );
->>>>>>> 2558a683
     }
 
     private IndexEntryUpdate<?> createIndexEntryUpdate( LabelSchemaDescriptor schemaDescriptor )
