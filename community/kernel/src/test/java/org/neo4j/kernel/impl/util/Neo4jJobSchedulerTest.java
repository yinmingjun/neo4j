/**
 * Copyright (c) 2002-2014 "Neo Technology,"
 * Network Engine for Objects in Lund AB [http://neotechnology.com]
 *
 * This file is part of Neo4j.
 *
 * Neo4j is free software: you can redistribute it and/or modify
 * it under the terms of the GNU General Public License as published by
 * the Free Software Foundation, either version 3 of the License, or
 * (at your option) any later version.
 *
 * This program is distributed in the hope that it will be useful,
 * but WITHOUT ANY WARRANTY; without even the implied warranty of
 * MERCHANTABILITY or FITNESS FOR A PARTICULAR PURPOSE.  See the
 * GNU General Public License for more details.
 *
 * You should have received a copy of the GNU General Public License
 * along with this program.  If not, see <http://www.gnu.org/licenses/>.
 */
package org.neo4j.kernel.impl.util;

import java.util.concurrent.atomic.AtomicInteger;

import org.junit.After;
import org.junit.Test;

import static java.lang.Thread.sleep;
import static java.util.concurrent.TimeUnit.MILLISECONDS;

import static org.hamcrest.MatcherAssert.assertThat;
import static org.hamcrest.Matchers.equalTo;
import static org.hamcrest.Matchers.greaterThanOrEqualTo;
import static org.hamcrest.Matchers.lessThan;
<<<<<<< HEAD
=======

import static org.neo4j.helpers.Exceptions.launderedException;
>>>>>>> d8d6178a
import static org.neo4j.kernel.impl.util.JobScheduler.Group.indexPopulation;

public class Neo4jJobSchedulerTest
{
    private Neo4jJobScheduler scheduler;
    private AtomicInteger invocations = new AtomicInteger( 0 );

    private Runnable countInvocationsJob = new Runnable()
    {
        public void run()
        {
            try
            {
                invocations.incrementAndGet();
            }
<<<<<<< HEAD
            catch(Throwable e)
            {
                e.printStackTrace();
=======
            catch ( Throwable e )
            {
                e.printStackTrace();
                throw launderedException( e );
>>>>>>> d8d6178a
            }
        }
    };

    @After
    public void stopScheduler()
    {
        scheduler.stop();
    }

    @Test
    public void shouldRunRecurringJob() throws Exception
    {
        // Given
        long period = 10;
        scheduler = new Neo4jJobScheduler( StringLogger.DEV_NULL );

        // When
        scheduler.start();
<<<<<<< HEAD
        scheduler.scheduleRecurring( indexPopulation, countInvocationsJob, 10, MILLISECONDS );
        sleep( 15 );
=======
        scheduler.scheduleRecurring( indexPopulation, countInvocationsJob, period, MILLISECONDS );
        awaitFirstInvocation();
        sleep( period*2 );
>>>>>>> d8d6178a
        scheduler.stop();

        // Then
        int actualInvocations = invocations.get();
<<<<<<< HEAD
        assertThat( actualInvocations, greaterThanOrEqualTo( 2 )); // <-- Dunno how to better assert that this works correctly :/
        assertThat( actualInvocations, lessThan( 6 ) );

        sleep( 10 );
        assertThat( invocations.get(), equalTo(actualInvocations) );
    }

    @Test
    public void shouldCancelRecurringJob() throws Exception
    {
        // Given
        scheduler = new Neo4jJobScheduler( StringLogger.DEV_NULL );

        scheduler.start();
        scheduler.scheduleRecurring( indexPopulation, countInvocationsJob, 2, MILLISECONDS );

        // When
        scheduler.cancelRecurring( indexPopulation,  countInvocationsJob);

        // Then
        int recorded = invocations.get();
        sleep( 10 );
        assertThat( invocations.get(), equalTo(recorded) );
    }

=======
        assertThat( actualInvocations, greaterThanOrEqualTo( 2 ) ); // <-- Dunno how to better assert that this works correctly :/
        assertThat( actualInvocations, lessThan( 10 ) );

        sleep( period );
        assertThat( invocations.get(), equalTo(actualInvocations) );
    }

    private void awaitFirstInvocation()
    {
        while ( invocations.get() == 0 )
        {   // Wait for the job to start running
            Thread.yield();
        }
    }
>>>>>>> d8d6178a
}<|MERGE_RESOLUTION|>--- conflicted
+++ resolved
@@ -31,11 +31,8 @@
 import static org.hamcrest.Matchers.equalTo;
 import static org.hamcrest.Matchers.greaterThanOrEqualTo;
 import static org.hamcrest.Matchers.lessThan;
-<<<<<<< HEAD
-=======
 
 import static org.neo4j.helpers.Exceptions.launderedException;
->>>>>>> d8d6178a
 import static org.neo4j.kernel.impl.util.JobScheduler.Group.indexPopulation;
 
 public class Neo4jJobSchedulerTest
@@ -51,16 +48,10 @@
             {
                 invocations.incrementAndGet();
             }
-<<<<<<< HEAD
-            catch(Throwable e)
-            {
-                e.printStackTrace();
-=======
             catch ( Throwable e )
             {
                 e.printStackTrace();
                 throw launderedException( e );
->>>>>>> d8d6178a
             }
         }
     };
@@ -80,23 +71,17 @@
 
         // When
         scheduler.start();
-<<<<<<< HEAD
-        scheduler.scheduleRecurring( indexPopulation, countInvocationsJob, 10, MILLISECONDS );
-        sleep( 15 );
-=======
         scheduler.scheduleRecurring( indexPopulation, countInvocationsJob, period, MILLISECONDS );
         awaitFirstInvocation();
         sleep( period*2 );
->>>>>>> d8d6178a
         scheduler.stop();
 
         // Then
         int actualInvocations = invocations.get();
-<<<<<<< HEAD
-        assertThat( actualInvocations, greaterThanOrEqualTo( 2 )); // <-- Dunno how to better assert that this works correctly :/
-        assertThat( actualInvocations, lessThan( 6 ) );
+        assertThat( actualInvocations, greaterThanOrEqualTo( 2 ) ); // <-- Dunno how to better assert that this works correctly :/
+        assertThat( actualInvocations, lessThan( 10 ) );
 
-        sleep( 10 );
+        sleep( period );
         assertThat( invocations.get(), equalTo(actualInvocations) );
     }
 
@@ -104,26 +89,20 @@
     public void shouldCancelRecurringJob() throws Exception
     {
         // Given
+        long period = 2;
         scheduler = new Neo4jJobScheduler( StringLogger.DEV_NULL );
 
         scheduler.start();
-        scheduler.scheduleRecurring( indexPopulation, countInvocationsJob, 2, MILLISECONDS );
+        scheduler.scheduleRecurring( indexPopulation, countInvocationsJob, period, MILLISECONDS );
+        awaitFirstInvocation();
 
         // When
         scheduler.cancelRecurring( indexPopulation,  countInvocationsJob);
 
         // Then
         int recorded = invocations.get();
-        sleep( 10 );
+        sleep( period*100 );
         assertThat( invocations.get(), equalTo(recorded) );
-    }
-
-=======
-        assertThat( actualInvocations, greaterThanOrEqualTo( 2 ) ); // <-- Dunno how to better assert that this works correctly :/
-        assertThat( actualInvocations, lessThan( 10 ) );
-
-        sleep( period );
-        assertThat( invocations.get(), equalTo(actualInvocations) );
     }
 
     private void awaitFirstInvocation()
@@ -133,5 +112,4 @@
             Thread.yield();
         }
     }
->>>>>>> d8d6178a
 }