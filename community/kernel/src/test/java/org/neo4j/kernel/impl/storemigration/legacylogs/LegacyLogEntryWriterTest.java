--- conflicted
+++ resolved
@@ -19,32 +19,24 @@
  */
 package org.neo4j.kernel.impl.storemigration.legacylogs;
 
-import org.junit.Test;
-
 import java.io.File;
 import java.io.IOException;
 import java.util.Arrays;
 import java.util.function.Function;
 
-<<<<<<< HEAD
+import org.junit.Test;
+
 import org.neo4j.cursor.IOCursor;
-=======
-import org.neo4j.function.Function;
->>>>>>> 392e7eee
 import org.neo4j.graphdb.mockfs.EphemeralFileSystemAbstraction;
 import org.neo4j.io.fs.FileSystemAbstraction;
 import org.neo4j.kernel.impl.store.record.NodeRecord;
 import org.neo4j.kernel.impl.store.record.RelationshipRecord;
 import org.neo4j.kernel.impl.transaction.TransactionRepresentation;
 import org.neo4j.kernel.impl.transaction.command.Command;
-<<<<<<< HEAD
-=======
 import org.neo4j.kernel.impl.transaction.log.ArrayIOCursor;
-import org.neo4j.kernel.impl.transaction.log.IOCursor;
->>>>>>> 392e7eee
+import org.neo4j.kernel.impl.transaction.log.FlushableChannel;
 import org.neo4j.kernel.impl.transaction.log.LogVersionedStoreChannel;
 import org.neo4j.kernel.impl.transaction.log.PhysicalTransactionRepresentation;
-import org.neo4j.kernel.impl.transaction.log.FlushableChannel;
 import org.neo4j.kernel.impl.transaction.log.entry.LogEntry;
 import org.neo4j.kernel.impl.transaction.log.entry.LogEntryCommand;
 import org.neo4j.kernel.impl.transaction.log.entry.LogEntryCommit;
@@ -58,10 +50,6 @@
 import static org.mockito.Mockito.mock;
 import static org.mockito.Mockito.times;
 import static org.mockito.Mockito.verify;
-<<<<<<< HEAD
-
-=======
->>>>>>> 392e7eee
 import static org.neo4j.kernel.impl.storemigration.legacylogs.LegacyLogFilenames.getLegacyLogFilename;
 import static org.neo4j.kernel.impl.transaction.log.LogPosition.UNSPECIFIED;
 import static org.neo4j.kernel.impl.transaction.log.entry.LogEntryStart.EMPTY_ADDITIONAL_ARRAY;
@@ -81,13 +69,11 @@
         final LegacyLogEntryWriter writer = new LegacyLogEntryWriter( fs );
         final File output = new File( getLegacyLogFilename( 3 ) );
         final LogHeader header = new LogHeader( CURRENT_LOG_VERSION, 1, 42l );
-
         // when
         try ( LogVersionedStoreChannel channel = writer.openWritableChannel( output ) )
         {
             writer.writeLogHeader( channel, header );
         }
-
         // then
         assertEquals( header, readLogHeader( fs, output ) );
     }
