--- conflicted
+++ resolved
@@ -27,12 +27,6 @@
 import org.neo4j.io.fs.FileSystemAbstraction;
 import org.neo4j.io.pagecache.IOLimiter;
 import org.neo4j.io.pagecache.PageCache;
-<<<<<<< HEAD
-=======
-import org.neo4j.kernel.DefaultIdGeneratorFactory;
-import org.neo4j.kernel.IdGeneratorFactory;
-import org.neo4j.kernel.KernelHealth;
->>>>>>> e7eff94a
 import org.neo4j.kernel.NeoStoreDataSource;
 import org.neo4j.kernel.api.TokenNameLookup;
 import org.neo4j.kernel.api.index.SchemaIndexProvider;
@@ -50,9 +44,11 @@
 import org.neo4j.kernel.impl.core.StartupStatisticsProvider;
 import org.neo4j.kernel.impl.factory.CommunityCommitProcessFactory;
 import org.neo4j.kernel.impl.locking.Locks;
+import org.neo4j.kernel.impl.logging.LogService;
 import org.neo4j.kernel.impl.logging.NullLogService;
 import org.neo4j.kernel.impl.proc.Procedures;
 import org.neo4j.kernel.impl.store.id.DefaultIdGeneratorFactory;
+import org.neo4j.kernel.impl.store.id.IdGeneratorFactory;
 import org.neo4j.kernel.impl.transaction.TransactionHeaderInformationFactory;
 import org.neo4j.kernel.impl.transaction.TransactionMonitor;
 import org.neo4j.kernel.impl.transaction.log.PhysicalLogFile;
@@ -61,7 +57,6 @@
 import org.neo4j.kernel.internal.TransactionEventHandlers;
 import org.neo4j.kernel.monitoring.Monitors;
 import org.neo4j.kernel.monitoring.tracing.Tracers;
-import org.neo4j.logging.LogProvider;
 import org.neo4j.logging.NullLog;
 import org.neo4j.logging.NullLogProvider;
 
@@ -75,45 +70,31 @@
     private NeoStoreDataSource dataSource;
 
     public NeoStoreDataSource getDataSource( File storeDir, FileSystemAbstraction fs,
-<<<<<<< HEAD
             PageCache pageCache, Map<String,String> additionalConfig, DatabaseHealth databaseHealth )
-=======
-            PageCache pageCache, Map<String,String> additionalConfig, KernelHealth kernelHealth )
     {
-        Config config = new Config( stringMap( additionalConfig ), GraphDatabaseSettings.class );
-        IdGeneratorFactory idGeneratorFactory = new DefaultIdGeneratorFactory( fs );
-        LogProvider log = NullLogProvider.getInstance();
-        StoreFactory storeFactory = new StoreFactory( storeDir, config, idGeneratorFactory, pageCache, fs, log );
-        return getDataSource( storeDir, fs, config, storeFactory, idGeneratorFactory, kernelHealth, log );
+        DefaultIdGeneratorFactory idGeneratorFactory = new DefaultIdGeneratorFactory( fs );
+        NullLogService logService = NullLogService.getInstance();
+        return getDataSource( storeDir, fs, idGeneratorFactory, pageCache, additionalConfig, databaseHealth, logService );
     }
 
-    public NeoStoreDataSource getDataSource( File storeDir, FileSystemAbstraction fs, Config config,
-            StoreFactory storeFactory, IdGeneratorFactory idGeneratorFactory, KernelHealth kernelHealth,
-            LogProvider logProvider )
->>>>>>> e7eff94a
+    public NeoStoreDataSource getDataSource( File storeDir, FileSystemAbstraction fs, IdGeneratorFactory
+            idGeneratorFactory, PageCache pageCache, Map<String,String> additionalConfig,
+            DatabaseHealth databaseHealth, LogService logService )
     {
         if ( dataSource != null )
         {
             dataSource.stop();
             dataSource.shutdown();
         }
-<<<<<<< HEAD
         final Config config = new Config( stringMap( additionalConfig ), GraphDatabaseSettings.class );
-=======
->>>>>>> e7eff94a
 
         Locks locks = mock( Locks.class );
         when( locks.newClient() ).thenReturn( mock( Locks.Client.class ) );
 
-<<<<<<< HEAD
         JobScheduler jobScheduler = mock( JobScheduler.class, RETURNS_MOCKS );
         Monitors monitors = new Monitors();
-        dataSource = new NeoStoreDataSource( storeDir, config, new DefaultIdGeneratorFactory( fs ),
-                NullLogService.getInstance(), mock( JobScheduler.class, RETURNS_MOCKS ), mock( TokenNameLookup.class ),
-=======
-        dataSource = new NeoStoreDataSource( storeDir, config, storeFactory, logProvider,
-                mock( JobScheduler.class, RETURNS_MOCKS ), mock( TokenNameLookup.class ),
->>>>>>> e7eff94a
+        dataSource = new NeoStoreDataSource( storeDir, config, idGeneratorFactory,
+                logService, mock( JobScheduler.class, RETURNS_MOCKS ), mock( TokenNameLookup.class ),
                 dependencyResolverForNoIndexProvider(), mock( PropertyKeyTokenHolder.class ),
                 mock( LabelTokenHolder.class ), mock( RelationshipTypeTokenHolder.class ), locks,
                 mock( SchemaWriteGuard.class ), mock( TransactionEventHandlers.class ), IndexingService.NO_MONITOR,
