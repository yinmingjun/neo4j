--- conflicted
+++ resolved
@@ -57,13 +57,8 @@
         this.pruneStrategy = pruneStrategy;
     }
 
-<<<<<<< HEAD
-    public XaContainer newXaContainer(XaDataSource xaDataSource, File logicalLog, XaCommandFactory cf, XaTransactionFactory tf,
-                                      TransactionInterceptorProviders providers )
-=======
-    public XaContainer newXaContainer( XaDataSource xaDataSource, String logicalLog, XaCommandFactory cf,
+    public XaContainer newXaContainer( XaDataSource xaDataSource, File logicalLog, XaCommandFactory cf,
             XaTransactionFactory tf, TransactionStateFactory stateFactory, TransactionInterceptorProviders providers )
->>>>>>> 9765dba7
     {
         if ( logicalLog == null || cf == null || tf == null )
         {
