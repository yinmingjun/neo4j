/*
 * Copyright (c) 2002-2018 "Neo Technology,"
 * Network Engine for Objects in Lund AB [http://neotechnology.com]
 *
 * This file is part of Neo4j.
 *
 * Neo4j is free software: you can redistribute it and/or modify
 * it under the terms of the GNU General Public License as published by
 * the Free Software Foundation, either version 3 of the License, or
 * (at your option) any later version.
 *
 * This program is distributed in the hope that it will be useful,
 * but WITHOUT ANY WARRANTY; without even the implied warranty of
 * MERCHANTABILITY or FITNESS FOR A PARTICULAR PURPOSE.  See the
 * GNU General Public License for more details.
 *
 * You should have received a copy of the GNU General Public License
 * along with this program.  If not, see <http://www.gnu.org/licenses/>.
 */
package org.neo4j.kernel.impl.index.schema.fusion;

import java.util.Arrays;
import java.util.function.Function;

import org.neo4j.function.ThrowingConsumer;
import org.neo4j.helpers.Exceptions;
import org.neo4j.values.storable.Value;
import org.neo4j.values.storable.ValueGroup;

import static org.eclipse.collections.impl.utility.ArrayIterate.contains;

/**
 * Acting as a simplifier for the multiplexing that is going in inside a fusion index. A fusion index consists of multiple parts,
 * each handling one or more value groups. Each instance, be it a reader, populator or accessor should extend this class
 * to get that multiplexing at a low cost. All parts will live in an array with specific slot constants to each specific part.
 *
 * @param <T> type of instances
 */
public abstract class FusionIndexBase<T>
{
    static Function<Value,ValueGroup> GROUP_OF = Value::valueGroup;

    final SlotSelector slotSelector;
    final InstanceSelector<T> instanceSelector;

    FusionIndexBase( SlotSelector slotSelector, InstanceSelector<T> instanceSelector )
    {
        this.slotSelector = slotSelector;
        this.instanceSelector = instanceSelector;
    }

    /**
     * See {@link #forAll(ThrowingConsumer, Object[])}
     *
     * Method for calling a lambda function on many objects when it is expected that the function might
     * throw an exception. First exception will be thrown and subsequent will be suppressed.
     *
     * For example, in FusionIndexAccessor:
     * <pre>
     *    public void drop() throws IOException
     *    {
     *        forAll( IndexAccessor::drop, accessorList );
     *    }
     * </pre>
     *
     * @param consumer lambda function to call on each object passed
     * @param subjects {@link Iterable} of objects to call the function on
     * @param <E> the type of exception anticipated, inferred from the lambda
     * @throws E if consumption fails with this exception
     */
    public static <T, E extends Exception> void forAll( ThrowingConsumer<T,E> consumer, Iterable<T> subjects ) throws E
    {
        E exception = null;
        for ( T instance : subjects )
        {
            exception = consume( exception, consumer, instance );
        }
        if ( exception != null )
        {
            throw exception;
        }
    }

    /**
     * See {@link #forAll(ThrowingConsumer, Iterable)}
     *
     * Method for calling a lambda function on many objects when it is expected that the function might
     * throw an exception. First exception will be thrown and subsequent will be suppressed.
     *
     * For example, in FusionIndexAccessor:
     * <pre>
     *    public void drop() throws IOException
     *    {
     *        forAll( IndexAccessor::drop, firstAccessor, secondAccessor, thirdAccessor );
     *    }
     * </pre>
     *
     * @param consumer lambda function to call on each object passed
     * @param subjects varargs array of objects to call the function on
     * @param <E> the type of exception anticipated, inferred from the lambda
     * @throws E if consumption fails with this exception
     */
    public static <T, E extends Exception> void forAll( ThrowingConsumer<T,E> consumer, T[] subjects ) throws E
    {
        forAll( consumer, Arrays.asList( subjects ) );
    }

    private static <E extends Exception, T> E consume( E exception, ThrowingConsumer<T,E> consumer, T instance )
    {
        try
        {
            consumer.accept( instance );
        }
        catch ( Exception e )
        {
<<<<<<< HEAD
            boolean expected = contains( aliveIndex, i );
            boolean actual = instances[i] != IndexProvider.EMPTY;
            if ( expected != actual )
            {
                throw new IllegalArgumentException(
                        String.format( "Only indexes expected to be separated from IndexProvider.EMPTY are %s but was %s",
                                Arrays.toString( aliveIndex ), Arrays.toString( instances ) ) );
            }
=======
            exception = Exceptions.chain( exception, (E) e );
>>>>>>> c191c73a
        }
        return exception;
    }
}<|MERGE_RESOLUTION|>--- conflicted
+++ resolved
@@ -26,8 +26,6 @@
 import org.neo4j.helpers.Exceptions;
 import org.neo4j.values.storable.Value;
 import org.neo4j.values.storable.ValueGroup;
-
-import static org.eclipse.collections.impl.utility.ArrayIterate.contains;
 
 /**
  * Acting as a simplifier for the multiplexing that is going in inside a fusion index. A fusion index consists of multiple parts,
@@ -113,18 +111,7 @@
         }
         catch ( Exception e )
         {
-<<<<<<< HEAD
-            boolean expected = contains( aliveIndex, i );
-            boolean actual = instances[i] != IndexProvider.EMPTY;
-            if ( expected != actual )
-            {
-                throw new IllegalArgumentException(
-                        String.format( "Only indexes expected to be separated from IndexProvider.EMPTY are %s but was %s",
-                                Arrays.toString( aliveIndex ), Arrays.toString( instances ) ) );
-            }
-=======
             exception = Exceptions.chain( exception, (E) e );
->>>>>>> c191c73a
         }
         return exception;
     }
