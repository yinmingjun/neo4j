--- conflicted
+++ resolved
@@ -23,7 +23,6 @@
 import java.util.HashMap;
 import java.util.Map;
 
-import org.neo4j.graphdb.DependencyResolver;
 import org.neo4j.graphdb.factory.GraphDatabaseSettings;
 import org.neo4j.helpers.Settings;
 import org.neo4j.io.fs.DefaultFileSystemAbstraction;
@@ -71,12 +70,7 @@
     @SuppressWarnings( "deprecation" )
     private static NeoStore getNeoStoreFrom( GraphDatabaseAPI graphdb )
     {
-<<<<<<< HEAD
         return graphdb.getDependencyResolver().resolveDependency( NeoStoreProvider.class ).evaluate();
-=======
-        DependencyResolver resolver = graphdb.getDependencyResolver();
-        return resolver.resolveDependency( XaDataSourceManager.class ).getNeoStoreDataSource().getNeoStore();
->>>>>>> 8a6c706c
     }
 
     public StoreAccess( NeoStore store )
@@ -118,23 +112,8 @@
 
     private StoreAccess( FileSystemAbstraction fileSystem, PageCache pageCache, String path, Config config, Monitors monitors )
     {
-<<<<<<< HEAD
-        this( new DefaultFileSystemAbstraction(), path, params );
-    }
-
-    public StoreAccess( FileSystemAbstraction fileSystem, String path, Map<String, String> params )
-    {
-        this( new StoreFactory( new Config( requiredParams( params, path ) ),
-                                new DefaultIdGeneratorFactory(),
-                                new DefaultWindowPoolFactory(),
-                                fileSystem, StringLogger.DEV_NULL ).newNeoStore( false ) );
-=======
-        this( new StoreFactory( config,
-                new DefaultIdGeneratorFactory(),
-                pageCache,
-                fileSystem, StringLogger.DEV_NULL,
-                new DefaultTxHook(), monitors ).newNeoStore( new File( path, "neostore" ) ) );
->>>>>>> 8a6c706c
+        this( new StoreFactory( config, new DefaultIdGeneratorFactory(), pageCache,
+                fileSystem, StringLogger.DEV_NULL, monitors ).newNeoStore( false ) );
         this.closeable = true;
     }
 
