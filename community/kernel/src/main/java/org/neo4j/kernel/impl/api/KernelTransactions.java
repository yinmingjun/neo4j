--- conflicted
+++ resolved
@@ -33,13 +33,8 @@
 import org.neo4j.kernel.api.KernelTransaction;
 import org.neo4j.kernel.api.security.AccessMode;
 import org.neo4j.kernel.api.txstate.LegacyIndexTransactionState;
-<<<<<<< HEAD
-=======
 import org.neo4j.kernel.configuration.Config;
 import org.neo4j.kernel.configuration.Settings;
-import org.neo4j.kernel.impl.api.index.IndexingService;
-import org.neo4j.kernel.impl.api.index.SchemaIndexProviderMap;
->>>>>>> aa254fd5
 import org.neo4j.kernel.impl.api.state.ConstraintIndexCreator;
 import org.neo4j.kernel.impl.api.state.LegacyIndexTransactionStateImpl;
 import org.neo4j.kernel.impl.index.IndexConfigStore;
@@ -73,11 +68,7 @@
     // Transaction dependencies
 
     private final Locks locks;
-<<<<<<< HEAD
-=======
     private final boolean txTerminationAwareLocks;
-    private final IntegrityValidator integrityValidator;
->>>>>>> aa254fd5
     private final ConstraintIndexCreator constraintIndexCreator;
     private final StatementOperationParts statementOperations;
     private final SchemaWriteGuard schemaWriteGuard;
@@ -117,24 +108,15 @@
                                LegacyIndexProviderLookup legacyIndexProviderLookup,
                                TransactionHooks hooks,
                                TransactionMonitor transactionMonitor,
-<<<<<<< HEAD
                                LifeSupport dataSourceLife,
                                Tracers tracers,
                                StorageEngine storageEngine,
                                Procedures procedures,
-                               TransactionIdStore transactionIdStore )
-=======
-                               LifeSupport dataSourceLife, ProcedureCache procedureCache,
-                               Config config,
-                               Tracers tracers )
->>>>>>> aa254fd5
+                               TransactionIdStore transactionIdStore,
+                               Config config )
     {
         this.locks = locks;
-<<<<<<< HEAD
-=======
         this.txTerminationAwareLocks = config.get( tx_termination_aware_locks );
-        this.integrityValidator = integrityValidator;
->>>>>>> aa254fd5
         this.constraintIndexCreator = constraintIndexCreator;
         this.statementOperations = statementOperations;
         this.schemaWriteGuard = schemaWriteGuard;
@@ -160,19 +142,10 @@
         public KernelTransactionImplementation newInstance()
         {
             KernelTransactionImplementation tx = new KernelTransactionImplementation(
-                    statementOperations, schemaWriteGuard,
-<<<<<<< HEAD
-                    hooks, constraintIndexCreator, procedures, transactionHeaderInformationFactory,
-                    transactionCommitProcess, transactionMonitor, legacyIndexTxStateSupplier,
-                    localTxPool, Clock.SYSTEM_CLOCK, tracers.transactionTracer, storageEngine );
-=======
-                    labelScanStore, indexingService, updateableSchemaState, recordState, providerMap,
-                    neoStores, locks, hooks, constraintIndexCreator, transactionHeaderInformationFactory,
-                    transactionCommitProcess, transactionMonitor, storeLayer, legacyIndexTransactionState,
-                    localTxPool, constraintSemantics, Clock.SYSTEM_CLOCK, tracers.transactionTracer, procedureCache,
-                    context, txTerminationAwareLocks );
-            allTransactions.add( tx );
->>>>>>> aa254fd5
+                    statementOperations, schemaWriteGuard, hooks, constraintIndexCreator, procedures,
+                    transactionHeaderInformationFactory, transactionCommitProcess, transactionMonitor,
+                    legacyIndexTxStateSupplier, localTxPool, Clock.SYSTEM_CLOCK, tracers.transactionTracer,
+                    storageEngine, txTerminationAwareLocks );
 
             allTransactions.add( tx );
             return tx;
