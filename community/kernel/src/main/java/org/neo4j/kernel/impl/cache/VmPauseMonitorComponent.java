/*
 * Copyright (c) 2002-2018 "Neo4j,"
 * Neo4j Sweden AB [http://neo4j.com]
 *
 * This file is part of Neo4j.
 *
 * Neo4j is free software: you can redistribute it and/or modify
 * it under the terms of the GNU General Public License as published by
 * the Free Software Foundation, either version 3 of the License, or
 * (at your option) any later version.
 *
 * This program is distributed in the hope that it will be useful,
 * but WITHOUT ANY WARRANTY; without even the implied warranty of
 * MERCHANTABILITY or FITNESS FOR A PARTICULAR PURPOSE.  See the
 * GNU General Public License for more details.
 *
 * You should have received a copy of the GNU General Public License
 * along with this program.  If not, see <http://www.gnu.org/licenses/>.
 */
package org.neo4j.kernel.impl.cache;

import org.neo4j.graphdb.factory.GraphDatabaseSettings;
import org.neo4j.kernel.configuration.Config;
import org.neo4j.kernel.lifecycle.LifecycleAdapter;
import org.neo4j.kernel.monitoring.VmPauseMonitor;
import org.neo4j.logging.Log;
import org.neo4j.scheduler.JobScheduler;

public class VmPauseMonitorComponent extends LifecycleAdapter
{
    private final Config config;
    private final Log log;
    private final JobScheduler jobScheduler;
    private volatile VmPauseMonitor vmPauseMonitor;

    public VmPauseMonitorComponent( Config config, Log log, JobScheduler jobScheduler )
    {
        this.config = config;
        this.log = log;
        this.jobScheduler = jobScheduler;
    }

    @Override
    public void start()
    {
        vmPauseMonitor = new VmPauseMonitor(
                config.get( GraphDatabaseSettings.vm_pause_monitor_measurement_duration ),
                config.get( GraphDatabaseSettings.vm_pause_monitor_stall_alert_threshold ),
<<<<<<< HEAD
                log, jobScheduler, vmPauseInfo -> log.debug( "Detected VM stop-the-world pause: %s", vmPauseInfo )
=======
                log, jobScheduler, vmPauseInfo -> log.warn( "Detected VM stop-the-world pause: %s", vmPauseInfo )
>>>>>>> aa80970b
        );
        vmPauseMonitor.start();
    }

    @Override
    public void stop()
    {
        vmPauseMonitor.stop();
        vmPauseMonitor = null;
    }

}<|MERGE_RESOLUTION|>--- conflicted
+++ resolved
@@ -46,11 +46,7 @@
         vmPauseMonitor = new VmPauseMonitor(
                 config.get( GraphDatabaseSettings.vm_pause_monitor_measurement_duration ),
                 config.get( GraphDatabaseSettings.vm_pause_monitor_stall_alert_threshold ),
-<<<<<<< HEAD
-                log, jobScheduler, vmPauseInfo -> log.debug( "Detected VM stop-the-world pause: %s", vmPauseInfo )
-=======
                 log, jobScheduler, vmPauseInfo -> log.warn( "Detected VM stop-the-world pause: %s", vmPauseInfo )
->>>>>>> aa80970b
         );
         vmPauseMonitor.start();
     }
