--- conflicted
+++ resolved
@@ -22,31 +22,16 @@
 import java.io.Closeable;
 import java.io.File;
 import java.io.IOException;
-<<<<<<< HEAD
 import java.nio.ByteBuffer;
-import java.nio.channels.FileChannel;
 import java.util.Iterator;
-=======
-import java.text.MessageFormat;
-import java.util.concurrent.ConcurrentHashMap;
->>>>>>> 1492b144
 
 import org.neo4j.helpers.UTF8;
 import org.neo4j.helpers.collection.PrefetchingIterator;
 import org.neo4j.kernel.impl.nioneo.store.FileSystemAbstraction;
-<<<<<<< HEAD
 import org.neo4j.kernel.impl.nioneo.store.PropertyBlock;
 import org.neo4j.kernel.impl.nioneo.store.PropertyRecord;
 import org.neo4j.kernel.impl.nioneo.store.PropertyType;
-=======
-import org.neo4j.kernel.impl.nioneo.store.OperationType;
-import org.neo4j.kernel.impl.nioneo.store.PersistenceRow;
-import org.neo4j.kernel.impl.nioneo.store.PersistenceWindow;
-import org.neo4j.kernel.impl.nioneo.store.PersistenceWindowPool;
-import org.neo4j.kernel.impl.nioneo.store.Record;
 import org.neo4j.kernel.impl.nioneo.store.StoreChannel;
-import org.neo4j.kernel.impl.util.StringLogger;
->>>>>>> 1492b144
 
 import static java.nio.ByteBuffer.allocateDirect;
 
@@ -56,18 +41,11 @@
 
 public class LegacyPropertyStoreReader implements Closeable
 {
-<<<<<<< HEAD
     public static final String FROM_VERSION = "PropertyStore " + LegacyStore.LEGACY_VERSION;
     public static final int RECORD_SIZE =
             1/*next and prev high bits*/ + 4/*next*/ + 4/*prev*/ + 32 /*property blocks*/; // = 41
-    private final FileChannel fileChannel;
+    private final StoreChannel fileChannel;
     private final long maxId;
-=======
-    public static final String FROM_VERSION = "PropertyStore v0.9.9";
-    public static final int RECORD_LENGTH = 25;
-    private final PersistenceWindowPool windowPool;
-    private final StoreChannel fileChannel;
->>>>>>> 1492b144
 
     public LegacyPropertyStoreReader( FileSystemAbstraction fs, File file ) throws IOException
     {
