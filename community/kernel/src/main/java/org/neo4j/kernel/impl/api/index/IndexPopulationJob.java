--- conflicted
+++ resolved
@@ -151,11 +151,8 @@
         {
             cancelled = true;
             storeScan.stop();
-<<<<<<< HEAD
             jobHandle.cancel( false );
-=======
             monitor.populationCancelled();
->>>>>>> 1f4d0c66
         }
     }
 
