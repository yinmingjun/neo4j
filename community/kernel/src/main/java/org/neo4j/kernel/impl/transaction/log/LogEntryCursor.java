--- conflicted
+++ resolved
@@ -39,12 +39,7 @@
         this( new VersionAwareLogEntryReader<>(), channel );
     }
 
-<<<<<<< HEAD
     public LogEntryCursor( LogEntryReader<ReadableLogChannel> logEntryReader, ReadableLogChannel channel )
-=======
-    public LogEntryCursor( LogEntryReader<ReadableVersionableLogChannel> logEntryReader,
-            ReadableVersionableLogChannel channel )
->>>>>>> 0a632913
     {
         this.logEntryReader = logEntryReader;
         this.channel = channel;
