/**
 * Copyright (c) 2002-2012 "Neo Technology,"
 * Network Engine for Objects in Lund AB [http://neotechnology.com]
 *
 * This file is part of Neo4j.
 *
 * Neo4j is free software: you can redistribute it and/or modify
 * it under the terms of the GNU General Public License as published by
 * the Free Software Foundation, either version 3 of the License, or
 * (at your option) any later version.
 *
 * This program is distributed in the hope that it will be useful,
 * but WITHOUT ANY WARRANTY; without even the implied warranty of
 * MERCHANTABILITY or FITNESS FOR A PARTICULAR PURPOSE.  See the
 * GNU General Public License for more details.
 *
 * You should have received a copy of the GNU General Public License
 * along with this program.  If not, see <http://www.gnu.org/licenses/>.
 */
package org.neo4j.kernel.impl.nioneo.store;

import java.io.File;
import java.io.IOException;
import java.io.RandomAccessFile;
import java.nio.ByteBuffer;
import java.nio.channels.FileChannel;
import java.util.ArrayList;
import java.util.List;
import java.util.logging.Level;
import org.neo4j.graphdb.factory.GraphDatabaseSetting;
import org.neo4j.graphdb.factory.GraphDatabaseSettings;
import org.neo4j.kernel.Config;
import org.neo4j.kernel.IdGeneratorFactory;
import org.neo4j.kernel.IdType;
import org.neo4j.kernel.impl.core.LastCommittedTxIdSetter;
import org.neo4j.kernel.impl.transaction.TxHook;
import org.neo4j.kernel.impl.util.Bits;
import org.neo4j.kernel.impl.util.StringLogger;

/**
 * This class contains the references to the "NodeStore,RelationshipStore,
 * PropertyStore and RelationshipTypeStore". NeoStore doesn't actually "store"
 * anything but extends the AbstractStore for the "type and version" validation
 * performed in there.
 */
public class NeoStore extends AbstractStore
{
    public static abstract class Configuration
        extends AbstractStore.Configuration
    {
        public static final GraphDatabaseSetting.IntegerSetting relationship_grab_size = GraphDatabaseSettings.relationship_grab_size;
    }

    public static final String TYPE_DESCRIPTOR = "NeoStore";

    /*
     *  6 longs in header (long + in use), time | random | version | txid | store version | graph next prop
     */
    public static final int RECORD_SIZE = 9;

    public static final String DEFAULT_NAME = "neostore";

    private NodeStore nodeStore;
    private PropertyStore propStore;
    private RelationshipStore relStore;
    private RelationshipTypeStore relTypeStore;
    private final TxHook txHook;
    private boolean isStarted;
    private long lastCommittedTx = -1;

    private final int REL_GRAB_SIZE;
<<<<<<< HEAD
    private String fileName;
    private Config conf;
    private LastCommittedTxIdSetter lastCommittedTxIdSetter;
=======
    private final String fileName;
    private final Configuration conf;
    private final LastCommittedTxIdSetter lastCommittedTxIdSetter;
>>>>>>> a1502819

    public NeoStore(String fileName, Config conf,
                    LastCommittedTxIdSetter lastCommittedTxIdSetter,
                    IdGeneratorFactory idGeneratorFactory, FileSystemAbstraction fileSystemAbstraction,
                    StringLogger stringLogger, TxHook txHook,
                    RelationshipTypeStore relTypeStore, PropertyStore propStore, RelationshipStore relStore, NodeStore nodeStore)
    {
        super( fileName, conf, IdType.NEOSTORE_BLOCK, idGeneratorFactory, fileSystemAbstraction, stringLogger);
        this.fileName = fileName;
        this.conf = conf;
        this.lastCommittedTxIdSetter = lastCommittedTxIdSetter;
        this.relTypeStore = relTypeStore;
        this.propStore = propStore;
        this.relStore = relStore;
        this.nodeStore = nodeStore;
        REL_GRAB_SIZE = conf.getInteger( Configuration.relationship_grab_size );
        this.txHook = txHook;

        /* [MP:2012-01-03] Fix for the problem in 1.5.M02 where store version got upgraded but
         * corresponding store version record was not added. That record was added in the release
         * thereafter so this missing record doesn't trigger an upgrade of the neostore file and so any
         * unclean shutdown on such a db with 1.5.M02 < neo4j version <= 1.6.M02 would make that
         * db unable to start for that version with a "Mismatching store version found" exception.
         *
         * This will make a cleanly shut down 1.5.M02, then started and cleanly shut down with 1.6.M03 (or higher)
         * successfully add the missing record.
         */
        setRecovered();
        try
        {
            if ( getCreationTime() != 0 /*Store that wasn't just now created*/ &&
                    getStoreVersion() == 0 /*Store is missing the store version record*/ )
            {
                setStoreVersion( versionStringToLong( CommonAbstractStore.ALL_STORES_VERSION ) );
                updateHighId();
            }
        }
        finally
        {
            unsetRecovered();
        }
    }

    @Override
    protected void checkVersion()
    {
        try
        {
            verifyCorrectTypeDescriptorAndVersion();
            /*
             * If the trailing version string check returns normally, either
             * the store is not ok and needs recovery or everything is fine. The
             * latter is boring. The first case however is interesting. If we
             * need recovery we have no idea what the store version is - we erase
             * that information on startup and write it back out on clean shutdown.
             * So, if the above passes and the store is not ok, we check the
             * version field in our store vs the expected one. If it is the same,
             * we can recover and proceed, otherwise we are allowed to die a horrible death.
             */
            if ( !getStoreOk() )
            {
                /*
                 * Could we check that before? Well, yes. But. When we would read in the store version
                 * field it could very well overshoot and read in the version descriptor if the
                 * store is cleanly shutdown. If we are here though the store is not ok, so no
                 * version descriptor so the file is actually smaller than expected so we won't read
                 * in garbage.
                 * Yes, this has to be fixed to be prettier.
                 */
<<<<<<< HEAD
                String foundVersion = versionLongToString( getStoreVersion(configuration.get( Configuration.neo_store) ));
=======
                String foundVersion = versionLongToString( getStoreVersion(fileSystemAbstraction, configuration.neo_store()) );
>>>>>>> a1502819
                if ( !CommonAbstractStore.ALL_STORES_VERSION.equals( foundVersion ) )
                {
                    throw new IllegalStateException(
                            String.format(
                                    "Mismatching store version found (%s while expecting %s) and the store is not cleanly shutdown."
                                            + " Recover the database with the previous database version and then attempt to upgrade",
                                    foundVersion,
                                    CommonAbstractStore.ALL_STORES_VERSION ) );
                }
            }
        }
        catch ( IOException e )
        {
            throw new UnderlyingStorageException( "Unable to check version "
                    + getStorageFileName(), e );
        }
    }

    @Override
    protected void verifyFileSizeAndTruncate() throws IOException
    {
        super.verifyFileSizeAndTruncate();

        /* MP: 2011-11-23
         * A little silent upgrade for the "next prop" record. It adds one record last to the neostore file.
         * It's backwards compatible, that's why it can be a silent and automatic upgrade.
         */
        if ( getFileChannel().size() == RECORD_SIZE*5 )
        {
            insertRecord( 5, -1 );
            registerIdFromUpdateRecord( 5 );
        }
    }

    private void insertRecord( int recordPosition, long value ) throws IOException
    {
        try
        {
            FileChannel channel = getFileChannel();
            long previousPosition = channel.position();
            channel.position( RECORD_SIZE*recordPosition );
            int trail = (int) (channel.size()-channel.position());
            ByteBuffer trailBuffer = null;
            if ( trail > 0 )
            {
                trailBuffer = ByteBuffer.allocate( trail );
                channel.read( trailBuffer );
                trailBuffer.flip();
            }
            ByteBuffer buffer = ByteBuffer.allocate( RECORD_SIZE );
            buffer.put( Record.IN_USE.byteValue() );
            buffer.putLong( value );
            buffer.flip();
            channel.position( RECORD_SIZE*recordPosition );
            channel.write( buffer );
            if ( trail > 0 )
            {
                channel.write( trailBuffer );
            }
            channel.position( previousPosition );
        }
        catch ( IOException e )
        {
            throw new RuntimeException( e );
        }
    }

    /**
     * Closes the node,relationship,property and relationship type stores.
     */
    @Override
    protected void closeStorage()
    {
        if ( lastCommittedTxIdSetter != null ) lastCommittedTxIdSetter.close();
        if ( relTypeStore != null )
        {
            relTypeStore.close();
            relTypeStore = null;
        }
        if ( propStore != null )
        {
            propStore.close();
            propStore = null;
        }
        if ( relStore != null )
        {
            relStore.close();
            relStore = null;
        }
        if ( nodeStore != null )
        {
            nodeStore.close();
            nodeStore = null;
        }
    }

    @Override
    public void flushAll()
    {
        if ( relTypeStore == null || propStore == null || relStore == null ||
                nodeStore == null )
        {
            return;
        }
        relTypeStore.flushAll();
        propStore.flushAll();
        relStore.flushAll();
        nodeStore.flushAll();
    }

    @Override
    public String getTypeDescriptor()
    {
        return TYPE_DESCRIPTOR;
    }

    @Override
    public int getRecordSize()
    {
        return RECORD_SIZE;
    }

    public boolean freeIdsDuringRollback()
    {
        return txHook.freeIdsDuringRollback();
    }

    /**
     * Sets the version for the given neostore file in {@code storeDir}.
     * @param storeDir the store dir to locate the neostore file in.
     * @param version the version to set.
     * @return the previous version before writing.
     */
    public static long setVersion( String storeDir, long version )
    {
        RandomAccessFile file = null;
        try
        {
            file = new RandomAccessFile( new File( storeDir, NeoStore.DEFAULT_NAME ), "rw" );
            FileChannel channel = file.getChannel();
            channel.position( RECORD_SIZE*2+1/*inUse*/ );
            ByteBuffer buffer = ByteBuffer.allocate( 8 );
            channel.read( buffer );
            buffer.flip();
            long previous = buffer.getLong();
            channel.position( RECORD_SIZE*2+1/*inUse*/ );
            buffer.clear();
            buffer.putLong( version ).flip();
            channel.write( buffer );
            return previous;
        }
        catch ( IOException e )
        {
            throw new RuntimeException( e );
        }
        finally
        {
            try
            {
                if ( file != null ) file.close();
            }
            catch ( IOException e )
            {
                throw new RuntimeException( e );
            }
        }
    }

    public static long getStoreVersion( FileSystemAbstraction fs, String storeDir )
    {
        return getRecord( fs, storeDir, 4 );
    }

    public static long getTxId( FileSystemAbstraction fs, String storeDir )
    {
        return getRecord( fs, storeDir, 3 );
    }

    private static long getRecord( FileSystemAbstraction fs, String storeDir, long recordPosition )
    {
        FileChannel channel = null;
        try
        {
            channel = fs.open( storeDir, "rw" );
            /*
             * We have to check size, because the store version
             * field was introduced with 1.5, so if there is a non-clean
             * shutdown we may have a buffer underflow.
             */
            if ( recordPosition > 3 && channel.size() < RECORD_SIZE * 5 )
            {
                return -1;
            }
            channel.position( RECORD_SIZE * recordPosition + 1/*inUse*/);
            ByteBuffer buffer = ByteBuffer.allocate( 8 );
            channel.read( buffer );
            buffer.flip();
            long previous = buffer.getLong();
            return previous;
        }
        catch ( IOException e )
        {
            throw new RuntimeException( e );
        }
        finally
        {
            try
            {
                if ( channel != null ) channel.close();
            }
            catch ( IOException e )
            {
                throw new RuntimeException( e );
            }
        }
    }

    public StoreId getStoreId()
    {
        return new StoreId( getCreationTime(), getRandomNumber(),
                getStoreVersion() );
    }

    public long getCreationTime()
    {
        return getRecord( 0 );
    }

    public void setCreationTime( long time )
    {
        setRecord( 0, time );
    }

    public long getRandomNumber()
    {
        return getRecord( 1 );
    }

    public void setRandomNumber( long nr )
    {
        setRecord( 1, nr );
    }

    public void setRecoveredStatus( boolean status )
    {
        if ( status )
        {
            setRecovered();
        }
        else
        {
            unsetRecovered();
        }
    }

    public long getVersion()
    {
        return getRecord( 2 );
    }

    public void setVersion( long version )
    {
        setRecord( 2, version );
    }

    public synchronized void setLastCommittedTx( long txId )
    {
        long current = getRecord( 3 );
        if ( (current + 1) != txId && !isInRecoveryMode() )
        {
            throw new InvalidRecordException( "Could not set tx commit id[" +
                txId + "] since the current one is[" + current + "]" );
        }
        setRecord( 3, txId );
        // TODO Why check null here? because I have no time to fix the tests
        // And the update to zookeeper or whatever should probably be moved from
        // here and be async since if it fails tx will get exception in committing
        // state and shutdown... that is wrong since the tx did not fail
        // - zookeeper is only used for master election, tx state there is not critical
        if ( isStarted && lastCommittedTxIdSetter != null && txId != lastCommittedTx )
        {
            try
            {
                lastCommittedTxIdSetter.setLastCommittedTxId(txId);
            }
            catch ( RuntimeException e )
            {
                logger.log( Level.WARNING, "Could not set last committed tx id", e );
            }
        }
        lastCommittedTx = txId;
    }

    public synchronized long getLastCommittedTx()
    {
        if ( lastCommittedTx == -1 )
        {
            lastCommittedTx = getRecord( 3 );
        }
        return lastCommittedTx;
    }

    public long incrementVersion()
    {
        long current = getVersion();
        setVersion( current + 1 );
        return current;
    }

    private long getRecord( long id )
    {
        PersistenceWindow window = acquireWindow( id, OperationType.READ );
        try
        {
            Buffer buffer = window.getOffsettedBuffer( id );
            buffer.get();
            return buffer.getLong();
        }
        finally
        {
            releaseWindow( window );
        }
    }

    private void setRecord( long id, long value )
    {
        PersistenceWindow window = acquireWindow( id, OperationType.WRITE );
        try
        {
            Buffer buffer = window.getOffsettedBuffer( id );
            buffer.put( Record.IN_USE.byteValue() ).putLong( value );
            registerIdFromUpdateRecord( id );
        }
        finally
        {
            releaseWindow( window );
        }
    }

    public long getStoreVersion()
    {
        return getRecord( 4 );
    }

    public void setStoreVersion( long version )
    {
        setRecord( 4, version );
    }

    public long getGraphNextProp()
    {
        return getRecord( 5 );
    }

    public void setGraphNextProp( long propId )
    {
        setRecord( 5, propId );
    }

    /**
     * Returns the node store.
     *
     * @return The node store
     */
    public NodeStore getNodeStore()
    {
        return nodeStore;
    }

    /**
     * The relationship store.
     *
     * @return The relationship store
     */
    public RelationshipStore getRelationshipStore()
    {
        return relStore;
    }

    /**
     * Returns the relationship type store.
     *
     * @return The relationship type store
     */
    public RelationshipTypeStore getRelationshipTypeStore()
    {
        return relTypeStore;
    }

    /**
     * Returns the property store.
     *
     * @return The property store
     */
    public PropertyStore getPropertyStore()
    {
        return propStore;
    }

    @Override
    public void makeStoreOk()
    {
        relTypeStore.makeStoreOk();
        propStore.makeStoreOk();
        relStore.makeStoreOk();
        nodeStore.makeStoreOk();
        super.makeStoreOk();
        isStarted = true;
    }

    @Override
    public void rebuildIdGenerators()
    {
        relTypeStore.rebuildIdGenerators();
        propStore.rebuildIdGenerators();
        relStore.rebuildIdGenerators();
        nodeStore.rebuildIdGenerators();
        super.rebuildIdGenerators();
    }

    public void updateIdGenerators()
    {
        this.updateHighId();
        relTypeStore.updateIdGenerators();
        propStore.updateIdGenerators();
        relStore.updateHighId();
        nodeStore.updateHighId();
    }

    public int getRelationshipGrabSize()
    {
        return REL_GRAB_SIZE;
    }

    @Override
    public List<WindowPoolStats> getAllWindowPoolStats()
    {
        List<WindowPoolStats> list = new ArrayList<WindowPoolStats>();
        list.addAll( nodeStore.getAllWindowPoolStats() );
        list.addAll( propStore.getAllWindowPoolStats() );
        list.addAll( relStore.getAllWindowPoolStats() );
        list.addAll( relTypeStore.getAllWindowPoolStats() );
        return list;
    }

    public boolean isStoreOk()
    {
        return getStoreOk() && relTypeStore.getStoreOk() &&
            propStore.getStoreOk() && relStore.getStoreOk() && nodeStore.getStoreOk();
    }

    @Override
    public void logVersions( StringLogger.LineLogger msgLog)
    {
        msgLog.logLine( "Store versions:" );

        super.logVersions( msgLog );
        nodeStore.logVersions( msgLog );
        relStore.logVersions( msgLog );
        relTypeStore.logVersions( msgLog );
        propStore.logVersions(msgLog  );

        stringLogger.flush();
    }

    @Override
    public void logIdUsage( StringLogger.LineLogger msgLog )
    {
        msgLog.logLine( "Id usage:" );
        nodeStore.logIdUsage(msgLog );
        relStore.logIdUsage(msgLog );
        relTypeStore.logIdUsage( msgLog);
        propStore.logIdUsage( msgLog );
        stringLogger.flush();
    }

    public NeoStoreRecord asRecord()
    {
        NeoStoreRecord result = new NeoStoreRecord();
        result.setNextProp( getRecord( 5 ) );
        return result;
    }

    /*
     * The following two methods encode and decode a string that is presumably
     * the store version into a long via Latin1 encoding. This leaves room for
     * 7 characters and 1 byte for the length. Current string is
     * 0.A.0 which is 5 chars, so we have room for expansion. When that
     * becomes a problem we will be in a yacht, sipping alcoholic
     * beverages of our choice. Or taking turns crashing golden
     * helicopters. Anyway, it should suffice for some time and by then
     * it should have become SEP.
     */

    public static long versionStringToLong( String storeVersion )
    {
        if ( CommonAbstractStore.UNKNOWN_VERSION.equals( storeVersion ) )
        {
            return -1;
        }
        Bits bits = Bits.bits(8);
        int length = storeVersion.length();
        if ( length == 0 || length > 7 )
        {
            throw new IllegalArgumentException(
                    String.format(
                            "The given string %s is not of proper size for a store version string",
                            storeVersion ) );
        }
        bits.put( length, 8 );
        for ( int i = 0; i < length; i++ )
        {
            char c = storeVersion.charAt( i );
            if ( c < 0 || c >= 256 )
                throw new IllegalArgumentException(
                        String.format(
                                "Store version strings should be encode-able as Latin1 - %s is not",
                                storeVersion ) );
            bits.put( c, 8 ); // Just the lower byte
        }
        return bits.getLong();
    }

    public static String versionLongToString( long storeVersion )
    {
        if ( storeVersion == -1 )
        {
            return CommonAbstractStore.UNKNOWN_VERSION;
        }
        Bits bits = Bits.bitsFromLongs(new long[]{storeVersion});
        int length = bits.getShort( 8 );
        if ( length == 0 || length > 7 )
        {
            throw new IllegalArgumentException( String.format(
                    "The read in version string length %d is not proper.",
                    length ) );
        }
        char[] result = new char[length];
        for ( int i = 0; i < length; i++ )
        {
            result[i] = (char) bits.getShort( 8 );
        }
        return new String( result );
    }
}<|MERGE_RESOLUTION|>--- conflicted
+++ resolved
@@ -69,15 +69,9 @@
     private long lastCommittedTx = -1;
 
     private final int REL_GRAB_SIZE;
-<<<<<<< HEAD
-    private String fileName;
-    private Config conf;
-    private LastCommittedTxIdSetter lastCommittedTxIdSetter;
-=======
     private final String fileName;
-    private final Configuration conf;
+    private final Config conf;
     private final LastCommittedTxIdSetter lastCommittedTxIdSetter;
->>>>>>> a1502819
 
     public NeoStore(String fileName, Config conf,
                     LastCommittedTxIdSetter lastCommittedTxIdSetter,
@@ -147,11 +141,7 @@
                  * in garbage.
                  * Yes, this has to be fixed to be prettier.
                  */
-<<<<<<< HEAD
-                String foundVersion = versionLongToString( getStoreVersion(configuration.get( Configuration.neo_store) ));
-=======
-                String foundVersion = versionLongToString( getStoreVersion(fileSystemAbstraction, configuration.neo_store()) );
->>>>>>> a1502819
+                String foundVersion = versionLongToString( getStoreVersion(fileSystemAbstraction, configuration.get( Configuration.neo_store) ));
                 if ( !CommonAbstractStore.ALL_STORES_VERSION.equals( foundVersion ) )
                 {
                     throw new IllegalStateException(
