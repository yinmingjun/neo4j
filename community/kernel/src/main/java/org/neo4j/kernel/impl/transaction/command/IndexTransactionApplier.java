--- conflicted
+++ resolved
@@ -56,28 +56,14 @@
     private List<NodeLabelUpdate> labelUpdates;
 
     private final IndexingService indexingService;
-<<<<<<< HEAD
-    private final Provider<LabelScanWriter> labelScanWriters;
+    private final WorkSync<Provider<LabelScanWriter>,LabelUpdateWork> labelScanStoreSync;
 
     public IndexTransactionApplier( IndexingService indexingService, ValidatedIndexUpdates indexUpdates,
-            Provider<LabelScanWriter> labelScanWriters )
-    {
-        this.indexingService = indexingService;
-        this.indexUpdates = indexUpdates;
-        this.labelScanWriters = labelScanWriters;
-=======
-    private final CacheAccessBackDoor cacheAccess;
-    private final WorkSync<Provider<LabelScanWriter>,LabelUpdateWork> labelScanStoreSync;
-
-    public IndexTransactionApplier( IndexingService indexingService, ValidatedIndexUpdates indexUpdates,
-                                    WorkSync<Provider<LabelScanWriter>,LabelUpdateWork> labelScanStoreSync,
-                                    CacheAccessBackDoor cacheAccess )
+                                    WorkSync<Provider<LabelScanWriter>,LabelUpdateWork> labelScanStoreSync )
     {
         this.indexingService = indexingService;
         this.indexUpdates = indexUpdates;
         this.labelScanStoreSync = labelScanStoreSync;
-        this.cacheAccess = cacheAccess;
->>>>>>> 3177d801
     }
 
     @Override
