--- conflicted
+++ resolved
@@ -135,10 +135,6 @@
         public static final GraphDatabaseSetting.BooleanSetting ephemeral = new GraphDatabaseSetting.BooleanSetting("ephemeral");
     }
 
-<<<<<<< HEAD
-    private static final NodeManager.CacheType DEFAULT_CACHE_TYPE = NodeManager.CacheType.gcr;
-=======
->>>>>>> 0b7715ab
     private static final long MAX_NODE_ID = IdType.NODE.getMaxValue();
     private static final long MAX_RELATIONSHIP_ID = IdType.RELATIONSHIP.getMaxValue();
 
