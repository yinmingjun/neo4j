/**
 * Copyright (c) 2002-2014 "Neo Technology,"
 * Network Engine for Objects in Lund AB [http://neotechnology.com]
 *
 * This file is part of Neo4j.
 *
 * Neo4j is free software: you can redistribute it and/or modify
 * it under the terms of the GNU General Public License as published by
 * the Free Software Foundation, either version 3 of the License, or
 * (at your option) any later version.
 *
 * This program is distributed in the hope that it will be useful,
 * but WITHOUT ANY WARRANTY; without even the implied warranty of
 * MERCHANTABILITY or FITNESS FOR A PARTICULAR PURPOSE.  See the
 * GNU General Public License for more details.
 *
 * You should have received a copy of the GNU General Public License
 * along with this program.  If not, see <http://www.gnu.org/licenses/>.
 */
package org.neo4j.kernel;

import java.io.File;
import java.util.ArrayList;
import java.util.HashMap;
import java.util.List;
import java.util.Map;
import java.util.concurrent.Executor;
import java.util.concurrent.Executors;

import org.neo4j.collection.primitive.PrimitiveLongCollections.PrimitiveLongBaseIterator;
import org.neo4j.collection.primitive.PrimitiveLongIterator;
import org.neo4j.function.primitive.FunctionFromPrimitiveLong;
import org.neo4j.graphdb.ConstraintViolationException;
import org.neo4j.graphdb.DependencyResolver;
import org.neo4j.graphdb.GraphDatabaseService;
import org.neo4j.graphdb.Label;
import org.neo4j.graphdb.MultipleFoundException;
import org.neo4j.graphdb.Node;
import org.neo4j.graphdb.NotFoundException;
import org.neo4j.graphdb.Relationship;
import org.neo4j.graphdb.RelationshipType;
import org.neo4j.graphdb.ResourceIterable;
import org.neo4j.graphdb.ResourceIterator;
import org.neo4j.graphdb.Transaction;
import org.neo4j.graphdb.TransactionFailureException;
import org.neo4j.graphdb.config.Setting;
import org.neo4j.graphdb.event.KernelEventHandler;
import org.neo4j.graphdb.event.TransactionEventHandler;
import org.neo4j.graphdb.factory.GraphDatabaseSettings;
import org.neo4j.graphdb.index.IndexManager;
import org.neo4j.graphdb.index.IndexProviders;
import org.neo4j.graphdb.schema.Schema;
import org.neo4j.graphdb.traversal.BidirectionalTraversalDescription;
import org.neo4j.graphdb.traversal.TraversalDescription;
import org.neo4j.helpers.Clock;
import org.neo4j.helpers.NamedThreadFactory;
import org.neo4j.helpers.Service;
import org.neo4j.helpers.Settings;
import org.neo4j.helpers.collection.Iterables;
import org.neo4j.helpers.collection.IteratorUtil;
import org.neo4j.helpers.collection.ResourceClosingIterator;
import org.neo4j.io.fs.FileSystemAbstraction;
import org.neo4j.io.pagecache.PageCache;
import org.neo4j.io.pagecache.impl.SingleFilePageSwapperFactory;
import org.neo4j.io.pagecache.monitoring.DefaultPageCacheMonitor;
import org.neo4j.io.pagecache.monitoring.PageCacheMonitor;
import org.neo4j.io.pagecache.monitoring.PageCacheMonitorFactory;
import org.neo4j.kernel.api.KernelAPI;
import org.neo4j.kernel.api.KernelTransaction;
import org.neo4j.kernel.api.ReadOperations;
import org.neo4j.kernel.api.Statement;
import org.neo4j.kernel.api.exceptions.EntityNotFoundException;
import org.neo4j.kernel.api.exceptions.InvalidTransactionTypeKernelException;
import org.neo4j.kernel.api.exceptions.index.IndexNotFoundKernelException;
import org.neo4j.kernel.api.exceptions.schema.ConstraintValidationKernelException;
import org.neo4j.kernel.api.exceptions.schema.SchemaKernelException;
import org.neo4j.kernel.api.exceptions.schema.SchemaRuleNotFoundException;
import org.neo4j.kernel.api.index.IndexDescriptor;
import org.neo4j.kernel.api.index.InternalIndexState;
import org.neo4j.kernel.api.labelscan.LabelScanStore;
import org.neo4j.kernel.configuration.Config;
import org.neo4j.kernel.configuration.ConfigurationChange;
import org.neo4j.kernel.configuration.ConfigurationChangeListener;
import org.neo4j.kernel.extension.KernelExtensionFactory;
import org.neo4j.kernel.extension.KernelExtensions;
import org.neo4j.kernel.guard.Guard;
import org.neo4j.kernel.impl.api.CommitProcessFactory;
import org.neo4j.kernel.impl.api.KernelSchemaStateStore;
import org.neo4j.kernel.impl.api.NonTransactionalTokenNameLookup;
import org.neo4j.kernel.impl.api.ReadOnlyTransactionCommitProcess;
import org.neo4j.kernel.impl.api.RelationshipVisitor;
import org.neo4j.kernel.impl.api.SchemaWriteGuard;
import org.neo4j.kernel.impl.api.TransactionApplicationMode;
import org.neo4j.kernel.impl.api.TransactionCommitProcess;
import org.neo4j.kernel.impl.api.TransactionHeaderInformation;
import org.neo4j.kernel.impl.api.TransactionRepresentationCommitProcess;
import org.neo4j.kernel.impl.api.TransactionRepresentationStoreApplier;
import org.neo4j.kernel.impl.api.UpdateableSchemaState;
import org.neo4j.kernel.impl.api.index.IndexingService;
import org.neo4j.kernel.impl.api.index.RemoveOrphanConstraintIndexesOnStartup;
import org.neo4j.kernel.impl.api.operations.KeyReadOperations;
import org.neo4j.kernel.impl.api.store.CacheLayer;
import org.neo4j.kernel.impl.cache.BridgingCacheAccess;
import org.neo4j.kernel.impl.cache.CacheProvider;
import org.neo4j.kernel.impl.cache.MonitorGc;
import org.neo4j.kernel.impl.cache.NoCacheProvider;
import org.neo4j.kernel.impl.core.CacheAccessBackDoor;
import org.neo4j.kernel.impl.core.Caches;
import org.neo4j.kernel.impl.core.DefaultCaches;
import org.neo4j.kernel.impl.core.DefaultLabelIdCreator;
import org.neo4j.kernel.impl.core.DefaultPropertyTokenCreator;
import org.neo4j.kernel.impl.core.DefaultRelationshipTypeCreator;
import org.neo4j.kernel.impl.core.EntityFactory;
import org.neo4j.kernel.impl.core.KernelPanicEventGenerator;
import org.neo4j.kernel.impl.core.LabelTokenHolder;
import org.neo4j.kernel.impl.core.NodeManager;
import org.neo4j.kernel.impl.core.NodeProxy;
import org.neo4j.kernel.impl.core.NodeProxy.NodeLookup;
import org.neo4j.kernel.impl.core.PropertyKeyTokenHolder;
import org.neo4j.kernel.impl.core.ReadOnlyTokenCreator;
import org.neo4j.kernel.impl.core.RelationshipData;
import org.neo4j.kernel.impl.core.RelationshipProxy;
import org.neo4j.kernel.impl.core.RelationshipProxy.RelationshipLookups;
import org.neo4j.kernel.impl.core.RelationshipTypeTokenHolder;
import org.neo4j.kernel.impl.core.StartupStatistics;
import org.neo4j.kernel.impl.core.StartupStatisticsProvider;
import org.neo4j.kernel.impl.core.ThreadToStatementContextBridge;
import org.neo4j.kernel.impl.core.TokenCreator;
import org.neo4j.kernel.impl.core.TokenNotFoundException;
import org.neo4j.kernel.impl.coreapi.IndexManagerImpl;
import org.neo4j.kernel.impl.coreapi.IndexProvider;
import org.neo4j.kernel.impl.coreapi.IndexProviderImpl;
import org.neo4j.kernel.impl.coreapi.LegacyIndexProxy;
import org.neo4j.kernel.impl.coreapi.NodeAutoIndexerImpl;
import org.neo4j.kernel.impl.coreapi.RelationshipAutoIndexerImpl;
import org.neo4j.kernel.impl.coreapi.schema.SchemaImpl;
import org.neo4j.kernel.impl.index.IndexConfigStore;
import org.neo4j.kernel.impl.locking.LockService;
import org.neo4j.kernel.impl.locking.Locks;
import org.neo4j.kernel.impl.locking.ResourceTypes;
import org.neo4j.kernel.impl.locking.community.CommunityLockManger;
import org.neo4j.kernel.impl.pagecache.LifecycledPageCache;
import org.neo4j.kernel.impl.store.NeoStore;
import org.neo4j.kernel.impl.store.StoreFactory;
import org.neo4j.kernel.impl.store.StoreId;
import org.neo4j.kernel.impl.storemigration.ConfigMapUpgradeConfiguration;
import org.neo4j.kernel.impl.storemigration.StoreMigrator;
import org.neo4j.kernel.impl.storemigration.StoreUpgrader;
import org.neo4j.kernel.impl.storemigration.StoreVersionCheck;
import org.neo4j.kernel.impl.storemigration.UpgradableDatabase;
import org.neo4j.kernel.impl.storemigration.UpgradeConfiguration;
import org.neo4j.kernel.impl.storemigration.monitoring.VisibleMigrationProgressMonitor;
import org.neo4j.kernel.impl.transaction.RecoveryVerifier;
import org.neo4j.kernel.impl.transaction.TransactionCounters;
import org.neo4j.kernel.impl.transaction.TransactionHeaderInformationFactory;
import org.neo4j.kernel.impl.transaction.TransactionMonitor;
import org.neo4j.kernel.impl.transaction.log.LogicalTransactionStore;
import org.neo4j.kernel.impl.transaction.log.PhysicalLogFile;
import org.neo4j.kernel.impl.transaction.state.DataSourceManager;
import org.neo4j.kernel.impl.transaction.state.NeoStoreInjectedTransactionValidator;
import org.neo4j.kernel.impl.transaction.state.NeoStoreProvider;
import org.neo4j.kernel.impl.traversal.BidirectionalTraversalDescriptionImpl;
import org.neo4j.kernel.impl.traversal.MonoDirectionalTraversalDescription;
import org.neo4j.kernel.impl.util.JobScheduler;
import org.neo4j.kernel.impl.util.Neo4jJobScheduler;
import org.neo4j.kernel.impl.util.StringLogger;
import org.neo4j.kernel.info.DiagnosticsManager;
import org.neo4j.kernel.info.JvmChecker;
import org.neo4j.kernel.info.JvmMetadataRepository;
import org.neo4j.kernel.lifecycle.LifeSupport;
import org.neo4j.kernel.lifecycle.Lifecycle;
import org.neo4j.kernel.lifecycle.LifecycleAdapter;
import org.neo4j.kernel.lifecycle.LifecycleException;
import org.neo4j.kernel.lifecycle.LifecycleListener;
import org.neo4j.kernel.lifecycle.LifecycleStatus;
import org.neo4j.kernel.logging.DefaultLogging;
import org.neo4j.kernel.logging.Logging;
import org.neo4j.kernel.logging.RollingLogMonitor;
import org.neo4j.kernel.monitoring.Monitors;
import org.neo4j.tooling.GlobalGraphOperations;

import static java.lang.String.format;
import static org.neo4j.collection.primitive.PrimitiveLongCollections.map;
import static org.neo4j.helpers.NamedThreadFactory.daemon;
import static org.neo4j.helpers.Settings.STRING;
import static org.neo4j.helpers.Settings.setting;
import static org.neo4j.helpers.collection.IteratorUtil.emptyIterator;
import static org.neo4j.kernel.extension.UnsatisfiedDependencyStrategies.fail;
import static org.neo4j.kernel.impl.api.operations.KeyReadOperations.NO_SUCH_LABEL;
import static org.neo4j.kernel.impl.api.operations.KeyReadOperations.NO_SUCH_PROPERTY_KEY;

/**
 * Base implementation of GraphDatabaseService. Responsible for creating services, handling dependencies between them,
 * and lifecycle management of these.
 *
 * @deprecated This will be moved to internal packages in the next major release.
 */
@Deprecated
public abstract class InternalAbstractGraphDatabase
        implements GraphDatabaseService, GraphDatabaseAPI, SchemaWriteGuard
{

    public interface Dependencies
    {
        /**
         * Allowed to be null. Null means that no external {@link Monitors} was created, let the
         * database create its own monitors instance.
         *
         * @return
         */
        Monitors monitors();

        /**
         * Allowed to be null. Null means that no external {@link Logging} was created, let the
         * database create its own logging.
         *
         * @return
         */
        Logging logging();

        Iterable<Class<?>> settingsClasses();

        Iterable<KernelExtensionFactory<?>> kernelExtensions();

        Iterable<CacheProvider> cacheProviders();
    }

    private static final long MAX_NODE_ID = IdType.NODE.getMaxValue();
    private static final long MAX_RELATIONSHIP_ID = IdType.RELATIONSHIP.getMaxValue();
    public static CommitProcessFactory defaultCommitProcessFactory = new CommitProcessFactory()
    {
        @Override
        public TransactionCommitProcess create( LogicalTransactionStore logicalTransactionStore,
                                                KernelHealth kernelHealth, NeoStore neoStore,
                                                TransactionRepresentationStoreApplier storeApplier,
                                                NeoStoreInjectedTransactionValidator validator,
                                                TransactionApplicationMode mode, Config config )
        {
            if ( config.get( GraphDatabaseSettings.read_only ) )
            {
                return new ReadOnlyTransactionCommitProcess();
            }
            else
            {
                return new TransactionRepresentationCommitProcess( logicalTransactionStore, kernelHealth,
                        neoStore, storeApplier, mode );
            }
        }
    };
    protected final DependencyResolver dependencyResolver;
    protected final Config config;
    protected final LifeSupport life = new LifeSupport();
    private final Dependencies dependencies;
    private final Map<String,CacheProvider> cacheProviders;
    protected KernelExtensions kernelExtensions;
    protected File storeDir;
    protected Logging logging;
    protected StoreId storeId;
    protected StringLogger msgLog;
    protected StoreLockerLifecycleAdapter storeLocker;
    protected KernelEventHandlers kernelEventHandlers;
    protected TransactionEventHandlers transactionEventHandlers;
    protected RelationshipTypeTokenHolder relationshipTypeTokenHolder;
    protected PropertyKeyTokenHolder propertyKeyTokenHolder;
    protected LabelTokenHolder labelTokenHolder;
    protected NodeManager nodeManager;
    protected IndexManager indexManager;
    protected Schema schema;
    protected KernelPanicEventGenerator kernelPanicEventGenerator;
    protected KernelHealth kernelHealth;
    protected FileSystemAbstraction fileSystem;
    protected Locks lockManager;
    protected IdGeneratorFactory idGeneratorFactory;
    protected IndexConfigStore indexStore;
    protected LifecycledPageCache pageCache;
    protected StoreFactory storeFactory;
    protected DiagnosticsManager diagnosticsManager;
    protected NeoStoreDataSource neoDataSource;
    protected RecoveryVerifier recoveryVerifier;
    protected Guard guard;
    protected NodeAutoIndexerImpl nodeAutoIndexer;
    protected RelationshipAutoIndexerImpl relAutoIndexer;
    protected KernelData extensions;
    protected Caches caches;
    protected ThreadToStatementContextBridge threadToTransactionBridge;
    protected BridgingCacheAccess cacheBridge;
    protected JobScheduler jobScheduler;
    protected UpdateableSchemaState updateableSchemaState;
    protected Monitors monitors;
    protected TransactionCounters transactionMonitor;
    protected PageCacheMonitor pageCacheMonitor;
    protected AvailabilityGuard availabilityGuard;
    protected long accessTimeout;
    protected StoreUpgrader storeMigrationProcess;
    protected TransactionHeaderInformation transactionHeaderInformation;
    protected DataSourceManager dataSourceManager;
    private StartupStatisticsProvider startupStatistics;

    protected InternalAbstractGraphDatabase( String storeDir, Map<String,String> params, Dependencies dependencies )
    {
        params.put( Configuration.store_dir.name(), storeDir );

        this.dependencyResolver = new DependencyResolverImpl();

        // SPI - provided services
        this.dependencies = dependencies;
        this.cacheProviders = mapCacheProviders( this.dependencies.cacheProviders() );
        config = new Config( params, getSettingsClasses(
                dependencies.settingsClasses(), dependencies.kernelExtensions(), dependencies.cacheProviders() ) );
        this.logging = dependencies.logging();
        this.monitors = dependencies.monitors();

        this.storeDir = config.get( Configuration.store_dir );
        accessTimeout = 1_000; // TODO make configurable
    }

    private Map<String,CacheProvider> mapCacheProviders( Iterable<CacheProvider> cacheProviders )
    {
        Map<String,CacheProvider> map = new HashMap<>();
        for ( CacheProvider provider : cacheProviders )
        {
            map.put( provider.getName(), provider );
        }
        return map;
    }

    protected void run()
    {
        create();
        boolean failed = false;
        try
        {
            enableAvailabilityLogging(); // Done after create to avoid a redundant "database is now unavailable"
            registerRecovery();

            life.start();
        }
        catch ( final Throwable throwable )
        {
            failed = true;
            throw new RuntimeException( "Error starting " + getClass().getName() + ", " + storeDir.getAbsolutePath(),
                    throwable );
        }
        finally
        {
            if ( failed )
            {
                shutdown();
            }
        }
    }

    protected TransactionCounters createTransactionCounters()
    {
        return new TransactionCounters();
    }

    private PageCacheMonitor createPageCacheMonitor( Config config, StringLogger msgLog )
    {
        String desiredImplementationName = config.get( Configuration.pagecache_monitor );

        // The setting is specified with 'null' as a default value.
        if ( desiredImplementationName != null )
        {
            for ( PageCacheMonitorFactory factory : Service.load( PageCacheMonitorFactory.class ) )
            {
                try
                {
                    if ( factory.getImplementationName().equals( desiredImplementationName ) )
                    {
                        return factory.createPageCacheMonitor();
                    }
                }
                catch ( Exception e )
                {
                    msgLog.warn( "Failed to instantiate desired PageCacheMonitor implementation '" +
                                 desiredImplementationName + "'", e );
                }
            }
        }

        return new DefaultPageCacheMonitor();
    }

    protected void createDatabaseAvailability()
    {
        // This is how we lock the entire database to avoid threads using it during lifecycle events
        life.add( new DatabaseAvailability( availabilityGuard, transactionMonitor ) );
    }

    private void enableAvailabilityLogging()
    {
        availabilityGuard.addListener( new AvailabilityGuard.AvailabilityListener()
        {
            @Override
            public void available()
            {
                msgLog.info( "Database is now ready" );
            }

            @Override
            public void unavailable()
            {
                msgLog.info( "Database is now unavailable" );
            }
        } );
    }

    protected void registerRecovery()
    {
        life.addLifecycleListener( new LifecycleListener()
        {
            @Override
            public void notifyStatusChanged( Object instance, LifecycleStatus from, LifecycleStatus to )
            {
                if ( instance instanceof KernelExtensions && to.equals( LifecycleStatus.STARTED ) )
                {
                    InternalAbstractGraphDatabase.this.doAfterRecoveryAndStartup( true );
                }
            }
        } );
    }

    protected void doAfterRecoveryAndStartup( boolean isMaster )
    {
        storeId = neoDataSource.getStoreId();
        KernelDiagnostics.register( diagnosticsManager, InternalAbstractGraphDatabase.this, neoDataSource );
        if ( isMaster )
        {
            new RemoveOrphanConstraintIndexesOnStartup( neoDataSource.getKernel(), logging ).perform();
        }
    }

    protected void create()
    {
        this.kernelExtensions = new KernelExtensions(
                dependencies.kernelExtensions(),
                config,
                getDependencyResolver(),
                fail() );

        availabilityGuard = new AvailabilityGuard( Clock.SYSTEM_CLOCK );

        fileSystem = createFileSystemAbstraction();

        // If no logging was passed in from the outside then create logging and register
        // with this life
        if ( this.logging == null )
        {
            this.logging = createLogging();
        }

        // Component monitoring
        if ( this.monitors == null )
        {
            this.monitors = createMonitors();
        }

        transactionMonitor = createTransactionCounters();

        storeMigrationProcess = new StoreUpgrader( createUpgradeConfiguration(), fileSystem,
                monitors.newMonitor( StoreUpgrader.Monitor.class ), logging );

        Map<String,String> configParams = config.getParams();
        config.applyChanges( configParams );

        this.msgLog = logging.getMessagesLog( getClass() );

        config.setLogger( msgLog );

        pageCacheMonitor = createPageCacheMonitor( config, msgLog );

        this.storeLocker = life.add( new StoreLockerLifecycleAdapter(
                new StoreLocker( fileSystem ), storeDir ) );

        new JvmChecker( msgLog, new JvmMetadataRepository() ).checkJvmCompatibilityAndIssueWarning();

        String cacheTypeName = config.get( Configuration.cache_type );
        CacheProvider cacheProvider = cacheProviders.get( cacheTypeName );
        if ( cacheProvider == null )
        {
            // Temporarily here to allow experimentally turning off the cache layer entirely. This is different
            // from cache_type=none in that it *completely* bypasses the caching layer.
            if ( config.get( Configuration.cache_type ).equals( CacheLayer.EXPERIMENTAL_OFF ) )
            {
                cacheProvider = new NoCacheProvider();
            }
            else
            {
                throw new IllegalArgumentException( "No provider for cache type '" + cacheTypeName + "'. " +
                                                    "Cache providers are loaded using java service loading where they" +
                                                    " " +
                                                    "register themselves in resource (plain-text) files found on the " +
                                                    "class path under " +
                                                    "META-INF/services/" + CacheProvider.class.getName() +
                                                    ". This missing provider may have " +
                                                    "been caused by either such a missing registration, " +
                                                    "or by the lack of the provider class itself." );

            }
        }

        jobScheduler = life.add( createJobScheduler() );

        pageCache = createPageCache();
        life.add( pageCache );

        kernelEventHandlers = new KernelEventHandlers( logging.getMessagesLog( KernelEventHandlers.class ) );

        caches = createCaches();
        diagnosticsManager = life.add( new DiagnosticsManager( logging.getMessagesLog( DiagnosticsManager.class ) ) );
        monitors.addMonitorListener( new RollingLogMonitor()
        {
            @Override
            public void rolledOver()
            {
                // Add diagnostics at the top of every log file
                diagnosticsManager.dumpAll();
            }
        } );

        kernelPanicEventGenerator = new KernelPanicEventGenerator( kernelEventHandlers );

        kernelHealth = new KernelHealth( kernelPanicEventGenerator, logging );

        // TODO please fix the bad dependencies instead of doing this. Before the removal of JTA
        // this was the place of the XaDataSourceManager. NeoStoreXaDataSource is create further down than
        // (specifically) KernelExtensions, which creates an interesting out-of-order issue with #doAfterRecovery().
        // Anyways please fix this.
        dataSourceManager = life.add( new DataSourceManager() );

        createTxHook();

        guard = config.get( Configuration.execution_guard_enabled ) ? new Guard( msgLog ) : null;

        updateableSchemaState = new KernelSchemaStateStore( newSchemaStateMap(), logging );

        lockManager = createLockManager();

        idGeneratorFactory = createIdGeneratorFactory();

        StringLogger messagesLog = logging.getMessagesLog( StoreMigrator.class );
        VisibleMigrationProgressMonitor progressMonitor =
                new VisibleMigrationProgressMonitor( messagesLog, System.out );
        UpgradableDatabase upgradableDatabase = new UpgradableDatabase( new StoreVersionCheck( fileSystem ) );
        storeMigrationProcess.addParticipant( new StoreMigrator(
                progressMonitor, fileSystem, upgradableDatabase, config, logging ) );

        propertyKeyTokenHolder = life.add( new PropertyKeyTokenHolder( createPropertyKeyCreator() ) );
        labelTokenHolder = life.add( new LabelTokenHolder( createLabelIdCreator() ) );
        relationshipTypeTokenHolder = life.add( new RelationshipTypeTokenHolder( createRelationshipTypeCreator() ) );

        caches.configure( cacheProvider, config );
        diagnosticsManager.tryAppendProvider( caches.node() );
        diagnosticsManager.tryAppendProvider( caches.relationship() );

        threadToTransactionBridge = life.add( new ThreadToStatementContextBridge() );

        nodeManager = createNodeManager();

        transactionEventHandlers = new TransactionEventHandlers( createNodeLookup(), createRelationshipLookups(),
                threadToTransactionBridge );

        indexStore = life.add( new IndexConfigStore( this.storeDir, fileSystem ) );

        diagnosticsManager.prependProvider( config );

        extensions = life.add( createKernelData() );

        life.add( kernelExtensions );

        schema = new SchemaImpl( threadToTransactionBridge );

        final LegacyIndexProxy.Lookup indexLookup = createIndexLookup();
        final IndexProvider indexProvider = new IndexProviderImpl( indexLookup, threadToTransactionBridge );
        nodeAutoIndexer = life.add( new NodeAutoIndexerImpl( config, indexProvider, nodeManager ) );
        relAutoIndexer = life.add( new RelationshipAutoIndexerImpl( config, indexProvider, nodeManager ) );
        indexManager = new IndexManagerImpl(
                threadToTransactionBridge, indexProvider, nodeAutoIndexer, relAutoIndexer );

        recoveryVerifier = createRecoveryVerifier();

        // Factories for things that needs to be created later
        storeFactory = createStoreFactory();

        startupStatistics = new StartupStatisticsProvider();

        transactionHeaderInformation = createTransactionHeaderInformation();
        createNeoDataSource();

        life.add( new MonitorGc( config, msgLog ) );

        life.add( nodeManager );

        createDatabaseAvailability();

        // Kernel event handlers should be the very last, i.e. very first to receive shutdown events
        life.add( kernelEventHandlers );

        // TODO This is probably too coarse-grained and we should have some strategy per user of config instead
        life.add( new ConfigurationChangedRestarter() );
    }

    protected UpgradeConfiguration createUpgradeConfiguration()
    {
        return new ConfigMapUpgradeConfiguration( config );
    }

    protected Neo4jJobScheduler createJobScheduler()

    {
        return new Neo4jJobScheduler( this.toString() );
    }

    protected LegacyIndexProxy.Lookup createIndexLookup()
    {
        return new LegacyIndexProxy.Lookup()
        {
            @Override
            public GraphDatabaseService getGraphDatabaseService()
            {
                return InternalAbstractGraphDatabase.this;
            }

            @Override
            public EntityFactory getEntityFactory()
            {
                return nodeManager;
            }
        };
    }

    protected TransactionHeaderInformation createTransactionHeaderInformation()
    {
        return new TransactionHeaderInformation( -1, -1, new byte[0] );
    }

    protected Monitors createMonitors()
    {
        return new Monitors();
    }

    @Override
    public void assertSchemaWritesAllowed() throws InvalidTransactionTypeKernelException
    {
    }

    private Map<Object,Object> newSchemaStateMap()
    {
        return new HashMap<>();
    }

    @Override
    public DependencyResolver getDependencyResolver()
    {
        return dependencyResolver;
    }

    protected TokenCreator createRelationshipTypeCreator()
    {
        if ( config.get( GraphDatabaseSettings.read_only ) )
        {
            return new ReadOnlyTokenCreator();
        }
        else
        {
            return new DefaultRelationshipTypeCreator( dataSourceManager, idGeneratorFactory );
        }
    }

    protected TokenCreator createPropertyKeyCreator()
    {
        if ( config.get( GraphDatabaseSettings.read_only ) )
        {
<<<<<<< HEAD
            return new ReadOnlyTokenCreator();
        }
        else
        {
            return new DefaultPropertyTokenCreator( dataSourceManager, idGeneratorFactory );
        }
=======
            return new ReadOnlyNodeManager( logging, this, txManager, persistenceManager,
                    persistenceSource, relationshipTypeTokenHolder, cacheType, propertyKeyTokenHolder, labelTokenHolder,
                    createNodeLookup(), createRelationshipLookups(), nodeCache, relCache, xaDataSourceManager,
                    statementContextProvider );
        }

        return new NodeManager(
                logging, this, txManager, persistenceManager,
                persistenceSource, relationshipTypeTokenHolder, cacheType, propertyKeyTokenHolder, labelTokenHolder,
                createNodeLookup(), createRelationshipLookups(), nodeCache, relCache, xaDataSourceManager,
                statementContextProvider );
>>>>>>> 631f1d36
    }

    protected TokenCreator createLabelIdCreator()
    {
        if ( config.get( GraphDatabaseSettings.read_only ) )
        {
<<<<<<< HEAD
            return new ReadOnlyTokenCreator();
        }
        else
=======
            return new ReadOnlyNodeManager( logging, this, txManager, persistenceManager,
                    persistenceSource, relationshipTypeTokenHolder, cacheType, propertyKeyTokenHolder, labelTokenHolder, createNodeLookup(),
                    createRelationshipLookups(), nodeCache, relCache, xaDataSourceManager, statementContextProvider )
            {
                @Override
                public Node getNodeByIdOrNull( final long nodeId )
                {
                    guard.check();
                    return super.getNodeByIdOrNull( nodeId );
                }

                @Override
                public NodeImpl getNodeForProxy( final long nodeId )
                {
                    guard.check();
                    return super.getNodeForProxy( nodeId );
                }

                @Override
                public RelationshipImpl getRelationshipForProxy( final long relId )
                {
                    guard.check();
                    return super.getRelationshipForProxy( relId );
                }

                @Override
                protected Relationship getRelationshipByIdOrNull( final long relId )
                {
                    guard.check();
                    return super.getRelationshipByIdOrNull( relId );
                }

                @Override
                public long createNode()
                {
                    guard.check();
                    return super.createNode();
                }

                @Override
                public long createRelationship( Node startNodeProxy, NodeImpl startNode,
                                                        Node endNode, long relationshipTypeId )
                {
                    guard.check();
                    return super.createRelationship( startNodeProxy, startNode, endNode, relationshipTypeId );
                }
            };
        }

        return new NodeManager( logging, this, txManager, persistenceManager,
                persistenceSource, relationshipTypeTokenHolder, cacheType, propertyKeyTokenHolder, labelTokenHolder, createNodeLookup(),
                createRelationshipLookups(), nodeCache, relCache, xaDataSourceManager, statementContextProvider )
>>>>>>> 631f1d36
        {
            return new DefaultLabelIdCreator( dataSourceManager, idGeneratorFactory );
        }
    }

    private NodeManager createNodeManager()
    {
        NodeLookup nodeLookup = createNodeLookup();
        RelationshipLookups relationshipLookup = createRelationshipLookups();
        return new NodeManager(
                nodeLookup,
                relationshipLookup,
                threadToTransactionBridge );
    }

    @Override
    public boolean isAvailable( long timeout )
    {
        return availabilityGuard.isAvailable( timeout );
    }

    @Override
    public void shutdown()
    {
        try
        {
            msgLog.info( "Shutdown started" );
            msgLog.flush();
            availabilityGuard.shutdown();
            life.shutdown();
        }
        catch ( LifecycleException throwable )
        {
            msgLog.warn( "Shutdown failed", throwable );
            throw throwable;
        }
    }

    protected StoreFactory createStoreFactory()
    {
        return new StoreFactory( config, idGeneratorFactory, pageCache, fileSystem,
                logging.getMessagesLog( StoreFactory.class ), monitors );
    }

    protected LifecycledPageCache createPageCache()
    {
        SingleFilePageSwapperFactory swapperFactory = new SingleFilePageSwapperFactory( fileSystem );
        LifecycledPageCache lifecycledPageCache = new LifecycledPageCache(
                swapperFactory, jobScheduler, config, pageCacheMonitor );

        if ( config.get( GraphDatabaseSettings.dump_configuration ) )
        {
            lifecycledPageCache.dumpConfiguration( logging.getMessagesLog( PageCache.class ) );
        }
        return lifecycledPageCache;
    }

    protected RecoveryVerifier createRecoveryVerifier()
    {
        return RecoveryVerifier.ALWAYS_VALID;
    }

    protected KernelData createKernelData()
    {
        return new DefaultKernelData( config, this );
    }

    protected Caches createCaches()
    {
        return new DefaultCaches( msgLog, monitors );
    }

    protected RelationshipProxy.RelationshipLookups createRelationshipLookups()
    {
        return new RelationshipProxy.RelationshipLookups()
        {
            private final ThreadLocal<RelationshipData> relationshipData = new ThreadLocal<RelationshipData>()
            {
                @Override
                protected RelationshipData initialValue()
                {
                    return new RelationshipData();
                }
            };

            private final RelationshipVisitor<RuntimeException> visitor =
                    new RelationshipVisitor<RuntimeException>()
                    {
                        @Override
                        public void visit( long relId, int type, long startNode, long endNode )
                        {
                            relationshipData.get().set( startNode, endNode, type );
                        }
                    };

            @Override
            public GraphDatabaseService getGraphDatabaseService()
            {
                return InternalAbstractGraphDatabase.this;
            }

            @Override
            public Node newNodeProxy( long nodeId )
            {
                // only used by relationship already checked as valid in cache
                return nodeManager.newNodeProxyById( nodeId );
            }

            @Override
            public RelationshipData getRelationshipData( long relationshipId )
            {
                try ( Statement statement = threadToTransactionBridge.instance() )
                {
                    statement.readOperations().relationshipVisit( relationshipId, visitor );
                    return relationshipData.get();
                }
                catch ( EntityNotFoundException e )
                {
                    throw new NotFoundException( e );
                }
            }

            @Override
            public RelationshipType getRelationshipTypeById( int type )
            {
                try
                {
                    return relationshipTypeTokenHolder.getTokenById( type );
                }
                catch ( TokenNotFoundException e )
                {
                    throw new NotFoundException( e );
                }
            }
        };
    }

    protected NodeProxy.NodeLookup createNodeLookup()
    {
        return new NodeProxy.NodeLookup()
        {
            @Override
            public GraphDatabaseService getGraphDatabase()
            {
                // TODO This should be wrapped as well
                return InternalAbstractGraphDatabase.this;
            }

            @Override
            public NodeManager getNodeManager()
            {
                return nodeManager;
            }
        };
    }

    protected void createTxHook()
    {
    }

    protected FileSystemAbstraction createFileSystemAbstraction()
    {
        return new DefaultFileSystemAbstraction();
    }

    protected IdGeneratorFactory createIdGeneratorFactory()
    {
        return new DefaultIdGeneratorFactory();
    }

    protected Locks createLockManager()
    {
        String key = config.get( Configuration.lock_manager );
        for ( Locks.Factory candidate : Service.load( Locks.Factory.class ) )
        {
            String candidateId = candidate.getKeys().iterator().next();
            if ( candidateId.equals( key ) )
            {
                return candidate.newInstance( ResourceTypes.values() );
            }
            else if ( key.equals( "" ) )
            {
                logging.getMessagesLog( InternalAbstractGraphDatabase.class )
                       .info( "No locking implementation specified, defaulting to '" + candidateId + "'" );
                return candidate.newInstance( ResourceTypes.values() );
            }
        }

        if ( key.equals( "community" ) )
        {
            return new CommunityLockManger();
        }
        else if ( key.equals( "" ) )
        {
            logging.getMessagesLog( InternalAbstractGraphDatabase.class )
                   .info( "No locking implementation specified, defaulting to 'community'" );
            return new CommunityLockManger();
        }

        throw new IllegalArgumentException( "No lock manager found with the name '" + key + "'." );
    }

    protected Logging createLogging()
    {
        return life.add( DefaultLogging.createDefaultLogging( config, monitors ) );
    }

    protected void createNeoDataSource()
    {
        neoDataSource = new NeoStoreDataSource( config,
                storeFactory, logging.getMessagesLog( NeoStoreDataSource.class ), jobScheduler, logging,
                updateableSchemaState, new NonTransactionalTokenNameLookup( labelTokenHolder, propertyKeyTokenHolder ),
                dependencyResolver, propertyKeyTokenHolder, labelTokenHolder, relationshipTypeTokenHolder,
                lockManager, this, transactionEventHandlers,
                monitors.newMonitor( IndexingService.Monitor.class ), fileSystem,
                storeMigrationProcess, transactionMonitor, kernelHealth,
                monitors.newMonitor( PhysicalLogFile.Monitor.class ),
                createHeaderInformationFactory(), startupStatistics, caches, nodeManager, guard, indexStore,
                getCommitProcessFactory(), monitors );
        dataSourceManager.register( neoDataSource );
    }

    protected CommitProcessFactory getCommitProcessFactory()
    {
        return defaultCommitProcessFactory;
    }

    protected TransactionHeaderInformationFactory createHeaderInformationFactory()
    {
        return TransactionHeaderInformationFactory.DEFAULT;
    }

    @Override
    public final String getStoreDir()
    {
        return storeDir.getPath();
    }

    @Override
    public StoreId storeId()
    {
        return storeId;
    }

    @Override
    public Transaction beginTx()
    {
        availabilityGuard.checkAvailability( accessTimeout, TransactionFailureException.class );

        KernelAPI kernel = neoDataSource.getKernel();
        TopLevelTransaction topLevelTransaction =
                threadToTransactionBridge.getTopLevelTransactionBoundToThisThread( false );
        if ( topLevelTransaction != null )
        {
            return new PlaceboTransaction( topLevelTransaction );
        }

        try
        {
            KernelTransaction transaction = kernel.newTransaction();
            topLevelTransaction = new TopLevelTransaction( transaction, threadToTransactionBridge );
            threadToTransactionBridge.bindTransactionToCurrentThread( topLevelTransaction );
            return topLevelTransaction;
        }
        catch ( org.neo4j.kernel.api.exceptions.TransactionFailureException e )
        {
            throw new TransactionFailureException( "Failure to begin transaction", e );
        }
    }

    @Override
    public String toString()
    {
        return getClass().getSimpleName() + " [" + getStoreDir() + "]";
    }

    @Override
    public Iterable<Node> getAllNodes()
    {
        return GlobalGraphOperations.at( this ).getAllNodes();
    }

    @Override
    public Iterable<RelationshipType> getRelationshipTypes()
    {
        return GlobalGraphOperations.at( this ).getAllRelationshipTypes();
    }

    @Override
    public KernelEventHandler registerKernelEventHandler(
            KernelEventHandler handler )
    {
        return kernelEventHandlers.registerKernelEventHandler( handler );
    }

    @Override
    public <T> TransactionEventHandler<T> registerTransactionEventHandler(
            TransactionEventHandler<T> handler )
    {
        return transactionEventHandlers.registerTransactionEventHandler( handler );
    }

    @Override
    public KernelEventHandler unregisterKernelEventHandler(
            KernelEventHandler handler )
    {
        return kernelEventHandlers.unregisterKernelEventHandler( handler );
    }

    @Override
    public <T> TransactionEventHandler<T> unregisterTransactionEventHandler(
            TransactionEventHandler<T> handler )
    {
        return transactionEventHandlers.unregisterTransactionEventHandler( handler );
    }

    @Override
    public Node createNode()
    {
        try ( Statement statement = threadToTransactionBridge.instance() )
        {
            return nodeManager.newNodeProxyById( statement.dataWriteOperations().nodeCreate() );
        }
        catch ( InvalidTransactionTypeKernelException e )
        {
            throw new ConstraintViolationException( e.getMessage(), e );
        }
    }

    @Override
    public Node createNode( Label... labels )
    {
        try ( Statement statement = threadToTransactionBridge.instance() )
        {
            long nodeId = statement.dataWriteOperations().nodeCreate();
            for ( Label label : labels )
            {
                int labelId = statement.tokenWriteOperations().labelGetOrCreateForName( label.name() );
                try
                {
                    statement.dataWriteOperations().nodeAddLabel( nodeId, labelId );
                }
                catch ( EntityNotFoundException e )
                {
                    throw new NotFoundException( "No node with id " + nodeId + " found.", e );
                }
            }
            return nodeManager.newNodeProxyById( nodeId );
        }
        catch ( ConstraintValidationKernelException e )
        {
            throw new ConstraintViolationException( "Unable to add label.", e );
        }
        catch ( SchemaKernelException e )
        {
            throw new IllegalArgumentException( e );
        }
        catch ( InvalidTransactionTypeKernelException e )
        {
            throw new ConstraintViolationException( e.getMessage(), e );
        }
    }

    @Override
    public Node getNodeById( long id )
    {
        if ( id < 0 || id > MAX_NODE_ID )
        {
            throw new NotFoundException( format( "Node %d not found", id ) );
        }
        threadToTransactionBridge.assertInUnterminatedTransaction();
        try ( Statement statement = threadToTransactionBridge.instance() )
        {
            if ( !statement.readOperations().nodeExists( id ) )
            {
                throw new NotFoundException( format( "Node %d not found", id ) );
            }

            return nodeManager.newNodeProxyById( id );
        }
    }

    @Override
    public Relationship getRelationshipById( long id )
    {
        if ( id < 0 || id > MAX_RELATIONSHIP_ID )
        {
            throw new NotFoundException( format( "Relationship %d not found", id ) );
        }
        threadToTransactionBridge.assertInUnterminatedTransaction();
        try ( Statement statement = threadToTransactionBridge.instance() )
        {
            if ( !statement.readOperations().relationshipExists( id ) )
            {
                throw new NotFoundException( format( "Relationship %d not found", id ) );
            }

            return nodeManager.newRelationshipProxyById( id );
        }
    }

    @Override
    public IndexManager index()
    {
        // TODO: txManager.assertInUnterminatedTransaction();
        return indexManager;
    }

    @Override
    public Schema schema()
    {
        threadToTransactionBridge.assertInUnterminatedTransaction();
        return schema;
    }

    // GraphDatabaseSPI implementation - THESE SHOULD EVENTUALLY BE REMOVED! DON'T ADD dependencies on these!
    public Config getConfig()
    {
        return config;
    }

    private Iterable<Class<?>> getSettingsClasses( Iterable<Class<?>> settingsClasses,
                                                   Iterable<KernelExtensionFactory<?>> kernelExtensions,
                                                   Iterable<CacheProvider> cacheProviders )
    {
        List<Class<?>> totalSettingsClasses = new ArrayList<>();

        // Get the list of settings classes for extensions
        for ( KernelExtensionFactory<?> kernelExtension : kernelExtensions )
        {
            if ( kernelExtension.getSettingsClass() != null )
            {
                totalSettingsClasses.add( kernelExtension.getSettingsClass() );
            }
        }

        for ( CacheProvider cacheProvider : cacheProviders )
        {
            if ( cacheProvider.getSettingsClass() != null )
            {
                totalSettingsClasses.add( cacheProvider.getSettingsClass() );
            }
        }

        return totalSettingsClasses;
    }

    @Override
    public boolean equals( Object o )
    {
        if ( this == o )
        {
            return true;
        }
        if ( o == null || !(o instanceof InternalAbstractGraphDatabase) )
        {
            return false;
        }
        InternalAbstractGraphDatabase that = (InternalAbstractGraphDatabase) o;
        return (storeId != null ? storeId.equals( that.storeId ) : that.storeId == null) &&
               storeDir.equals( that.storeDir );
    }

    @Override
    public int hashCode()
    {
        return storeDir.hashCode();
    }

    @Override
    public ResourceIterator<Node> findNodes( final Label myLabel, final String key, final Object value )
    {
        return nodesByLabelAndProperty( myLabel, key, value );
    }

    @Override
    public Node findNode( final Label myLabel, final String key, final Object value )
    {
        ResourceIterator<Node> iterator = findNodes( myLabel, key, value );

        try
        {
            if ( !iterator.hasNext() )
            {
                return null;
            }
            Node node = iterator.next();
            if ( iterator.hasNext() )
            {
                throw new MultipleFoundException();
            }
            return node;
        }
        finally
        {
            iterator.close();
        }
    }

    @Override
    public ResourceIterator<Node> findNodes( final Label myLabel )
    {
        return allNodesWithLabel( myLabel );
    }

    @Override
    public ResourceIterable<Node> findNodesByLabelAndProperty( final Label myLabel, final String key,
                                                               final Object value )
    {
        return new ResourceIterable<Node>()
        {
            @Override
            public ResourceIterator<Node> iterator()
            {
                return nodesByLabelAndProperty( myLabel, key, value );
            }
        };
    }

    private ResourceIterator<Node> nodesByLabelAndProperty( Label myLabel, String key, Object value )
    {
        Statement statement = threadToTransactionBridge.instance();

        ReadOperations readOps = statement.readOperations();
        int propertyId = readOps.propertyKeyGetForName( key );
        int labelId = readOps.labelGetForName( myLabel.name() );

        if ( propertyId == NO_SUCH_PROPERTY_KEY || labelId == NO_SUCH_LABEL )
        {
            statement.close();
            return IteratorUtil.emptyIterator();
        }

        IndexDescriptor descriptor = findAnyIndexByLabelAndProperty( readOps, propertyId, labelId );

        try
        {
            if ( null != descriptor )
            {
                // Ha! We found an index - let's use it to find matching nodes
                return map2nodes( readOps.nodesGetFromIndexLookup( descriptor, value ), statement );
            }
        }
        catch ( IndexNotFoundKernelException e )
        {
            // weird at this point but ignore and fallback to a label scan
        }

        return getNodesByLabelAndPropertyWithoutIndex( propertyId, value, statement, labelId );
    }

    private IndexDescriptor findAnyIndexByLabelAndProperty( ReadOperations readOps, int propertyId, int labelId )
    {
        try
        {
            IndexDescriptor descriptor = readOps.indexesGetForLabelAndPropertyKey( labelId, propertyId );

            if ( readOps.indexGetState( descriptor ) == InternalIndexState.ONLINE )
            {
                // Ha! We found an index - let's use it to find matching nodes
                return descriptor;
            }
        }
        catch ( SchemaRuleNotFoundException | IndexNotFoundKernelException e )
        {
            // If we don't find a matching index rule, we'll scan all nodes and filter manually (below)
        }
        return null;
    }

    private ResourceIterator<Node> getNodesByLabelAndPropertyWithoutIndex( int propertyId, Object value,
                                                                           Statement statement, int labelId )
    {
        return map2nodes(
                new PropertyValueFilteringNodeIdIterator(
                        statement.readOperations().nodesGetForLabel( labelId ),
                        statement.readOperations(), propertyId, value ), statement );
    }

    private ResourceIterator<Node> allNodesWithLabel( final Label myLabel )
    {
        Statement statement = threadToTransactionBridge.instance();

        int labelId = statement.readOperations().labelGetForName( myLabel.name() );
        if ( labelId == KeyReadOperations.NO_SUCH_LABEL )
        {
            statement.close();
            return emptyIterator();
        }

        final PrimitiveLongIterator nodeIds = statement.readOperations().nodesGetForLabel( labelId );
        return ResourceClosingIterator.newResourceIterator( statement, map( new FunctionFromPrimitiveLong<Node>()
        {
            @Override
            public Node apply( long nodeId )
            {
                return nodeManager.newNodeProxyById( nodeId );
            }
        }, nodeIds ) );
    }

    private ResourceIterator<Node> map2nodes( PrimitiveLongIterator input, Statement statement )
    {
        return ResourceClosingIterator.newResourceIterator( statement, map( new FunctionFromPrimitiveLong<Node>()
        {
            @Override
            public Node apply( long id )
            {
                return getNodeById( id );
            }
        }, input ) );
    }

    @Override
    public TraversalDescription traversalDescription()
    {
        return new MonoDirectionalTraversalDescription( threadToTransactionBridge );
    }

    @Override
    public BidirectionalTraversalDescription bidirectionalTraversalDescription()
    {
        return new BidirectionalTraversalDescriptionImpl( threadToTransactionBridge );
    }

    public static class Configuration
    {
        public static final Setting<Boolean> read_only = GraphDatabaseSettings.read_only;
        public static final Setting<Boolean> execution_guard_enabled = GraphDatabaseSettings.execution_guard_enabled;
        public static final Setting<String> cache_type = GraphDatabaseSettings.cache_type;
        public static final Setting<Boolean> ephemeral = setting( "ephemeral", Settings.BOOLEAN, Settings.FALSE );
        public static final Setting<File> store_dir = GraphDatabaseSettings.store_dir;
        public static final Setting<File> neo_store = GraphDatabaseSettings.neo_store;

        // Kept here to have it not be publicly documented.
        public static final Setting<String> lock_manager = setting( "lock_manager", STRING, "" );
        public static final Setting<Boolean> statistics_enabled =
                setting( "statistics_enabled", Settings.BOOLEAN, Settings.FALSE );

        public static final Setting<String> log_configuration_file = setting( "log.configuration", STRING,
                "neo4j-logback.xml" );
        public static final Setting<String> pagecache_monitor =
                setting( "pagecache_monitor", Settings.STRING, (String) null ); // 'null' default.
    }

    private static class PropertyValueFilteringNodeIdIterator extends PrimitiveLongBaseIterator
    {
        private final PrimitiveLongIterator nodesWithLabel;
        private final ReadOperations statement;
        private final int propertyKeyId;
        private final Object value;

        PropertyValueFilteringNodeIdIterator( PrimitiveLongIterator nodesWithLabel, ReadOperations statement,
                                              int propertyKeyId, Object value )
        {
            this.nodesWithLabel = nodesWithLabel;
            this.statement = statement;
            this.propertyKeyId = propertyKeyId;
            this.value = value;
        }

        @Override
        protected boolean fetchNext()
        {
            for ( boolean hasNext = nodesWithLabel.hasNext(); hasNext; hasNext = nodesWithLabel.hasNext() )
            {
                long nextValue = nodesWithLabel.next();
                try
                {
                    if ( statement.nodeGetProperty( nextValue, propertyKeyId ).valueEquals( value ) )
                    {
                        return next( nextValue );
                    }
                }
                catch ( EntityNotFoundException e )
                {
                    // continue to the next node
                }
            }
            return false;
        }
    }

    protected final class DefaultKernelData extends KernelData implements Lifecycle
    {
        private final GraphDatabaseAPI graphDb;

        public DefaultKernelData( Config config, GraphDatabaseAPI graphDb )
        {
            super( config );
            this.graphDb = graphDb;
        }

        @Override
        public Version version()
        {
            return Version.getKernel();
        }

        @Override
        public GraphDatabaseAPI graphDatabase()
        {
            return graphDb;
        }

        @Override
        public void init() throws Throwable
        {
        }

        @Override
        public void start() throws Throwable
        {
        }

        @Override
        public void stop() throws Throwable
        {
        }
    }

    /**
     * FIXME: This is supposed to be handled by a Dependency Injection framework...
     *
     * @author ceefour
     */
    class DependencyResolverImpl extends DependencyResolver.Adapter
    {
        private <T> T resolveKnownSingleDependency( Class<T> type )
        {
            if ( type.equals( Map.class ) )
            {
                return type.cast( getConfig().getParams() );
            }
            else if ( type.equals( Config.class ) )
            {
                return type.cast( getConfig() );
            }
            else if ( GraphDatabaseService.class.isAssignableFrom( type )
                      && type.isInstance( InternalAbstractGraphDatabase.this ) )
            {
                return type.cast( InternalAbstractGraphDatabase.this );
            }
            else if ( Locks.class.isAssignableFrom( type ) && type.isInstance( lockManager ) )
            {
                // Locks used to ensure pessimistic concurrency control between transactions
                return type.cast( lockManager );
            }
            else if ( LockService.class.isAssignableFrom( type )
                      && type.isInstance( neoDataSource.getLockService() ) )
            {
                // Locks used to control concurrent access to the store files
                return type.cast( neoDataSource.getLockService() );
            }
            else if ( StoreFactory.class.isAssignableFrom( type ) && type.isInstance( storeFactory ) )
            {
                return type.cast( storeFactory );
            }
            else if ( SchemaWriteGuard.class.isAssignableFrom( type ) )
            {
                return type.cast( InternalAbstractGraphDatabase.this );
            }
            else if ( StringLogger.class.isAssignableFrom( type ) && type.isInstance( msgLog ) )
            {
                return type.cast( msgLog );
            }
            else if ( Logging.class.isAssignableFrom( type ) && type.isInstance( logging ) )
            {
                return type.cast( logging );
            }
            else if ( IndexConfigStore.class.isAssignableFrom( type ) && type.isInstance( indexStore ) )
            {
                return type.cast( indexStore );
            }
            else if ( DataSourceManager.class.isAssignableFrom( type ) && type.isInstance( dataSourceManager ) )
            {
                return type.cast( dataSourceManager );
            }
            else if ( FileSystemAbstraction.class.isAssignableFrom( type ) && type.isInstance( fileSystem ) )
            {
                return type.cast( fileSystem );
            }
            else if ( PageCache.class.isAssignableFrom( type ) )
            {
                return type.cast( pageCache.unwrap() );
            }
            else if ( Guard.class.isAssignableFrom( type ) && type.isInstance( guard ) )
            {
                return type.cast( guard );
            }
            else if ( IndexProviders.class.isAssignableFrom( type ) && type.isInstance( neoDataSource ) )
            {
                return type.cast( neoDataSource );
            }
            else if ( KernelData.class.isAssignableFrom( type ) && type.isInstance( extensions ) )
            {
                return type.cast( extensions );
            }
            else if ( KernelExtensions.class.isAssignableFrom( type ) && type.isInstance( kernelExtensions ) )
            {
                return type.cast( kernelExtensions );
            }
            else if ( NodeManager.class.isAssignableFrom( type ) && type.isInstance( nodeManager ) )
            {
                return type.cast( nodeManager );
            }
            else if ( DiagnosticsManager.class.isAssignableFrom( type ) && type.isInstance( diagnosticsManager ) )
            {
                return type.cast( diagnosticsManager );
            }
            else if ( RelationshipTypeTokenHolder.class.isAssignableFrom( type ) &&
                      type.isInstance( relationshipTypeTokenHolder ) )
            {
                return type.cast( relationshipTypeTokenHolder );
            }
            else if ( PropertyKeyTokenHolder.class.isAssignableFrom( type ) &&
                      type.isInstance( propertyKeyTokenHolder ) )
            {
                return type.cast( propertyKeyTokenHolder );
            }
            else if ( LabelTokenHolder.class.isAssignableFrom( type ) && type.isInstance( labelTokenHolder ) )
            {
                return type.cast( labelTokenHolder );
            }
            else if ( KernelPanicEventGenerator.class.isAssignableFrom( type ) )
            {
                return type.cast( kernelPanicEventGenerator );
            }
            else if ( LifeSupport.class.isAssignableFrom( type ) )
            {
                return type.cast( life );
            }
            else if ( Monitors.class.isAssignableFrom( type ) )
            {
                return type.cast( monitors );
            }
            else if ( ThreadToStatementContextBridge.class.isAssignableFrom( type )
                      && type.isInstance( threadToTransactionBridge ) )
            {
                return type.cast( threadToTransactionBridge );
            }
            else if ( CacheAccessBackDoor.class.isAssignableFrom( type ) && type.isInstance( cacheBridge ) )
            {
                return type.cast( cacheBridge );
            }
            else if ( StoreLockerLifecycleAdapter.class.isAssignableFrom( type ) && type.isInstance( storeLocker ) )
            {
                return type.cast( storeLocker );
            }
            else if ( IndexManager.class.equals( type ) && type.isInstance( indexManager ) )
            {
                return type.cast( indexManager );
            }
            else if ( IndexingService.class.isAssignableFrom( type )
                      && type.isInstance( neoDataSource.getIndexService() ) )
            {
                return type.cast( neoDataSource.getIndexService() );
            }
            else if ( JobScheduler.class.isAssignableFrom( type ) && type.isInstance( jobScheduler ) )
            {
                return type.cast( jobScheduler );
            }
            else if ( KernelAPI.class.equals( type ) )
            {
                return type.cast( neoDataSource.getKernel() );
            }
            else if ( LabelScanStore.class.isAssignableFrom( type )
                      && type.isInstance( neoDataSource.getLabelScanStore() ) )
            {
                return type.cast( neoDataSource.getLabelScanStore() );
            }
            else if ( NeoStoreProvider.class.isAssignableFrom( type ) )
            {
                return type.cast( neoDataSource );
            }
            else if ( IdGeneratorFactory.class.isAssignableFrom( type ) )
            {
                return type.cast( idGeneratorFactory );
            }
            else if ( Monitors.class.isAssignableFrom( type ) )
            {
                return type.cast( monitors );
            }
            else if ( TransactionEventHandlers.class.equals( type ) )
            {
                return type.cast( transactionEventHandlers );
            }
            else if ( DependencyResolver.class.equals( type ) )
            {
                return type.cast( DependencyResolverImpl.this );
            }
            else if ( KernelHealth.class.isAssignableFrom( type ) )
            {
                return type.cast( kernelHealth );
            }
            else if ( StoreUpgrader.class.isAssignableFrom( type ) )
            {
                return type.cast( storeMigrationProcess );
            }
            else if ( StoreId.class.isAssignableFrom( type ) )
            {
                return type.cast( storeId );
            }
            else if ( AvailabilityGuard.class.isAssignableFrom( type ) )
            {
                return type.cast( availabilityGuard );
            }
            else if ( StartupStatistics.class.isAssignableFrom( type ) )
            {
                return type.cast( startupStatistics );
            }
            else if ( TransactionMonitor.class.isAssignableFrom( type ) )
            {
                return type.cast( transactionMonitor );
            }
            else if ( PageCacheMonitor.class.isAssignableFrom( type ) )
            {
                return type.cast( pageCacheMonitor );
            }
            else if ( Caches.class.isAssignableFrom( type ) )
            {
                return type.cast( caches );
            }
            return null;
        }

        @Override
        public <T> T resolveDependency( Class<T> type, SelectionStrategy selector )
        {
            // Try known single dependencies
            T result = resolveKnownSingleDependency( type );
            if ( result != null )
            {
                return selector.select( type, Iterables.option( result ) );
            }

            // Try neostore datasource
            try
            {
                result = neoDataSource.getDependencyResolver().resolveDependency( type, selector );
                if ( result != null )
                {
                    return selector.select( type, Iterables.option( result ) );
                }
            }
            catch ( IllegalArgumentException e )
            {   // Nah, didn't find it
            }

            // Try with kernel extensions
            return kernelExtensions.resolveDependency( type, selector );
        }
    }

    class ConfigurationChangedRestarter extends LifecycleAdapter
    {
        private final ConfigurationChangeListener listener = new ConfigurationChangeListener()
        {
            Executor executor = Executors.newSingleThreadExecutor(
                    daemon( "DB configuration restart", monitors.newMonitor( NamedThreadFactory.Monitor.class ) ) );

            @Override
            public void notifyConfigurationChanges( final Iterable<ConfigurationChange> change )
            {
                executor.execute( new Runnable()
                {
                    @Override
                    public void run()
                    {
                        // Restart
                        try
                        {
                            life.stop();
                            life.start();

                            msgLog.logMessage( "Database restarted with the following configuration changes:" +
                                               change );
                        }
                        catch ( LifecycleException e )
                        {
                            msgLog.logMessage( "Could not restart database", e );
                        }
                    }
                } );
            }
        };

        @Override
        public void start() throws Throwable
        {
            config.addConfigurationChangeListener( listener );
        }

        @Override
        public void stop() throws Throwable
        {
            config.removeConfigurationChangeListener( listener );
        }
    }
}<|MERGE_RESOLUTION|>--- conflicted
+++ resolved
@@ -180,6 +180,7 @@
 import org.neo4j.tooling.GlobalGraphOperations;
 
 import static java.lang.String.format;
+
 import static org.neo4j.collection.primitive.PrimitiveLongCollections.map;
 import static org.neo4j.helpers.NamedThreadFactory.daemon;
 import static org.neo4j.helpers.Settings.STRING;
@@ -672,90 +673,21 @@
     {
         if ( config.get( GraphDatabaseSettings.read_only ) )
         {
-<<<<<<< HEAD
             return new ReadOnlyTokenCreator();
         }
         else
         {
             return new DefaultPropertyTokenCreator( dataSourceManager, idGeneratorFactory );
         }
-=======
-            return new ReadOnlyNodeManager( logging, this, txManager, persistenceManager,
-                    persistenceSource, relationshipTypeTokenHolder, cacheType, propertyKeyTokenHolder, labelTokenHolder,
-                    createNodeLookup(), createRelationshipLookups(), nodeCache, relCache, xaDataSourceManager,
-                    statementContextProvider );
-        }
-
-        return new NodeManager(
-                logging, this, txManager, persistenceManager,
-                persistenceSource, relationshipTypeTokenHolder, cacheType, propertyKeyTokenHolder, labelTokenHolder,
-                createNodeLookup(), createRelationshipLookups(), nodeCache, relCache, xaDataSourceManager,
-                statementContextProvider );
->>>>>>> 631f1d36
     }
 
     protected TokenCreator createLabelIdCreator()
     {
         if ( config.get( GraphDatabaseSettings.read_only ) )
         {
-<<<<<<< HEAD
             return new ReadOnlyTokenCreator();
         }
         else
-=======
-            return new ReadOnlyNodeManager( logging, this, txManager, persistenceManager,
-                    persistenceSource, relationshipTypeTokenHolder, cacheType, propertyKeyTokenHolder, labelTokenHolder, createNodeLookup(),
-                    createRelationshipLookups(), nodeCache, relCache, xaDataSourceManager, statementContextProvider )
-            {
-                @Override
-                public Node getNodeByIdOrNull( final long nodeId )
-                {
-                    guard.check();
-                    return super.getNodeByIdOrNull( nodeId );
-                }
-
-                @Override
-                public NodeImpl getNodeForProxy( final long nodeId )
-                {
-                    guard.check();
-                    return super.getNodeForProxy( nodeId );
-                }
-
-                @Override
-                public RelationshipImpl getRelationshipForProxy( final long relId )
-                {
-                    guard.check();
-                    return super.getRelationshipForProxy( relId );
-                }
-
-                @Override
-                protected Relationship getRelationshipByIdOrNull( final long relId )
-                {
-                    guard.check();
-                    return super.getRelationshipByIdOrNull( relId );
-                }
-
-                @Override
-                public long createNode()
-                {
-                    guard.check();
-                    return super.createNode();
-                }
-
-                @Override
-                public long createRelationship( Node startNodeProxy, NodeImpl startNode,
-                                                        Node endNode, long relationshipTypeId )
-                {
-                    guard.check();
-                    return super.createRelationship( startNodeProxy, startNode, endNode, relationshipTypeId );
-                }
-            };
-        }
-
-        return new NodeManager( logging, this, txManager, persistenceManager,
-                persistenceSource, relationshipTypeTokenHolder, cacheType, propertyKeyTokenHolder, labelTokenHolder, createNodeLookup(),
-                createRelationshipLookups(), nodeCache, relCache, xaDataSourceManager, statementContextProvider )
->>>>>>> 631f1d36
         {
             return new DefaultLabelIdCreator( dataSourceManager, idGeneratorFactory );
         }
