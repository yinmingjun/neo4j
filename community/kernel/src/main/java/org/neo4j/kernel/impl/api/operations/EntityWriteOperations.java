/*
 * Copyright (c) 2002-2016 "Neo Technology,"
 * Network Engine for Objects in Lund AB [http://neotechnology.com]
 *
 * This file is part of Neo4j.
 *
 * Neo4j is free software: you can redistribute it and/or modify
 * it under the terms of the GNU General Public License as published by
 * the Free Software Foundation, either version 3 of the License, or
 * (at your option) any later version.
 *
 * This program is distributed in the hope that it will be useful,
 * but WITHOUT ANY WARRANTY; without even the implied warranty of
 * MERCHANTABILITY or FITNESS FOR A PARTICULAR PURPOSE.  See the
 * GNU General Public License for more details.
 *
 * You should have received a copy of the GNU General Public License
 * along with this program.  If not, see <http://www.gnu.org/licenses/>.
 */
package org.neo4j.kernel.impl.api.operations;

import org.neo4j.kernel.api.exceptions.EntityNotFoundException;
import org.neo4j.kernel.api.exceptions.InvalidTransactionTypeKernelException;
import org.neo4j.kernel.api.exceptions.legacyindex.AutoIndexingKernelException;
import org.neo4j.kernel.api.exceptions.legacyindex.LegacyIndexNotFoundKernelException;
import org.neo4j.kernel.api.exceptions.schema.ConstraintValidationKernelException;
import org.neo4j.kernel.api.properties.DefinedProperty;
import org.neo4j.kernel.api.properties.Property;
import org.neo4j.kernel.impl.api.KernelStatement;

public interface EntityWriteOperations
{
    // Currently, of course, most relevant operations here are still in the old core API implementation.

    long relationshipCreate( KernelStatement statement,
            int relationshipTypeId,
            long startNodeId,
            long endNodeId ) throws EntityNotFoundException;

    long nodeCreate( KernelStatement statement );

    void nodeDelete( KernelStatement state, long nodeId )
            throws EntityNotFoundException, InvalidTransactionTypeKernelException, AutoIndexingKernelException;

<<<<<<< HEAD
    void relationshipDelete( KernelStatement state, long relationshipId )
            throws EntityNotFoundException, InvalidTransactionTypeKernelException, AutoIndexingKernelException;
=======
    int nodeDetachDelete( KernelStatement state, long nodeId ) throws EntityNotFoundException;

    void relationshipDelete( KernelStatement state, long relationshipId ) throws EntityNotFoundException;
>>>>>>> e2a2c014

    /**
     * Labels a node with the label corresponding to the given label id.
     * If the node already had that label nothing will happen. Label ids
     * are retrieved from {@link KeyWriteOperations#labelGetOrCreateForName(org.neo4j.kernel.api.Statement, String)}
     * or {@link
     * KeyReadOperations#labelGetForName(org.neo4j.kernel.api.Statement, String)}.
     */
    boolean nodeAddLabel( KernelStatement state, long nodeId, int labelId )
            throws ConstraintValidationKernelException, EntityNotFoundException;

    /**
     * Removes a label with the corresponding id from a node.
     * If the node doesn't have that label nothing will happen. Label ids
     * are retrieved from {@link KeyWriteOperations#labelGetOrCreateForName(org.neo4j.kernel.api.Statement, String)}
     * or {@link
     * KeyReadOperations#labelGetForName(org.neo4j.kernel.api.Statement, String)}.
     */
    boolean nodeRemoveLabel( KernelStatement state, long nodeId, int labelId ) throws EntityNotFoundException;

    Property nodeSetProperty( KernelStatement state, long nodeId, DefinedProperty property )
            throws ConstraintValidationKernelException, EntityNotFoundException, AutoIndexingKernelException, InvalidTransactionTypeKernelException;

    Property relationshipSetProperty( KernelStatement state, long relationshipId, DefinedProperty property )
            throws EntityNotFoundException, AutoIndexingKernelException, InvalidTransactionTypeKernelException;

    Property graphSetProperty( KernelStatement state, DefinedProperty property );

    /**
     * Remove a node's property given the node's id and the property key id and return the value to which
     * it was set or null if it was not set on the node
     */
    Property nodeRemoveProperty( KernelStatement state, long nodeId, int propertyKeyId )
            throws EntityNotFoundException, AutoIndexingKernelException, InvalidTransactionTypeKernelException;

    Property relationshipRemoveProperty( KernelStatement state, long relationshipId, int propertyKeyId )
            throws EntityNotFoundException, AutoIndexingKernelException, InvalidTransactionTypeKernelException;

    Property graphRemoveProperty( KernelStatement state, int propertyKeyId );
}<|MERGE_RESOLUTION|>--- conflicted
+++ resolved
@@ -21,8 +21,8 @@
 
 import org.neo4j.kernel.api.exceptions.EntityNotFoundException;
 import org.neo4j.kernel.api.exceptions.InvalidTransactionTypeKernelException;
+import org.neo4j.kernel.api.exceptions.KernelException;
 import org.neo4j.kernel.api.exceptions.legacyindex.AutoIndexingKernelException;
-import org.neo4j.kernel.api.exceptions.legacyindex.LegacyIndexNotFoundKernelException;
 import org.neo4j.kernel.api.exceptions.schema.ConstraintValidationKernelException;
 import org.neo4j.kernel.api.properties.DefinedProperty;
 import org.neo4j.kernel.api.properties.Property;
@@ -42,14 +42,12 @@
     void nodeDelete( KernelStatement state, long nodeId )
             throws EntityNotFoundException, InvalidTransactionTypeKernelException, AutoIndexingKernelException;
 
-<<<<<<< HEAD
     void relationshipDelete( KernelStatement state, long relationshipId )
             throws EntityNotFoundException, InvalidTransactionTypeKernelException, AutoIndexingKernelException;
-=======
-    int nodeDetachDelete( KernelStatement state, long nodeId ) throws EntityNotFoundException;
 
-    void relationshipDelete( KernelStatement state, long relationshipId ) throws EntityNotFoundException;
->>>>>>> e2a2c014
+    int nodeDetachDelete( KernelStatement state, long nodeId )
+            throws EntityNotFoundException, AutoIndexingKernelException, InvalidTransactionTypeKernelException,
+            KernelException;
 
     /**
      * Labels a node with the label corresponding to the given label id.
