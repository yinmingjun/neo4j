/*
 * Copyright (c) 2002-2015 "Neo Technology,"
 * Network Engine for Objects in Lund AB [http://neotechnology.com]
 *
 * This file is part of Neo4j.
 *
 * Neo4j is free software: you can redistribute it and/or modify
 * it under the terms of the GNU General Public License as published by
 * the Free Software Foundation, either version 3 of the License, or
 * (at your option) any later version.
 *
 * This program is distributed in the hope that it will be useful,
 * but WITHOUT ANY WARRANTY; without even the implied warranty of
 * MERCHANTABILITY or FITNESS FOR A PARTICULAR PURPOSE.  See the
 * GNU General Public License for more details.
 *
 * You should have received a copy of the GNU General Public License
 * along with this program.  If not, see <http://www.gnu.org/licenses/>.
 */
package org.neo4j.graphdb.factory;

import java.io.File;
import java.lang.management.ManagementFactory;
import java.lang.management.OperatingSystemMXBean;
import java.lang.reflect.Method;

import org.neo4j.graphdb.config.Setting;
import org.neo4j.helpers.Settings;
import org.neo4j.kernel.configuration.ConfigurationMigrator;
import org.neo4j.kernel.configuration.GraphDatabaseConfigurationMigrator;
import org.neo4j.kernel.configuration.Internal;
import org.neo4j.kernel.configuration.Migrator;
import org.neo4j.kernel.configuration.Obsoleted;
import org.neo4j.kernel.configuration.Title;
import org.neo4j.kernel.impl.cache.MonitorGc;

import static org.neo4j.helpers.Settings.ANY;
import static org.neo4j.helpers.Settings.BOOLEAN;
import static org.neo4j.helpers.Settings.BYTES;
import static org.neo4j.helpers.Settings.DEFAULT;
import static org.neo4j.helpers.Settings.DURATION;
import static org.neo4j.helpers.Settings.FALSE;
import static org.neo4j.helpers.Settings.INTEGER;
import static org.neo4j.helpers.Settings.NO_DEFAULT;
import static org.neo4j.helpers.Settings.PATH;
import static org.neo4j.helpers.Settings.STRING;
import static org.neo4j.helpers.Settings.TRUE;
import static org.neo4j.helpers.Settings.basePath;
import static org.neo4j.helpers.Settings.illegalValueMessage;
import static org.neo4j.helpers.Settings.matches;
import static org.neo4j.helpers.Settings.max;
import static org.neo4j.helpers.Settings.min;
import static org.neo4j.helpers.Settings.options;
import static org.neo4j.helpers.Settings.setting;

/**
 * Settings for Neo4j. Use this with {@link GraphDatabaseBuilder}.
 */
public abstract class GraphDatabaseSettings
{
    @Migrator
    private static final ConfigurationMigrator migrator = new GraphDatabaseConfigurationMigrator();

    @Title("Read only database")
    @Description("Only allow read operations from this Neo4j instance. "
            + "This mode still requires write access to the directory for lock purposes.")
    public static final Setting<Boolean> read_only = setting( "read_only", BOOLEAN, FALSE );

    @Description("Print out the effective Neo4j configuration after startup.")
    public static final Setting<Boolean> dump_configuration = setting("dump_configuration", BOOLEAN, FALSE );

    @Description("Whether to allow a store upgrade in case the current version of the database starts against an " +
            "older store version. " +
            "Setting this to `true` does not guarantee successful upgrade, it just " +
            "allows an upgrade to be performed.")
    public static final Setting<Boolean> allow_store_upgrade = setting("allow_store_upgrade", BOOLEAN, FALSE );

    @Description("Determines whether any TransactionInterceptors loaded will intercept " +
            "externally received transactions (for example in HA) before they reach the " +
            "logical log and are applied to the store.")
    @Internal
    // used in commented-out code in TestKernelPanic
    public static final Setting<Boolean> intercept_deserialized_transactions = setting("intercept_deserialized_transactions", BOOLEAN, FALSE);

    // Cypher settings
    // TODO: These should live with cypher
    @Description( "Set this to specify the default parser (language version)." )
    public static final Setting<String> cypher_parser_version = setting(
            "cypher_parser_version",
            options( "1.9", "2.2", "2.3", DEFAULT ), DEFAULT );

    @Description( "Set this to specify the default planner for the default language version." )
    public static final Setting<String> cypher_planner = setting(
            "dbms.cypher.planner",
            options( "COST", "RULE", DEFAULT ), DEFAULT );

    @Description( "Set this to specify the behavior when Cypher planner or runtime hints cannot be fulfilled. "
            + "If true, then non-conformance will result in an error, otherwise only a warning is generated." )
    public static final Setting<Boolean> cypher_hints_error = setting( "dbms.cypher.hints.error", BOOLEAN, FALSE );

    @Description( "Set this to specify the default runtime for the default language version." )
    @Internal
    public static final Setting<String> cypher_runtime = setting(
            "dbms.cypher.runtime",
            options( "INTERPRETED", "COMPILED", DEFAULT ), DEFAULT );

    @Description( "Enable tracing of compilation in cypher." )
    @Internal
    public static final Setting<Boolean> cypher_compiler_tracing = setting( "dbms.cypher.compiler_tracing", BOOLEAN, FALSE );

    @Description( "The number of Cypher query execution plans that are cached." )
    public static Setting<Integer> query_cache_size = setting( "query_cache_size", INTEGER, "1000", min( 0 ) );

    @Description("The minimum lifetime of a query plan before a query is considered for replanning")
    public static Setting<Long> cypher_min_replan_interval = setting( "dbms.cypher.min_replan_interval", DURATION, "1s" );

    @Description( "Determines if Cypher will allow using file URLs when loading data using `LOAD CSV`. Setting this "
                  + "value to `false` will cause Neo4j to fail `LOAD CSV` clauses that load data from the file system." )
    public static Setting<Boolean> allow_file_urls = setting( "allow_file_urls", BOOLEAN, TRUE );

    @Deprecated
    @Obsoleted( "This is no longer used" )
    @Description("The directory where the database files are located.")
    public static final Setting<File> store_dir = setting("store_dir", PATH, NO_DEFAULT );

    @Description( "The maximum amount of time to wait for the database to become available, when " +
                  "starting a new transaction." )
    @Internal
    public static final Setting<Long> transaction_start_timeout =
            setting( "transaction_start_timeout", DURATION, "1s" );

    @Description("The location of the internal diagnostics log.")
    @Internal
    public static final Setting<File> store_internal_log_location = setting("store.internal_log.location", PATH, NO_DEFAULT );

    @Description( "Threshold for rotation of the internal log." )
    public static final Setting<Long> store_internal_log_rotation_threshold = setting("store.internal_log.rotation_threshold", BYTES, "20m", min(0L), max( Long.MAX_VALUE ) );

    @Description( "Minimum time (in seconds) after last rotation of the internal log before it may be rotated again." )
    public static final Setting<Integer> store_internal_log_rotation_delay = setting("store.internal_log.rotation_threshold", INTEGER, "300", min(0), max( Integer.MAX_VALUE ) );

    @Description( "Maximum number of history files for the internal log." )
    public static final Setting<Integer> store_internal_log_max_archives = setting("store.internal_log.max_archives", INTEGER, "7", min(1) );

    // Indexing
    @Description("Controls the auto indexing feature for nodes. Setting it to `false` shuts it down, " +
            "while `true` enables it by default for properties "
            + "listed in the node_keys_indexable setting.")
    public static final Setting<Boolean> node_auto_indexing = setting("node_auto_indexing", BOOLEAN, FALSE);

    @Description("A list of property names (comma separated) that will be indexed by default. This applies to _nodes_ " +
            "only.")
    public static final Setting<String> node_keys_indexable = setting("node_keys_indexable", STRING, NO_DEFAULT, illegalValueMessage( "must be a comma-separated list of keys to be indexed", matches( ANY ) ) );

    @Description("Controls the auto indexing feature for relationships. Setting it to `false` shuts it down, " +
            "while `true` enables it by default for properties "
            + "listed in the relationship_keys_indexable setting.")
    public static final Setting<Boolean> relationship_auto_indexing =
            setting("relationship_auto_indexing", BOOLEAN, FALSE );

    @Description("A list of property names (comma separated) that will be indexed by default. This applies to " +
            "_relationships_ only." )
    public static final Setting<String> relationship_keys_indexable = setting("relationship_keys_indexable", STRING, NO_DEFAULT, illegalValueMessage( "must be a comma-separated list of keys to be indexed", matches( ANY ) ) );

    // Index sampling
    @Description("Enable or disable background index sampling")
    public static final Setting<Boolean> index_background_sampling_enabled =
            setting("index_background_sampling_enabled", BOOLEAN, TRUE );

    @Description("Size of buffer used by index sampling")
    public static final Setting<Long> index_sampling_buffer_size =
            setting("index_sampling_buffer_size", BYTES, "64m",
                    min( /* 1m */ 1048576l ), max( (long) Integer.MAX_VALUE ) );

    @Description("Percentage of index updates of total index size required before sampling of a given index is triggered")
    public static final Setting<Integer> index_sampling_update_percentage =
            setting("index_sampling_update_percentage", INTEGER, "5", min( 0 ) );

    // Lucene settings
    @Description( "The maximum number of open Lucene index searchers." )
    public static Setting<Integer> lucene_searcher_cache_size = setting("lucene_searcher_cache_size",INTEGER, Integer.toString( Integer.MAX_VALUE ), min( 1 ));

    // NeoStore settings
    @Description("Make Neo4j keep the logical transaction logs for being able to backup the database. " +
            "Can be used for specifying the threshold to prune logical logs after. For example \"10 days\" will " +
            "prune logical logs that only contains transactions older than 10 days from the current time, " +
            "or \"100k txs\" will keep the 100k latest transactions and prune any older transactions.")
    public static final Setting<String> keep_logical_logs = setting("keep_logical_logs", STRING, "7 days", illegalValueMessage( "must be `true`/`false` or of format '<number><optional unit> <type>' for example `100M size` for " +
                        "limiting logical log space on disk to 100Mb," +
                        " or `200k txs` for limiting the number of transactions to keep to 200 000", matches(ANY)));

    @Description( "Specifies at which file size the logical log will auto-rotate. " +
                  "`0` means that no rotation will automatically occur based on file size. " )
    public static final Setting<Long> logical_log_rotation_threshold = setting( "logical_log_rotation_threshold", BYTES, "250M", min( 1024*1024L /*1Mb*/ ) );

    @Description("Use a quick approach for rebuilding the ID generators. This give quicker recovery time, " +
            "but will limit the ability to reuse the space of deleted entities.")
    @Internal
    public static final Setting<Boolean> rebuild_idgenerators_fast = setting("rebuild_idgenerators_fast", BOOLEAN, TRUE );

    // NeoStore memory settings
    /**
     * @deprecated This configuration has been obsoleted. Neo4j no longer relies on the memory-mapping capabilities of the operating system.
     */
    @Deprecated
    @Obsoleted( "This setting has been obsoleted. Neo4j no longer relies on the memory-mapping capabilities of the operating system." )
    @Description( "Use memory mapped buffers for accessing the native storage layer." )
    public static final Setting<Boolean> use_memory_mapped_buffers = setting( "use_memory_mapped_buffers", BOOLEAN, Boolean.toString(!Settings.osIsWindows()));

    @Description("Target size for pages of mapped memory. If set to 0, then a reasonable default is chosen, " +
                 "depending on the storage device used.")
    @Internal
    public static final Setting<Long> mapped_memory_page_size = setting( "dbms.pagecache.pagesize", BYTES, "0" );

    @SuppressWarnings( "unchecked" )
    @Description( "The amount of memory to use for mapping the store files, in bytes (or kilobytes with the 'k' " +
                  "suffix, megabytes with 'm' and gigabytes with 'g'). If Neo4j is running on a dedicated server, " +
                  "then it is generally recommended to leave about 2-4 gigabytes for the operating system, give the " +
                  "JVM enough heap to hold all your transaction state and query context, and then leave the rest for " +
                  "the page cache. The default page cache memory assumes the machine is dedicated to running " +
                  "Neo4j, and is heuristically set to 75% of RAM minus the max Java heap size." )
    public static final Setting<Long> pagecache_memory =
            setting( "dbms.pagecache.memory", BYTES, defaultPageCacheMemory(), min( 8192 * 2L ) );

    private static String defaultPageCacheMemory()
    {
        // First check if we have a default override...
        String defaultMemoryOverride = System.getProperty( "dbms.pagecache.memory.default.override" );
        if ( defaultMemoryOverride != null )
        {
            return defaultMemoryOverride;
        }

        // Try to compute (RAM - maxheap) * 0.75 if we can get reliable numbers...
        long maxHeapMemory = Runtime.getRuntime().maxMemory();
        if ( 0 < maxHeapMemory && maxHeapMemory < Long.MAX_VALUE )
        {
            try
            {
                OperatingSystemMXBean os = ManagementFactory.getOperatingSystemMXBean();
                Method getTotalPhysicalMemorySize = os.getClass().getMethod( "getTotalPhysicalMemorySize" );
                getTotalPhysicalMemorySize.setAccessible( true );
                long physicalMemory = (long) getTotalPhysicalMemorySize.invoke( os );
                if ( 0 < physicalMemory && physicalMemory < Long.MAX_VALUE && maxHeapMemory < physicalMemory )
                {
                    long heuristic = (long) ((physicalMemory - maxHeapMemory) * 0.75);
                    long min = 32 * 1024 * 1024; // We'd like at least 32 MiBs.
                    long max = 1024 * 1024 * 1024 * 1024L; // Don't heuristically take more than 1 TiB.
                    long memory = Math.min( max, Math.max( min, heuristic ) );
                    return String.valueOf( memory );
                }
            }
            catch ( Exception ignore )
            {
            }
        }
        // ... otherwise we just go with 2 GiBs.
        return "2g";
    }

    @Description( "Specify which page swapper should use to do paged IO. " +
                  "This is only used when integrating with proprietary storage technology." )
    public static final Setting<String> pagecache_swapper =
            setting( "dbms.pagecache.swapper", STRING, (String) null );

    @Deprecated
    @Obsoleted( "This is no longer used" )
    @Description( "Log memory mapping statistics regularly." )
    public static final Setting<Boolean> log_mapped_memory_stats = setting( "log_mapped_memory_stats", BOOLEAN, FALSE );

    @Deprecated
    @Obsoleted( "This is no longer used" )
    @Description( "The file where memory mapping statistics will be recorded." )
    public static final Setting<File> log_mapped_memory_stats_filename = setting( "log_mapped_memory_stats_filename",
            PATH, "mapped_memory_stats.log", basePath(store_dir) );

    @Deprecated
    @Obsoleted( "This is no longer used" )
    @Description( "The number of records to be loaded between regular logging of memory mapping statistics." )
    public static final Setting<Integer> log_mapped_memory_stats_interval = setting("log_mapped_memory_stats_interval", INTEGER, "1000000");

    /**
     * @deprecated Replaced by the pagecache_memory setting.
     */
    @Deprecated
    @Obsoleted( "Replaced by the dbms.pagecache.memory setting." )
    @Description( "The size to allocate for memory mapping the node store.")
    public static final Setting<Long> nodestore_mapped_memory_size = setting( "neostore.nodestore.db.mapped_memory",
            BYTES, NO_DEFAULT );

    /**
     * @deprecated Replaced by the pagecache_memory setting.
     */
    @Deprecated
    @Obsoleted( "Replaced by the dbms.pagecache.memory setting." )
    @Description("The size to allocate for memory mapping the property value store.")
    public static final Setting<Long> nodestore_propertystore_mapped_memory_size = setting("neostore.propertystore.db.mapped_memory", BYTES, NO_DEFAULT );

    /**
     * @deprecated Replaced by the pagecache_memory setting.
     */
    @Deprecated
    @Obsoleted( "Replaced by the dbms.pagecache.memory setting." )
    @Description("The size to allocate for memory mapping the store for property key indexes.")
    public static final Setting<Long> nodestore_propertystore_index_mapped_memory_size = setting("neostore.propertystore.db.index.mapped_memory", BYTES, NO_DEFAULT );

    /**
     * @deprecated Replaced by the pagecache_memory setting.
     */
    @Obsoleted( "Replaced by the dbms.pagecache.memory setting." )
    @Deprecated
    @Description("The size to allocate for memory mapping the store for property key strings.")
    public static final Setting<Long> nodestore_propertystore_index_keys_mapped_memory_size = setting("neostore.propertystore.db.index.keys.mapped_memory", BYTES, NO_DEFAULT );

    /**
     * @deprecated Replaced by the pagecache_memory setting.
     */
    @Deprecated
    @Obsoleted( "Replaced by the dbms.pagecache.memory setting." )
    @Description("The size to allocate for memory mapping the string property store.")
    public static final Setting<Long> strings_mapped_memory_size = setting("neostore.propertystore.db.strings.mapped_memory", BYTES, NO_DEFAULT );

    /**
     * @deprecated Replaced by the pagecache_memory setting.
     */
    @Deprecated
    @Obsoleted( "Replaced by the dbms.pagecache.memory setting." )
    @Description("The size to allocate for memory mapping the array property store.")
    public static final Setting<Long> arrays_mapped_memory_size = setting("neostore.propertystore.db.arrays.mapped_memory", BYTES, NO_DEFAULT );

    /**
     * @deprecated Replaced by the pagecache_memory setting.
     */
    @Deprecated
    @Obsoleted( "Replaced by the dbms.pagecache.memory setting." )
    @Description("The size to allocate for memory mapping the relationship store.")
    public static final Setting<Long> relationshipstore_mapped_memory_size = setting("neostore.relationshipstore.db.mapped_memory", BYTES, NO_DEFAULT );


    @Description("How many relationships to read at a time during iteration")
    public static final Setting<Integer> relationship_grab_size = setting("relationship_grab_size", INTEGER, "100", min( 1 ));

    @Description("Specifies the block size for storing strings. This parameter is only honored when the store is " +
            "created, otherwise it is ignored. " +
            "Note that each character in a string occupies two bytes, meaning that a block size of 120 (the default " +
            "size) will hold a 60 character " +
            "long string before overflowing into a second block. Also note that each block carries an overhead of 8 " +
            "bytes. " +
            "This means that if the block size is 120, the size of the stored records will be 128 bytes.")
    @Internal
    public static final Setting<Integer> string_block_size = setting("string_block_size", INTEGER, "120",min(1));

    @Description("Specifies the block size for storing arrays. This parameter is only honored when the store is " +
            "created, otherwise it is ignored. " +
            "The default block size is 120 bytes, and the overhead of each block is the same as for string blocks, " +
            "i.e., 8 bytes.")
    @Internal
    public static final Setting<Integer> array_block_size = setting("array_block_size", INTEGER, "120",min(1));

    @Description("Specifies the block size for storing labels exceeding in-lined space in node record. " +
    		"This parameter is only honored when the store is created, otherwise it is ignored. " +
            "The default block size is 60 bytes, and the overhead of each block is the same as for string blocks, " +
            "i.e., 8 bytes.")
    @Internal
    public static final Setting<Integer> label_block_size = setting("label_block_size", INTEGER, "60",min(1));

    @Description("An identifier that uniquely identifies this graph database instance within this JVM. " +
            "Defaults to an auto-generated number depending on how many instance are started in this JVM.")
    @Internal
    public static final Setting<String> forced_kernel_id = setting("forced_kernel_id", STRING, NO_DEFAULT, illegalValueMessage("has to be a valid kernel identifier", matches("[a-zA-Z0-9]*")));

    @Internal
    public static final Setting<Boolean> execution_guard_enabled = setting("execution_guard_enabled", BOOLEAN, FALSE );

    @Description("Amount of time in ms the GC monitor thread will wait before taking another measurement.")
    @Internal
    public static final Setting<Long> gc_monitor_interval = MonitorGc.Configuration.gc_monitor_wait_time;

    @Description("The amount of time in ms the monitor thread has to be blocked before logging a message it was " +
            "blocked.")
    @Internal
    public static final Setting<Long> gc_monitor_block_threshold = MonitorGc.Configuration.gc_monitor_threshold;

    @Description( "Relationship count threshold for considering a node to be dense" )
    public static final Setting<Integer> dense_node_threshold = setting( "dense_node_threshold", INTEGER, "50", min(1) );

    @Deprecated
    @Description("Whether or not transactions are appended to the log in batches")
    @Obsoleted( "Write batching can no longer be turned off" )
    public static final Setting<Boolean> batched_writes = setting( "batched_writes", BOOLEAN, Boolean.TRUE.toString() );

    @Description( "Log executed queries that takes longer than the configured threshold." )
    public static final Setting<Boolean> log_queries = setting("dbms.querylog.enabled", BOOLEAN, FALSE );

    @Description( "Log executed queries that take longer than the configured threshold" )
    public static final Setting<File> log_queries_filename = setting("dbms.querylog.filename", PATH, NO_DEFAULT );

    @Description("If the execution of query takes more time than this threshold, the query is logged - " +
            "provided query logging is enabled. Defaults to 0 seconds, that is all queries are logged.")
    public static final Setting<Long> log_queries_threshold = setting("dbms.querylog.threshold", DURATION, "0s");
<<<<<<< HEAD
=======

    @Description( "Specifies number of operations that batch inserter will try to group into one batch before " +
                  "flushing data into underlying storage.")
    @Internal
    public static final Setting<Integer> batch_inserter_batch_size = setting( "batch_inserter_batch_size", INTEGER,
            "10000" );

    private static String[] availableCaches()
    {
        List<String> available = new ArrayList<>();
        for ( CacheProvider cacheProvider : Service.load( CacheProvider.class ) )
        {
            available.add( cacheProvider.getName() );
        }

        // Temporary hidden config to turn off cache layer entirely
        available.add( CacheLayer.EXPERIMENTAL_OFF );

                                           // --- higher prio ---->
        for ( String prioritized : new String[] { "soft", "hpc" } )
        {
            if ( available.remove( prioritized ) )
            {
                available.add( 0, prioritized );
            }
        }
        return available.toArray( new String[available.size()] );
    }
>>>>>>> 7b2448cc
}<|MERGE_RESOLUTION|>--- conflicted
+++ resolved
@@ -398,35 +398,10 @@
     @Description("If the execution of query takes more time than this threshold, the query is logged - " +
             "provided query logging is enabled. Defaults to 0 seconds, that is all queries are logged.")
     public static final Setting<Long> log_queries_threshold = setting("dbms.querylog.threshold", DURATION, "0s");
-<<<<<<< HEAD
-=======
 
     @Description( "Specifies number of operations that batch inserter will try to group into one batch before " +
                   "flushing data into underlying storage.")
     @Internal
     public static final Setting<Integer> batch_inserter_batch_size = setting( "batch_inserter_batch_size", INTEGER,
             "10000" );
-
-    private static String[] availableCaches()
-    {
-        List<String> available = new ArrayList<>();
-        for ( CacheProvider cacheProvider : Service.load( CacheProvider.class ) )
-        {
-            available.add( cacheProvider.getName() );
-        }
-
-        // Temporary hidden config to turn off cache layer entirely
-        available.add( CacheLayer.EXPERIMENTAL_OFF );
-
-                                           // --- higher prio ---->
-        for ( String prioritized : new String[] { "soft", "hpc" } )
-        {
-            if ( available.remove( prioritized ) )
-            {
-                available.add( 0, prioritized );
-            }
-        }
-        return available.toArray( new String[available.size()] );
-    }
->>>>>>> 7b2448cc
 }