/**
 * Copyright (c) 2002-2014 "Neo Technology,"
 * Network Engine for Objects in Lund AB [http://neotechnology.com]
 *
 * This file is part of Neo4j.
 *
 * Neo4j is free software: you can redistribute it and/or modify
 * it under the terms of the GNU General Public License as published by
 * the Free Software Foundation, either version 3 of the License, or
 * (at your option) any later version.
 *
 * This program is distributed in the hope that it will be useful,
 * but WITHOUT ANY WARRANTY; without even the implied warranty of
 * MERCHANTABILITY or FITNESS FOR A PARTICULAR PURPOSE.  See the
 * GNU General Public License for more details.
 *
 * You should have received a copy of the GNU General Public License
 * along with this program.  If not, see <http://www.gnu.org/licenses/>.
 */
package org.neo4j.unsafe.impl.batchimport;

import java.io.IOException;
import java.util.Iterator;

import org.neo4j.helpers.Exceptions;
import org.neo4j.io.fs.FileSystemAbstraction;
import org.neo4j.kernel.impl.nioneo.store.NodeStore;
import org.neo4j.kernel.impl.nioneo.store.PropertyStore;
import org.neo4j.kernel.impl.nioneo.store.RelationshipStore;
import org.neo4j.kernel.lifecycle.LifeSupport;
import org.neo4j.kernel.logging.ConsoleLogger;
import org.neo4j.kernel.logging.Logging;
import org.neo4j.kernel.monitoring.Monitors;
import org.neo4j.unsafe.impl.batchimport.cache.IdMapper;
import org.neo4j.unsafe.impl.batchimport.cache.LongArrayFactory;
import org.neo4j.unsafe.impl.batchimport.cache.NodeRelationshipLink;
import org.neo4j.unsafe.impl.batchimport.cache.NodeRelationshipLinkImpl;
import org.neo4j.unsafe.impl.batchimport.input.InputNode;
import org.neo4j.unsafe.impl.batchimport.input.InputRelationship;
import org.neo4j.unsafe.impl.batchimport.staging.ExecutionMonitor;
import org.neo4j.unsafe.impl.batchimport.staging.IteratorBatcherStep;
import org.neo4j.unsafe.impl.batchimport.staging.Stage;
import org.neo4j.unsafe.impl.batchimport.staging.StageExecution;
import org.neo4j.unsafe.impl.batchimport.store.BatchingNeoStore;
<<<<<<< HEAD
import org.neo4j.unsafe.impl.batchimport.store.BatchingPageCache.WriterFactory;
=======
import org.neo4j.unsafe.impl.batchimport.store.BatchingWindowPoolFactory;
import org.neo4j.unsafe.impl.batchimport.store.BatchingWindowPoolFactory.WriterFactory;
>>>>>>> 93538a49
import org.neo4j.unsafe.impl.batchimport.store.io.IoMonitor;
import org.neo4j.unsafe.impl.batchimport.store.io.IoQueue;

import static java.lang.System.currentTimeMillis;

import static org.neo4j.graphdb.factory.GraphDatabaseSettings.store_dir;
import static org.neo4j.helpers.collection.MapUtil.stringMap;
import static org.neo4j.kernel.logging.DefaultLogging.createDefaultLogging;

/**
 * Overall goals: split up processing cost by parallelizing. Keep CPUs busy, keep I/O busy and writing sequentially.
 * Goes through multiple stages where each stage has one or more steps executing in parallel, passing
 * batches downstream.
 */
public class ParallelBatchImporter implements BatchImporter
{
    private final String storeDir;
    private final FileSystemAbstraction fileSystem;
    private final Configuration config;
    private final IoMonitor writeMonitor;
    private final ExecutionMonitor executionMonitor;
    private final Logging logging;
    private final ConsoleLogger logger;
    private final LifeSupport life = new LifeSupport();
<<<<<<< HEAD
    private final Monitors monitors;
=======
>>>>>>> 93538a49
    private final WriterFactory writerFactory;

    ParallelBatchImporter( String storeDir, FileSystemAbstraction fileSystem,
            Configuration config, ExecutionMonitor executionMonitor, WriterFactory writerFactory )
    {
        this.storeDir = storeDir;
        this.fileSystem = fileSystem;
        this.config = config;
        this.logging = life.add( createDefaultLogging( stringMap( store_dir.name(), storeDir ) ) );
        this.logger = logging.getConsoleLog( getClass() );
        this.executionMonitor = executionMonitor;
        this.monitors = new Monitors();
        this.writeMonitor = new IoMonitor();
        this.writerFactory = writerFactory;

        life.start();
    }

    public ParallelBatchImporter( String storeDir, FileSystemAbstraction fileSystem,
                                  Configuration config, ExecutionMonitor executionMonitor )
    {
        this( storeDir, fileSystem, config, executionMonitor,
                new IoQueue( config.numberOfIoThreads(), BatchingWindowPoolFactory.SYNCHRONOUS ) );
    }

    @Override
    public void doImport( Iterable<InputNode> nodes, Iterable<InputRelationship> relationships,
                          IdMapper idMapper ) throws IOException
    {
        // TODO log about import starting

        long startTime = currentTimeMillis();
        try ( BatchingNeoStore neoStore = new BatchingNeoStore( fileSystem, storeDir, config,
                writeMonitor, logging, monitors, writerFactory ) )
        {
            // Stage 1 -- nodes, properties, labels
            NodeStage nodeStage = new NodeStage( idMapper.wrapNodes( nodes.iterator() ), neoStore );

            // Stage 2 -- calculate dense node threshold
            NodeRelationshipLink nodeRelationshipLink = new NodeRelationshipLinkImpl(
                    LongArrayFactory.AUTO, config.denseNodeThreshold() );
            CalculateDenseNodesStage calculateDenseNodesStage = new CalculateDenseNodesStage(
                    relationships.iterator(), nodeRelationshipLink );
            executeStages( nodeStage, calculateDenseNodesStage );

            // Stage 3 -- relationships, properties
            executeStages( new RelationshipStage( idMapper.wrapRelationships( relationships.iterator() ),
                    neoStore, nodeRelationshipLink ) );

            // Switch to reverse updating mode
            writerFactory.awaitEverythingWritten();
            neoStore.switchToUpdateMode();

            // Stage 4 -- set node nextRel fields
            executeStages( new NodeFirstRelationshipStage( neoStore, nodeRelationshipLink ) );

            // Stage 5 -- link relationship chains together
            nodeRelationshipLink.clearRelationships();
            executeStages( new RelationshipLinkbackStage( neoStore, nodeRelationshipLink ) );

            executionMonitor.done( currentTimeMillis() - startTime );
        }
        catch ( Throwable t )
        {
            logger.error( "Error during import", t );
            throw Exceptions.launderedException( IOException.class, t );
        }
<<<<<<< HEAD
=======
        finally
        {
            writerFactory.shutdown();
        }
>>>>>>> 93538a49

        // TODO add import starts to this log message
        logger.log( "Import completed" );
    }

    private synchronized void executeStages( Stage... stages ) throws Exception
    {
        StageExecution[] executions = new StageExecution[stages.length];
        for ( int i = 0; i < stages.length; i++ )
        {
            executions[i] = stages[i].execute();
        }

        executionMonitor.monitor( executions );
    }

    @Override
    public void shutdown()
    {
        logger.log( "Shutting down" );
        life.shutdown();
        logger.log( "Successfully shut down [TODO store stats?]" );
    }

    public class NodeStage extends Stage
    {
        public NodeStage( Iterator<InputNode> input, BatchingNeoStore neoStore )
        {
            super( logging, "Nodes", config );
            input( new IteratorBatcherStep<>( control(), "INPUT", config.batchSize(), input ) );

            NodeStore nodeStore = neoStore.getNodeStore();
            PropertyStore propertyStore = neoStore.getPropertyStore();
            add( new NodeEncoderStep( control(), "ENCODER", config.workAheadSize(), 1,
                    neoStore.getPropertyKeyRepository(), neoStore.getLabelRepository(), nodeStore, propertyStore ) );
            add( new EntityStoreUpdaterStep<>( control(), "WRITER", nodeStore, propertyStore, writeMonitor ) );
        }
    }

    public class CalculateDenseNodesStage extends Stage
    {
        public CalculateDenseNodesStage( Iterator<InputRelationship> input, NodeRelationshipLink nodeRelationshipLink )
        {
            super( logging, "Calculate dense nodes", config );
            input( new IteratorBatcherStep<>( control(), "INPUT", config.batchSize(), input ) );

            add( new CalculateDenseNodesStep( control(), config.workAheadSize(), nodeRelationshipLink ) );
        }
    }

    public class RelationshipStage extends Stage
    {
        public RelationshipStage( Iterator<InputRelationship> input, BatchingNeoStore neoStore,
                                  NodeRelationshipLink nodeRelationshipLink )
        {
            super( logging, "Relationships", config );
            input( new IteratorBatcherStep<>( control(), "INPUT", config.batchSize(), input ) );

            RelationshipStore relationshipStore = neoStore.getRelationshipStore();
            PropertyStore propertyStore = neoStore.getPropertyStore();
            add( new RelationshipEncoderStep( control(), "ENCODER", config.workAheadSize(), 1,
                    neoStore.getPropertyKeyRepository(), neoStore.getRelationshipTypeRepository(),
                    relationshipStore, propertyStore, nodeRelationshipLink ) );
            add( new EntityStoreUpdaterStep<>( control(), "WRITER", relationshipStore, propertyStore, writeMonitor ) );
        }
    }

    public class NodeFirstRelationshipStage extends Stage
    {
        public NodeFirstRelationshipStage( BatchingNeoStore neoStore, NodeRelationshipLink nodeRelationshipLink )
        {
            super( logging, "Node first rel", config );
            input( new NodeFirstRelationshipStep( control(), config.batchSize(),
                    neoStore.getNodeStore(), neoStore.getRelationshipGroupStore(), nodeRelationshipLink ) );
        }
    }

    public class RelationshipLinkbackStage extends Stage
    {
        public RelationshipLinkbackStage( BatchingNeoStore neoStore, NodeRelationshipLink nodeRelationshipLink )
        {
            super( logging, "Relationship back link", config );
            input( new RelationshipLinkbackStep( control(), config.batchSize(),
                    neoStore.getRelationshipStore(), nodeRelationshipLink ) );
        }
    }
}<|MERGE_RESOLUTION|>--- conflicted
+++ resolved
@@ -42,12 +42,7 @@
 import org.neo4j.unsafe.impl.batchimport.staging.Stage;
 import org.neo4j.unsafe.impl.batchimport.staging.StageExecution;
 import org.neo4j.unsafe.impl.batchimport.store.BatchingNeoStore;
-<<<<<<< HEAD
 import org.neo4j.unsafe.impl.batchimport.store.BatchingPageCache.WriterFactory;
-=======
-import org.neo4j.unsafe.impl.batchimport.store.BatchingWindowPoolFactory;
-import org.neo4j.unsafe.impl.batchimport.store.BatchingWindowPoolFactory.WriterFactory;
->>>>>>> 93538a49
 import org.neo4j.unsafe.impl.batchimport.store.io.IoMonitor;
 import org.neo4j.unsafe.impl.batchimport.store.io.IoQueue;
 
@@ -56,6 +51,7 @@
 import static org.neo4j.graphdb.factory.GraphDatabaseSettings.store_dir;
 import static org.neo4j.helpers.collection.MapUtil.stringMap;
 import static org.neo4j.kernel.logging.DefaultLogging.createDefaultLogging;
+import static org.neo4j.unsafe.impl.batchimport.store.BatchingPageCache.SYNCHRONOUS;
 
 /**
  * Overall goals: split up processing cost by parallelizing. Keep CPUs busy, keep I/O busy and writing sequentially.
@@ -72,14 +68,11 @@
     private final Logging logging;
     private final ConsoleLogger logger;
     private final LifeSupport life = new LifeSupport();
-<<<<<<< HEAD
     private final Monitors monitors;
-=======
->>>>>>> 93538a49
     private final WriterFactory writerFactory;
 
     ParallelBatchImporter( String storeDir, FileSystemAbstraction fileSystem,
-            Configuration config, ExecutionMonitor executionMonitor, WriterFactory writerFactory )
+                           Configuration config, ExecutionMonitor executionMonitor, WriterFactory writerFactory )
     {
         this.storeDir = storeDir;
         this.fileSystem = fileSystem;
@@ -97,8 +90,7 @@
     public ParallelBatchImporter( String storeDir, FileSystemAbstraction fileSystem,
                                   Configuration config, ExecutionMonitor executionMonitor )
     {
-        this( storeDir, fileSystem, config, executionMonitor,
-                new IoQueue( config.numberOfIoThreads(), BatchingWindowPoolFactory.SYNCHRONOUS ) );
+        this( storeDir, fileSystem, config, executionMonitor, new IoQueue( config.numberOfIoThreads(), SYNCHRONOUS ) );
     }
 
     @Override
@@ -143,13 +135,10 @@
             logger.error( "Error during import", t );
             throw Exceptions.launderedException( IOException.class, t );
         }
-<<<<<<< HEAD
-=======
         finally
         {
             writerFactory.shutdown();
         }
->>>>>>> 93538a49
 
         // TODO add import starts to this log message
         logger.log( "Import completed" );
