<project xmlns="http://maven.apache.org/POM/4.0.0" xmlns:xsi="http://www.w3.org/2001/XMLSchema-instance"
         xsi:schemaLocation="http://maven.apache.org/POM/4.0.0 http://maven.apache.org/xsd/maven-4.0.0.xsd">
    <modelVersion>4.0.0</modelVersion>
    <parent>
        <groupId>org.neo4j</groupId>
        <artifactId>parent</artifactId>
        <version>3.4.16-SNAPSHOT</version>
        <relativePath>../..</relativePath>
    </parent>
    <artifactId>neo4j-push-to-cloud</artifactId>
    <version>3.4.16-SNAPSHOT</version>

    <name>Neo4j - Push To Cloud - Admin command</name>
    <description>Neo4j Admin command for pushing a database to the Neo4j cloud service</description>
    <packaging>jar</packaging>
    <url>http://components.neo4j.org/${project.artifactId}/${project.version}</url>

    <properties>
        <licensing.prepend.text>licensing/notice-asl-prefix.txt</licensing.prepend.text>
        <license-text.header>headers/ASL-2-header.txt</license-text.header>
        <moduleName>org.neo4j.pushtocloud</moduleName>
    </properties>

    <scm>
        <connection>scm:git:git://github.com/neo4j/neo4j.git</connection>
        <developerConnection>scm:git:git@github.com:neo4j/neo4j.git</developerConnection>
        <url>https://github.com/neo4j/neo4j</url>
    </scm>
    
    <licenses>
        <license>
            <name>Apache License, Version 2.0</name>
            <url>http://www.apache.org/licenses/LICENSE-2.0</url>
        </license>
    </licenses>

<<<<<<< HEAD
=======
    <build>
        <!-- This idea behind this jar naming is that the 3.x (Neo4j version) jar(s) are all compatible and interchangeable with each other -->
        <finalName>${project.artifactId}-3</finalName>
    <plugins>
      <plugin>
        <groupId>org.neo4j.build.plugins</groupId>
        <artifactId>license-maven-plugin</artifactId>
        <!-- inserting licenses is better than checking for them -->
        <executions>
          <execution>
            <id>check-licenses</id>
            <phase>none</phase>
          </execution>
          <execution>
            <id>insert-licenses</id>
            <phase>initialize</phase>
            <goals>
              <goal>format</goal>
            </goals>
          </execution>
        </executions>
        <configuration>
          <strictCheck>true</strictCheck>
          <header>${license.header}</header>
          <includes>
            <include>src/**/*.java</include>
            <include>src/**/*.scala</include>
          </includes>
          <mapping>
            <java>SLASHSTAR_STYLE</java>
            <scala>SLASHSTAR_STYLE</scala>
          </mapping>
          <timestampPropertyName>currentYear</timestampPropertyName>
          <properties>
            <inceptionYear>2002</inceptionYear>
          </properties>
        </configuration>
      </plugin>
    </plugins>
    </build>

>>>>>>> c2d6ba2f
    <dependencies>
        <dependency>
            <groupId>org.neo4j</groupId>
            <artifactId>neo4j-command-line</artifactId>
            <version>${project.version}</version>
        </dependency>
        <dependency>
            <groupId>org.neo4j</groupId>
            <artifactId>neo4j-dbms</artifactId>
            <version>${project.version}</version>
        </dependency>
        <dependency>
            <groupId>org.apache.commons</groupId>
            <artifactId>commons-compress</artifactId>
        </dependency>

        <dependency>
            <groupId>org.neo4j</groupId>
            <artifactId>neo4j-command-line</artifactId>
            <version>${project.version}</version>
            <type>test-jar</type>
            <scope>test</scope>
        </dependency>
        <dependency>
            <groupId>org.neo4j</groupId>
            <artifactId>neo4j-io</artifactId>
            <version>${project.version}</version>
            <type>test-jar</type>
            <scope>test</scope>
        </dependency>
        <dependency>
            <groupId>junit</groupId>
            <artifactId>junit</artifactId>
            <scope>test</scope>
        </dependency>
        <dependency>
            <groupId>org.mockito</groupId>
            <artifactId>mockito-core</artifactId>
        </dependency>
        <dependency>
            <groupId>commons-codec</groupId>
            <artifactId>commons-codec</artifactId>
        </dependency>
        <dependency>
            <groupId>org.codehaus.jackson</groupId>
            <artifactId>jackson-mapper-asl</artifactId>
        </dependency>
        <dependency>
            <groupId>com.github.tomakehurst</groupId>
            <artifactId>wiremock-jre8-standalone</artifactId>
            <version>2.24.1</version>
            <scope>test</scope>
        </dependency>
    </dependencies>
</project><|MERGE_RESOLUTION|>--- conflicted
+++ resolved
@@ -34,50 +34,11 @@
         </license>
     </licenses>
 
-<<<<<<< HEAD
-=======
     <build>
         <!-- This idea behind this jar naming is that the 3.x (Neo4j version) jar(s) are all compatible and interchangeable with each other -->
         <finalName>${project.artifactId}-3</finalName>
-    <plugins>
-      <plugin>
-        <groupId>org.neo4j.build.plugins</groupId>
-        <artifactId>license-maven-plugin</artifactId>
-        <!-- inserting licenses is better than checking for them -->
-        <executions>
-          <execution>
-            <id>check-licenses</id>
-            <phase>none</phase>
-          </execution>
-          <execution>
-            <id>insert-licenses</id>
-            <phase>initialize</phase>
-            <goals>
-              <goal>format</goal>
-            </goals>
-          </execution>
-        </executions>
-        <configuration>
-          <strictCheck>true</strictCheck>
-          <header>${license.header}</header>
-          <includes>
-            <include>src/**/*.java</include>
-            <include>src/**/*.scala</include>
-          </includes>
-          <mapping>
-            <java>SLASHSTAR_STYLE</java>
-            <scala>SLASHSTAR_STYLE</scala>
-          </mapping>
-          <timestampPropertyName>currentYear</timestampPropertyName>
-          <properties>
-            <inceptionYear>2002</inceptionYear>
-          </properties>
-        </configuration>
-      </plugin>
-    </plugins>
     </build>
 
->>>>>>> c2d6ba2f
     <dependencies>
         <dependency>
             <groupId>org.neo4j</groupId>
