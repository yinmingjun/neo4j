/*
 * Copyright (c) 2002-2018 "Neo Technology,"
 * Network Engine for Objects in Lund AB [http://neotechnology.com]
 *
 * This file is part of Neo4j.
 *
 * Neo4j is free software: you can redistribute it and/or modify
 * it under the terms of the GNU General Public License as published by
 * the Free Software Foundation, either version 3 of the License, or
 * (at your option) any later version.
 *
 * This program is distributed in the hope that it will be useful,
 * but WITHOUT ANY WARRANTY; without even the implied warranty of
 * MERCHANTABILITY or FITNESS FOR A PARTICULAR PURPOSE.  See the
 * GNU General Public License for more details.
 *
 * You should have received a copy of the GNU General Public License
 * along with this program.  If not, see <http://www.gnu.org/licenses/>.
 */
package org.neo4j.io.pagecache;

import org.junit.Test;

import java.io.ByteArrayOutputStream;
import java.io.DataInputStream;
import java.io.File;
import java.io.IOException;
import java.io.InputStream;
import java.io.OutputStream;
import java.io.PrintStream;
import java.io.PrintWriter;
import java.io.StringWriter;
import java.nio.ByteBuffer;
import java.nio.channels.ClosedChannelException;
import java.nio.channels.ReadableByteChannel;
import java.nio.channels.WritableByteChannel;
import java.nio.file.NoSuchFileException;
import java.nio.file.OpenOption;
import java.nio.file.StandardOpenOption;
import java.util.LinkedList;
import java.util.List;
import java.util.Optional;
import java.util.Queue;
import java.util.concurrent.ConcurrentLinkedQueue;
import java.util.concurrent.CountDownLatch;
import java.util.concurrent.Future;
import java.util.concurrent.ThreadLocalRandom;
import java.util.concurrent.atomic.AtomicBoolean;
import java.util.concurrent.atomic.AtomicInteger;
import java.util.concurrent.atomic.AtomicReference;

import org.neo4j.adversaries.RandomAdversary;
import org.neo4j.adversaries.pagecache.AdversarialPagedFile;
import org.neo4j.concurrent.BinaryLatch;
import org.neo4j.function.ThrowingConsumer;
import org.neo4j.graphdb.config.Configuration;
import org.neo4j.graphdb.mockfs.DelegatingFileSystemAbstraction;
import org.neo4j.graphdb.mockfs.DelegatingStoreChannel;
import org.neo4j.graphdb.mockfs.EphemeralFileSystemAbstraction;
import org.neo4j.io.ByteUnit;
import org.neo4j.io.fs.FileSystemAbstraction;
import org.neo4j.io.fs.StoreChannel;
import org.neo4j.io.pagecache.impl.SingleFilePageSwapperFactory;
import org.neo4j.io.pagecache.randomharness.Record;
import org.neo4j.io.pagecache.randomharness.StandardRecordFormat;
import org.neo4j.io.pagecache.tracing.ConfigurablePageCursorTracerSupplier;
import org.neo4j.io.pagecache.tracing.DefaultPageCacheTracer;
import org.neo4j.io.pagecache.tracing.PageCacheTracer;
import org.neo4j.io.pagecache.tracing.PinEvent;
import org.neo4j.io.pagecache.tracing.cursor.DefaultPageCursorTracer;
import org.neo4j.io.pagecache.tracing.cursor.DefaultPageCursorTracerSupplier;
import org.neo4j.io.pagecache.tracing.cursor.PageCursorTracerSupplier;
import org.neo4j.test.rule.RepeatRule;

import static java.lang.Long.toHexString;
import static java.lang.System.currentTimeMillis;
import static java.nio.file.StandardOpenOption.DELETE_ON_CLOSE;
import static org.hamcrest.Matchers.both;
import static org.hamcrest.Matchers.containsString;
import static org.hamcrest.Matchers.greaterThan;
import static org.hamcrest.Matchers.greaterThanOrEqualTo;
import static org.hamcrest.Matchers.is;
import static org.hamcrest.Matchers.lessThan;
import static org.hamcrest.Matchers.lessThanOrEqualTo;
import static org.hamcrest.Matchers.nullValue;
import static org.hamcrest.Matchers.sameInstance;
import static org.junit.Assert.assertArrayEquals;
import static org.junit.Assert.assertFalse;
import static org.junit.Assert.assertNotSame;
import static org.junit.Assert.assertThat;
import static org.junit.Assert.assertTrue;
import static org.junit.Assert.fail;
import static org.junit.Assume.assumeTrue;
import static org.neo4j.io.pagecache.PagedFile.PF_EAGER_FLUSH;
import static org.neo4j.io.pagecache.PagedFile.PF_NO_FAULT;
import static org.neo4j.io.pagecache.PagedFile.PF_NO_GROW;
import static org.neo4j.io.pagecache.PagedFile.PF_SHARED_READ_LOCK;
import static org.neo4j.io.pagecache.PagedFile.PF_SHARED_WRITE_LOCK;
import static org.neo4j.test.ThreadTestUtils.fork;
import static org.neo4j.test.matchers.ByteArrayMatcher.byteArray;

@SuppressWarnings( "OptionalGetWithoutIsPresent" )
public abstract class PageCacheTest<T extends PageCache> extends PageCacheTestSupport<T>
{
    @Test
    public void mustReportConfiguredMaxPages() throws IOException
    {
        configureStandardPageCache();
        assertThat( pageCache.maxCachedPages(), is( (long) maxPages ) );
    }

    @Test
    public void mustReportConfiguredCachePageSize() throws IOException
    {
        configureStandardPageCache();
        assertThat( pageCache.pageSize(), is( pageCachePageSize ) );
    }

    @Test
    public void cachePageSizeMustBePowerOfTwo() throws IOException
    {
        expectedException.expect( IllegalArgumentException.class );
        getPageCache( fs, maxPages, 31, PageCacheTracer.NULL, PageCursorTracerSupplier.NULL );
    }

    @Test
    public void mustHaveAtLeastTwoPages() throws Exception
    {
        expectedException.expect( IllegalArgumentException.class );
        getPageCache( fs, 1, pageCachePageSize, PageCacheTracer.NULL, PageCursorTracerSupplier.NULL );
    }

    @Test
    public void mustAcceptTwoPagesAsMinimumConfiguration() throws Exception
    {
        getPageCache( fs, 2, pageCachePageSize, PageCacheTracer.NULL, PageCursorTracerSupplier.NULL );
    }

    @Test
    public void mustClosePageSwapperFactoryOnPageCacheClose() throws Exception
    {
        AtomicBoolean closed = new AtomicBoolean();
        PageSwapperFactory swapperFactory = new SingleFilePageSwapperFactory()
        {
            @Override
            public void close()
            {
                closed.set( true );
            }
        };
        PageCache cache = createPageCache( swapperFactory, maxPages, pageCachePageSize, PageCacheTracer.NULL,
                PageCursorTracerSupplier.NULL );
        Exception exception = null;
        try
        {
            assertFalse( closed.get() );
        }
        catch ( Exception e )
        {
            exception = e;
        }
        finally
        {
            try
            {
                cache.close();
                assertTrue( closed.get() );
            }
            catch ( Exception e )
            {
                if ( exception == null )
                {
                    exception = e;
                }
                else
                {
                    exception.addSuppressed( e );
                }
            }
            if ( exception != null )
            {
                throw exception;
            }
        }
    }

    @Test
    public void closingOfPageCacheMustBeConsideredSuccessfulEvenIfPageSwapperFactoryCloseThrows() throws Exception
    {
        AtomicInteger closed = new AtomicInteger();
        PageSwapperFactory swapperFactory = new SingleFilePageSwapperFactory()
        {
            @Override
            public void close()
            {
                closed.getAndIncrement();
                throw new RuntimeException( "boo" );
            }
        };
        PageCache cache = createPageCache( swapperFactory, maxPages, pageCachePageSize, PageCacheTracer.NULL,
                PageCursorTracerSupplier.NULL );
        try
        {
            cache.close();
            fail( "Should have thrown" );
        }
        catch ( Exception e )
        {
            assertThat( e.getMessage(), is( "boo" ) );
        }

        // We must still consider this a success, and not call PageSwapperFactory.close() again
        cache.close();
    }

    @Test( timeout = SHORT_TIMEOUT_MILLIS )
    public void mustReadExistingData() throws IOException
    {
        generateFileWithRecords( file( "a" ), recordCount, recordSize );

        configureStandardPageCache();

        int recordId = 0;
        try ( PagedFile pagedFile = pageCache.map( file( "a" ), filePageSize );
              PageCursor cursor = pagedFile.io( 0L, PF_SHARED_READ_LOCK ) )
        {
            while ( cursor.next() )
            {
                verifyRecordsMatchExpected( cursor );
                recordId += recordsPerFilePage;
            }
        }

        assertThat( recordId, is( recordCount ) );
    }

    @Test( timeout = SHORT_TIMEOUT_MILLIS )
    public void mustScanInTheMiddleOfTheFile() throws IOException
    {
        long startPage = 10;
        long endPage = (recordCount / recordsPerFilePage) - 10;
        generateFileWithRecords( file( "a" ), recordCount, recordSize );

        configureStandardPageCache();

        int recordId = (int) (startPage * recordsPerFilePage);
        try ( PagedFile pagedFile = pageCache.map( file( "a" ), filePageSize );
              PageCursor cursor = pagedFile.io( startPage, PF_SHARED_READ_LOCK ) )
        {
            while ( cursor.next() && cursor.getCurrentPageId() < endPage )
            {
                verifyRecordsMatchExpected( cursor );
                recordId += recordsPerFilePage;
            }
        }

        assertThat( recordId, is( recordCount - (10 * recordsPerFilePage) ) );
    }

    @Test( timeout = SEMI_LONG_TIMEOUT_MILLIS )
    public void writesFlushedFromPageFileMustBeExternallyObservable() throws IOException
    {
        configureStandardPageCache();
        PagedFile pagedFile = pageCache.map( file( "a" ), filePageSize );

        long startPageId = 0;
        long endPageId = recordCount / recordsPerFilePage;
        try ( PageCursor cursor = pagedFile.io( startPageId, PF_SHARED_WRITE_LOCK ) )
        {
            while ( cursor.getCurrentPageId() < endPageId && cursor.next() )
            {
                writeRecords( cursor );
            }
        }

        pagedFile.flushAndForce();

        verifyRecordsInFile( file( "a" ), recordCount );
        pagedFile.close();
    }

    @Test
    public void pageCacheFlushAndForceMustThrowOnNullIOPSLimiter() throws Exception
    {
        configureStandardPageCache();
        expectedException.expect( IllegalArgumentException.class );
        pageCache.flushAndForce( null );
    }

    @Test
    public void pagedFileFlushAndForceMustThrowOnNullIOPSLimiter() throws Exception
    {
        configureStandardPageCache();
        try ( PagedFile pf = pageCache.map( file( "a" ), filePageSize ) )
        {
            expectedException.expect( IllegalArgumentException.class );
            pf.flushAndForce( null );
        }
    }

    @Test
    public void pageCacheFlushAndForceMustQueryTheGivenIOPSLimiter() throws Exception
    {
        int pagesToDirty = 10_000;
        PageCache cache = getPageCache( fs, nextPowerOf2( 2 * pagesToDirty ), pageCachePageSize, PageCacheTracer.NULL,
                PageCursorTracerSupplier.NULL );
        PagedFile pfA = cache.map( existingFile( "a" ), filePageSize );
        PagedFile pfB = cache.map( existingFile( "b" ), filePageSize );

        dirtyManyPages( pfA, pagesToDirty );
        dirtyManyPages( pfB, pagesToDirty );

        AtomicInteger callbackCounter = new AtomicInteger();
        AtomicInteger ioCounter = new AtomicInteger();
        cache.flushAndForce( ( previousStamp, recentlyCompletedIOs, swapper ) ->
        {
            ioCounter.addAndGet( recentlyCompletedIOs );
            return callbackCounter.getAndIncrement();
        });
        pfA.close();
        pfB.close();

        assertThat( callbackCounter.get(), greaterThan( 0 ) );
        assertThat( ioCounter.get(), greaterThanOrEqualTo( pagesToDirty * 2 - 30 ) ); // -30 because of the eviction thread
    }

    @Test
    public void pagedFileFlushAndForceMustQueryTheGivenIOPSLimiter() throws Exception
    {
        int pagesToDirty = 10_000;
        PageCache cache = getPageCache( fs, nextPowerOf2( pagesToDirty ), pageCachePageSize, PageCacheTracer.NULL,
                PageCursorTracerSupplier.NULL );
        PagedFile pf = cache.map( file( "a" ), filePageSize );

        // Dirty a bunch of data
        dirtyManyPages( pf, pagesToDirty );

        AtomicInteger callbackCounter = new AtomicInteger();
        AtomicInteger ioCounter = new AtomicInteger();
        pf.flushAndForce( ( previousStamp, recentlyCompletedIOs, swapper ) ->
        {
            ioCounter.addAndGet( recentlyCompletedIOs );
            return callbackCounter.getAndIncrement();
        });
        pf.close();

        assertThat( callbackCounter.get(), greaterThan( 0 ) );
        assertThat( ioCounter.get(), greaterThanOrEqualTo( pagesToDirty - 30 ) ); // -30 because of the eviction thread
    }

    private void dirtyManyPages( PagedFile pf, int pagesToDirty ) throws IOException
    {
        try ( PageCursor cursor = pf.io( 0, PF_SHARED_WRITE_LOCK ) )
        {
            for ( int i = 0; i < pagesToDirty; i++ )
            {
                assertTrue( cursor.next() );
            }
        }
    }

    @Test( timeout = SEMI_LONG_TIMEOUT_MILLIS )
    public void repeatablyWritesFlushedFromPageFileMustBeExternallyObservable() throws Exception
    {
        // This test exposed a race in the EphemeralFileSystemAbstraction, that made the previous
        // writesFlushedFromPageFileMustBeExternallyObservable test flaky.
        for ( int i = 0; i < 100; i++ )
        {
            tearDown();
            setUp();
            try
            {
                writesFlushedFromPageFileMustBeExternallyObservable();
            }
            catch ( Throwable e )
            {
                System.err.println( "iteration " + i );
                System.err.flush();
                throw e;
            }
        }
    }

    @Test( timeout = LONG_TIMEOUT_MILLIS )
    public void writesFlushedFromPageFileMustBeObservableEvenWhenRacingWithEviction() throws IOException
    {
        PageCache cache = getPageCache( fs, 20, pageCachePageSize, PageCacheTracer.NULL,
                PageCursorTracerSupplier.NULL );

        long startPageId = 0;
        long endPageId = 21;
        int iterations = 10000;
        int shortsPerPage = pageCachePageSize / 2;

        try ( PagedFile pagedFile = cache.map( file( "a" ), pageCachePageSize ) )
        {
            for ( int i = 1; i <= iterations; i++ )
            {
                try ( PageCursor cursor = pagedFile.io( startPageId, PF_SHARED_WRITE_LOCK ) )
                {
                    while ( cursor.getCurrentPageId() < endPageId && cursor.next() )
                    {
                        for ( int j = 0; j < shortsPerPage; j++ )
                        {
                            cursor.putShort( (short) i );
                        }
                    }
                }

                // There are 20 pages in the cache and we've overwritten 20 pages.
                // This means eviction has probably fallen behind and is likely
                // running concurrently right now.
                // Therefor, a flush right now would have a high chance of racing
                // with eviction.
                pagedFile.flushAndForce();

                // Race or not, a flush should still put all changes in storage,
                // so we should be able to verify the contents of the file.
                try ( DataInputStream stream = new DataInputStream( fs.openAsInputStream( file( "a" ) ) ) )
                {
                    for ( int j = 0; j < shortsPerPage; j++ )
                    {
                        int value = stream.readShort();
                        assertThat( "short pos = " + j + ", iteration = " + i, value, is( i ) );
                    }
                }
            }
        }
    }

    @Test( timeout = SHORT_TIMEOUT_MILLIS )
    public void writesFlushedFromPageCacheMustBeExternallyObservable() throws IOException
    {
        configureStandardPageCache();

        long startPageId = 0;
        long endPageId = recordCount / recordsPerFilePage;
        File file = file( "a" );
        try ( PagedFile pagedFile = pageCache.map( file, filePageSize );
              PageCursor cursor = pagedFile.io( startPageId, PF_SHARED_WRITE_LOCK ) )
        {
            while ( cursor.getCurrentPageId() < endPageId && cursor.next() )
            {
                writeRecords( cursor );
            }
        } // closing the PagedFile implies flushing because it was the last reference

        verifyRecordsInFile( file, recordCount );
    }

    @Test( timeout = SHORT_TIMEOUT_MILLIS )
    public void writesToPagesMustNotBleedIntoAdjacentPages() throws IOException
    {
        configureStandardPageCache();

        // Write the pageId+1 to every byte in the file
        try ( PagedFile pagedFile = pageCache.map( file( "a" ), filePageSize );
              PageCursor cursor = pagedFile.io( 0, PF_SHARED_WRITE_LOCK ) )
        {
            for ( int i = 1; i <= 100; i++ )
            {
                assertTrue( cursor.next() );
                for ( int j = 0; j < filePageSize; j++ )
                {
                    cursor.putByte( (byte) i );
                }
            }
        }

        // Then check that none of those writes ended up in adjacent pages
        InputStream inputStream = fs.openAsInputStream( file( "a" ) );
        for ( int i = 1; i <= 100; i++ )
        {
            for ( int j = 0; j < filePageSize; j++ )
            {
                assertThat( inputStream.read(), is( i ) );
            }
        }
        inputStream.close();
    }

    @Test
    public void channelMustBeForcedAfterPagedFileFlushAndForce() throws Exception
    {
        final AtomicInteger writeCounter = new AtomicInteger();
        final AtomicInteger forceCounter = new AtomicInteger();
        FileSystemAbstraction fs = writeAndForceCountingFs( writeCounter, forceCounter );

        getPageCache( fs, maxPages, pageCachePageSize, PageCacheTracer.NULL, PageCursorTracerSupplier.NULL );

        try ( PagedFile pagedFile = pageCache.map( file( "a" ), filePageSize ) )
        {
            try ( PageCursor cursor = pagedFile.io( 0, PF_SHARED_WRITE_LOCK ) )
            {
                assertTrue( cursor.next() );
                cursor.putInt( 1 );
                assertTrue( cursor.next() );
                cursor.putInt( 1 );
            }

            pagedFile.flushAndForce();

            assertThat( writeCounter.get(), greaterThanOrEqualTo( 2 ) ); // we might race with background flushing
            assertThat( forceCounter.get(), is( 1 ) );
        }
    }

    @Test
    public void channelsMustBeForcedAfterPageCacheFlushAndForce() throws Exception
    {
        final AtomicInteger writeCounter = new AtomicInteger();
        final AtomicInteger forceCounter = new AtomicInteger();
        FileSystemAbstraction fs = writeAndForceCountingFs( writeCounter, forceCounter );

        getPageCache( fs, maxPages, pageCachePageSize, PageCacheTracer.NULL, PageCursorTracerSupplier.NULL );

        try ( PagedFile pagedFileA = pageCache.map( existingFile( "a" ), filePageSize );
              PagedFile pagedFileB = pageCache.map( existingFile( "b" ), filePageSize ) )
        {
            try ( PageCursor cursor = pagedFileA.io( 0, PF_SHARED_WRITE_LOCK ) )
            {
                assertTrue( cursor.next() );
                cursor.putInt( 1 );
                assertTrue( cursor.next() );
                cursor.putInt( 1 );
            }
            try ( PageCursor cursor = pagedFileB.io( 0, PF_SHARED_WRITE_LOCK ) )
            {
                assertTrue( cursor.next() );
                cursor.putInt( 1 );
            }

            pageCache.flushAndForce();

            assertThat( writeCounter.get(), greaterThanOrEqualTo( 3 ) ); // we might race with background flushing
            assertThat( forceCounter.get(), is( 2 ) );
        }
    }

    private DelegatingFileSystemAbstraction writeAndForceCountingFs( final AtomicInteger writeCounter,
                                                                     final AtomicInteger forceCounter )
    {
        return new DelegatingFileSystemAbstraction( fs )
        {
            @Override
            public StoreChannel open( File fileName, String mode ) throws IOException
            {
                return new DelegatingStoreChannel( super.open( fileName, mode ) )
                {
                    @Override
                    public void writeAll( ByteBuffer src, long position ) throws IOException
                    {
                        writeCounter.getAndIncrement();
                        super.writeAll( src, position );
                    }

                    @Override
                    public void force( boolean metaData ) throws IOException
                    {
                        forceCounter.getAndIncrement();
                        super.force( metaData );
                    }
                };
            }
        };
    }

    @Test( timeout = SHORT_TIMEOUT_MILLIS )
    public void firstNextCallMustReturnFalseWhenTheFileIsEmptyAndNoGrowIsSpecified() throws IOException
    {
        configureStandardPageCache();

        try ( PagedFile pagedFile = pageCache.map( file( "a" ), filePageSize );
              PageCursor cursor = pagedFile.io( 0, PF_SHARED_WRITE_LOCK | PF_NO_GROW ) )
        {
            assertFalse( cursor.next() );
        }
    }

    @Test( timeout = SHORT_TIMEOUT_MILLIS )
    public void nextMustReturnTrueThenFalseWhenThereIsOnlyOnePageInTheFileAndNoGrowIsSpecified() throws IOException
    {
        int numberOfRecordsToGenerate = recordsPerFilePage; // one page worth
        generateFileWithRecords( file( "a" ), numberOfRecordsToGenerate, recordSize );

        configureStandardPageCache();

        try ( PagedFile pagedFile = pageCache.map( file( "a" ), filePageSize );
              PageCursor cursor = pagedFile.io( 0, PF_SHARED_WRITE_LOCK | PF_NO_GROW ) )
        {
            assertTrue( cursor.next() );
            verifyRecordsMatchExpected( cursor );
            assertFalse( cursor.next() );
        }
    }

    @Test( timeout = SHORT_TIMEOUT_MILLIS )
    public void closingWithoutCallingNextMustLeavePageUnpinnedAndUntouched() throws IOException
    {
        int numberOfRecordsToGenerate = recordsPerFilePage; // one page worth
        generateFileWithRecords( file( "a" ), numberOfRecordsToGenerate, recordSize );

        configureStandardPageCache();

        try ( PagedFile pagedFile = pageCache.map( file( "a" ), filePageSize ) )
        {
            //noinspection EmptyTryBlock
            try ( PageCursor ignore = pagedFile.io( 0, PF_SHARED_WRITE_LOCK ) )
            {
                // No call to next, so the page should never get pinned in the first place, nor
                // should the page corruption take place.
            }

            try ( PageCursor cursor = pagedFile.io( 0, PF_SHARED_READ_LOCK ) )
            {
                // We didn't call next before, so the page and its records should still be fine
                cursor.next();
                verifyRecordsMatchExpected( cursor );
            }
        }
    }

    @Test
    public void nextWithNegativeInitialPageIdMustReturnFalse() throws Exception
    {
        File file = file( "a" );
        generateFileWithRecords( file, recordCount, recordSize );
        configureStandardPageCache();
        try ( PagedFile pf = pageCache.map( file, filePageSize ) )
        {
            try ( PageCursor cursor = pf.io( -1, PF_SHARED_WRITE_LOCK ) )
            {
                assertFalse( cursor.next() );
            }
            try ( PageCursor cursor = pf.io( -1, PF_SHARED_READ_LOCK ) )
            {
                assertFalse( cursor.next() );
            }
        }
    }

    @Test
    public void nextWithNegativePageIdMustReturnFalse() throws Exception
    {
        File file = file( "a" );
        generateFileWithRecords( file, recordCount, recordSize );
        configureStandardPageCache();
        try ( PagedFile pf = pageCache.map( file, filePageSize ) )
        {
            long pageId = 12;
            try ( PageCursor cursor = pf.io( pageId, PF_SHARED_WRITE_LOCK ) )
            {
                assertTrue( cursor.next() );
                assertFalse( cursor.next( -1 ) );
                assertThat( cursor.getCurrentPageId(), is( PageCursor.UNBOUND_PAGE_ID ) );
            }
            try ( PageCursor cursor = pf.io( pageId, PF_SHARED_READ_LOCK ) )
            {
                assertTrue( cursor.next() );
                assertFalse( cursor.next( -1 ) );
                assertThat( cursor.getCurrentPageId(), is( PageCursor.UNBOUND_PAGE_ID ) );
            }
        }
    }

    @Test( timeout = SEMI_LONG_TIMEOUT_MILLIS )
    public void rewindMustStartScanningOverFromTheBeginning() throws IOException
    {
        int numberOfRewindsToTest = 10;
        generateFileWithRecords( file( "a" ), recordCount, recordSize );
        int actualPageCounter = 0;
        int filePageCount = recordCount / recordsPerFilePage;
        int expectedPageCounterResult = numberOfRewindsToTest * filePageCount;

        configureStandardPageCache();

        try ( PagedFile pagedFile = pageCache.map( file( "a" ), filePageSize );
              PageCursor cursor = pagedFile.io( 0, PF_SHARED_READ_LOCK ) )
        {
            for ( int i = 0; i < numberOfRewindsToTest; i++ )
            {
                while ( cursor.next() )
                {

                    verifyRecordsMatchExpected( cursor );
                    actualPageCounter++;
                }
                cursor.rewind();
            }
        }

        assertThat( actualPageCounter, is( expectedPageCounterResult ) );
    }

    @Test( timeout = SHORT_TIMEOUT_MILLIS )
    public void mustCloseFileChannelWhenTheLastHandleIsUnmapped() throws Exception
    {
        assumeTrue( "This depends on EphemeralFSA specific features",
                fs.getClass() == EphemeralFileSystemAbstraction.class );

        configureStandardPageCache();
        PagedFile a = pageCache.map( file( "a" ), filePageSize );
        PagedFile b = pageCache.map( file( "a" ), filePageSize );
        a.close();
        b.close();
        ((EphemeralFileSystemAbstraction) fs).assertNoOpenFiles();
    }

    @Test( timeout = SHORT_TIMEOUT_MILLIS )
    public void dirtyPagesMustBeFlushedWhenTheCacheIsClosed() throws IOException
    {
        configureStandardPageCache();

        long startPageId = 0;
        long endPageId = recordCount / recordsPerFilePage;
        File file = file( "a" );
        try ( PagedFile pagedFile = pageCache.map( file, filePageSize );
              PageCursor cursor = pagedFile.io( startPageId, PF_SHARED_WRITE_LOCK ) )
        {
            while ( cursor.getCurrentPageId() < endPageId && cursor.next() )
            {
                writeRecords( cursor );
            }
        }
        finally
        {
            //noinspection ThrowFromFinallyBlock
            pageCache.close();
        }

        verifyRecordsInFile( file, recordCount );
    }

    @Test( timeout = SHORT_TIMEOUT_MILLIS )
    public void dirtyPagesMustBeFlushedWhenThePagedFileIsClosed() throws IOException
    {
        configureStandardPageCache();

        long startPageId = 0;
        long endPageId = recordCount / recordsPerFilePage;
        File file = file( "a" );
        try ( PagedFile pagedFile = pageCache.map( file, filePageSize );
              PageCursor cursor = pagedFile.io( startPageId, PF_SHARED_WRITE_LOCK ) )
        {
            while ( cursor.getCurrentPageId() < endPageId && cursor.next() )
            {
                writeRecords( cursor );
            }
        }

        verifyRecordsInFile( file, recordCount );
    }

    @RepeatRule.Repeat( times = 100 )
    @Test( timeout = SHORT_TIMEOUT_MILLIS )
    public void flushingDuringPagedFileCloseMustRetryUntilItSucceeds() throws IOException
    {
        FileSystemAbstraction fs = new DelegatingFileSystemAbstraction( this.fs )
        {
            @Override
            public StoreChannel open( File fileName, String mode ) throws IOException
            {
                return new DelegatingStoreChannel( super.open( fileName, mode ) )
                {
                    private int writeCount;

                    @Override
                    public void writeAll( ByteBuffer src, long position ) throws IOException
                    {
                        if ( writeCount++ < 10 )
                        {
                            throw new IOException( "This is a benign exception that we expect to be thrown " +
                                                   "during a flush of a PagedFile." );
                        }
                        super.writeAll( src, position );
                    }
                };
            }
        };
        getPageCache( fs, maxPages, pageCachePageSize, PageCacheTracer.NULL, PageCursorTracerSupplier.NULL );
        PrintStream oldSystemErr = System.err;

        try ( PagedFile pf = pageCache.map( file( "a" ), filePageSize );
              PageCursor cursor = pf.io( 0, PF_SHARED_WRITE_LOCK ) )
        {
            assertTrue( cursor.next() );
            writeRecords( cursor );

            // Silence any stack traces the failed flushes might print.
            System.setErr( new PrintStream( new ByteArrayOutputStream() ) );
        }
        finally
        {
            System.setErr( oldSystemErr );
        }

        verifyRecordsInFile( file( "a" ), recordsPerFilePage );
    }

    @Test( timeout = SHORT_TIMEOUT_MILLIS )
    public void mappingFilesInClosedCacheMustThrow() throws IOException
    {
        configureStandardPageCache();
        pageCache.close();
        expectedException.expect( IllegalStateException.class );
        pageCache.map( file( "a" ), filePageSize );
    }

    @Test( timeout = SHORT_TIMEOUT_MILLIS )
    public void flushingClosedCacheMustThrow() throws IOException
    {
        configureStandardPageCache();
        pageCache.close();
        expectedException.expect( IllegalStateException.class );
        pageCache.flushAndForce();
    }

    @Test( timeout = SHORT_TIMEOUT_MILLIS )
    public void mappingFileWithPageSizeGreaterThanCachePageSizeMustThrow() throws IOException
    {
        configureStandardPageCache();
        expectedException.expect( IllegalArgumentException.class );
        pageCache.map( file( "a" ), pageCachePageSize + 1 ); // this must throw
    }

    @Test( timeout = SHORT_TIMEOUT_MILLIS )
    public void mappingFileWithPageSizeSmallerThanLongSizeBytesMustThrow() throws IOException
    {
        // Because otherwise we cannot ensure that our branch-free bounds checking always lands within a page boundary.
        configureStandardPageCache();
        expectedException.expect( IllegalArgumentException.class );
        pageCache.map( file( "a" ), Long.BYTES - 1 ); // this must throw
    }

    @Test( timeout = SHORT_TIMEOUT_MILLIS )
    public void mappingFileWithPageSizeSmallerThanLongSizeBytesMustThrowEvenWithAnyPageSizeOpenOptionAndNoExistingMapping()
            throws IOException
    {
        // Because otherwise we cannot ensure that our branch-free bounds checking always lands within a page boundary.
        configureStandardPageCache();
        expectedException.expect( IllegalArgumentException.class );
        pageCache.map( file( "a" ), Long.BYTES - 1, PageCacheOpenOptions.ANY_PAGE_SIZE ); // this must throw
    }

    @Test( timeout = SHORT_TIMEOUT_MILLIS )
    public void mappingFileWithPageZeroPageSizeMustThrowEvenWithExistingMapping() throws Exception
    {
        configureStandardPageCache();
        File file = file( "a" );
        //noinspection unused
        try ( PagedFile oldMapping = pageCache.map( file, filePageSize ) )
        {
            expectedException.expect( IllegalArgumentException.class );
            pageCache.map( file, Long.BYTES - 1 ); // this must throw
        }
    }

    @Test( timeout = SHORT_TIMEOUT_MILLIS )
    public void mappingFileWithPageZeroPageSizeAndAnyPageSizeOpenOptionMustNotThrowGivenExistingMapping()
            throws Exception
    {
        configureStandardPageCache();
        File file = file( "a" );
        //noinspection unused,EmptyTryBlock
        try ( PagedFile oldMapping = pageCache.map( file, filePageSize );
              PagedFile newMapping = pageCache.map( file, 0, PageCacheOpenOptions.ANY_PAGE_SIZE ) )
        {
            // All good
        }
    }

    @Test( timeout = SHORT_TIMEOUT_MILLIS )
    public void mappingFileWithPageSizeEqualToCachePageSizeMustNotThrow() throws IOException
    {
        configureStandardPageCache();
        PagedFile pagedFile = pageCache.map( file( "a" ), pageCachePageSize );// this must NOT throw
        pagedFile.close();
    }

    @Test( timeout = SHORT_TIMEOUT_MILLIS )
    public void notSpecifyingAnyPfFlagsMustThrow() throws IOException
    {
        configureStandardPageCache();
        try ( PagedFile pagedFile = pageCache.map( file( "a" ), filePageSize ) )
        {
            expectedException.expect( IllegalArgumentException.class );
            pagedFile.io( 0, 0 ); // this must throw
        }
    }

    @Test( timeout = SHORT_TIMEOUT_MILLIS )
    public void notSpecifyingAnyPfLockFlagsMustThrow() throws IOException
    {
        configureStandardPageCache();
        try ( PagedFile pagedFile = pageCache.map( file( "a" ), filePageSize ) )
        {
            expectedException.expect( IllegalArgumentException.class );
            pagedFile.io( 0, PF_NO_FAULT ); // this must throw
        }
    }

    @Test( timeout = SHORT_TIMEOUT_MILLIS )
    public void specifyingBothReadAndWriteLocksMustThrow() throws IOException
    {
        configureStandardPageCache();
        try ( PagedFile pagedFile = pageCache.map( file( "a" ), filePageSize ) )
        {
            expectedException.expect( IllegalArgumentException.class );
            pagedFile.io( 0, PF_SHARED_WRITE_LOCK | PF_SHARED_READ_LOCK ); // this must throw
        }
    }

    @Test( timeout = SHORT_TIMEOUT_MILLIS )
    public void mustNotPinPagesAfterNextReturnsFalse() throws Exception
    {
        final CountDownLatch startLatch = new CountDownLatch( 1 );
        final CountDownLatch unpinLatch = new CountDownLatch( 1 );
        final AtomicReference<Exception> exceptionRef = new AtomicReference<>();
        generateFileWithRecords( file( "a" ), recordsPerFilePage, recordSize );
        configureStandardPageCache();
        final PagedFile pagedFile = pageCache.map( file( "a" ), filePageSize );

        Runnable runnable = () ->
        {
            try ( PageCursor cursorA = pagedFile.io( 0, PF_SHARED_WRITE_LOCK | PF_NO_GROW ) )
            {
                assertTrue( cursorA.next() );
                assertFalse( cursorA.next() );
                startLatch.countDown();
                unpinLatch.await();
                cursorA.close();
            }
            catch ( Exception e )
            {
                exceptionRef.set( e );
            }
        };
        executor.submit( runnable );

        startLatch.await();
        try ( PageCursor cursorB = pagedFile.io( 1, PF_SHARED_WRITE_LOCK ) )
        {
            assertTrue( cursorB.next() );
            unpinLatch.countDown();
        }
        finally
        {
            //noinspection ThrowFromFinallyBlock
            pagedFile.close();
        }
        Exception e = exceptionRef.get();
        if ( e != null )
        {
            throw new Exception( "Child thread got exception", e );
        }
    }

    @Test( timeout = SHORT_TIMEOUT_MILLIS )
    public void nextMustResetTheCursorOffset() throws IOException
    {
        configureStandardPageCache();
        PagedFile pagedFile = pageCache.map( file( "a" ), filePageSize );

        try ( PageCursor cursor = pagedFile.io( 0L, PF_SHARED_WRITE_LOCK ) )
        {
            assertTrue( cursor.next() );
            cursor.setOffset( 0 );
            cursor.putByte( (byte) 1 );
            cursor.putByte( (byte) 2 );
            cursor.putByte( (byte) 3 );
            cursor.putByte( (byte) 4 );

            assertTrue( cursor.next() );
            cursor.setOffset( 0 );
            cursor.putByte( (byte) 5 );
            cursor.putByte( (byte) 6 );
            cursor.putByte( (byte) 7 );
            cursor.putByte( (byte) 8 );
        }

        try ( PageCursor cursor = pagedFile.io( 0L, PF_SHARED_WRITE_LOCK ) )
        {
            byte[] bytes = new byte[4];
            assertTrue( cursor.next() );
            cursor.getBytes( bytes );
            assertThat( bytes, byteArray( new byte[]{1, 2, 3, 4} ) );

            assertTrue( cursor.next() );
            cursor.getBytes( bytes );
            assertThat( bytes, byteArray( new byte[]{5, 6, 7, 8} ) );
        }
        pagedFile.close();
    }

    @Test( timeout = SHORT_TIMEOUT_MILLIS )
    public void nextMustAdvanceCurrentPageId() throws IOException
    {
        configureStandardPageCache();

        try ( PagedFile pagedFile = pageCache.map( file( "a" ), filePageSize );
              PageCursor cursor = pagedFile.io( 0L, PF_SHARED_WRITE_LOCK ) )
        {
            assertTrue( cursor.next() );
            assertThat( cursor.getCurrentPageId(), is( 0L ) );
            assertTrue( cursor.next() );
            assertThat( cursor.getCurrentPageId(), is( 1L ) );
        }
    }

    @Test( timeout = SHORT_TIMEOUT_MILLIS )
    public void nextToSpecificPageIdMustAdvanceFromThatPointOn() throws IOException
    {
        configureStandardPageCache();

        try ( PagedFile pagedFile = pageCache.map( file( "a" ), filePageSize );
              PageCursor cursor = pagedFile.io( 1L, PF_SHARED_WRITE_LOCK ) )
        {
            assertTrue( cursor.next() );
            assertThat( cursor.getCurrentPageId(), is( 1L ) );
            assertTrue( cursor.next( 4L ) );
            assertThat( cursor.getCurrentPageId(), is( 4L ) );
            assertTrue( cursor.next() );
            assertThat( cursor.getCurrentPageId(), is( 5L ) );
        }
    }

    @Test( timeout = SHORT_TIMEOUT_MILLIS )
    public void currentPageIdIsUnboundBeforeFirstNextAndAfterRewind() throws IOException
    {
        configureStandardPageCache();

        try ( PagedFile pagedFile = pageCache.map( file( "a" ), filePageSize );
              PageCursor cursor = pagedFile.io( 0L, PF_SHARED_WRITE_LOCK ) )
        {
            assertThat( cursor.getCurrentPageId(), is( PageCursor.UNBOUND_PAGE_ID ) );
            assertTrue( cursor.next() );
            assertThat( cursor.getCurrentPageId(), is( 0L ) );
            cursor.rewind();
            assertThat( cursor.getCurrentPageId(), is( PageCursor.UNBOUND_PAGE_ID ) );
        }
    }

    @Test( timeout = SHORT_TIMEOUT_MILLIS )
    public void pageCursorMustKnowCurrentFilePageSize() throws IOException
    {
        configureStandardPageCache();

        try ( PagedFile pagedFile = pageCache.map( file( "a" ), filePageSize );
              PageCursor cursor = pagedFile.io( 0L, PF_SHARED_WRITE_LOCK ) )
        {
            assertThat( cursor.getCurrentPageSize(), is( PageCursor.UNBOUND_PAGE_SIZE ) );
            assertTrue( cursor.next() );
            assertThat( cursor.getCurrentPageSize(), is( filePageSize ) );
            cursor.rewind();
            assertThat( cursor.getCurrentPageSize(), is( PageCursor.UNBOUND_PAGE_SIZE ) );
        }
    }

    @Test( timeout = SHORT_TIMEOUT_MILLIS )
    public void pageCursorMustKnowCurrentFile() throws Exception
    {
        configureStandardPageCache();

        try ( PagedFile pagedFile = pageCache.map( file( "a" ), filePageSize );
              PageCursor cursor = pagedFile.io( 0L, PF_SHARED_WRITE_LOCK ) )
        {
            assertThat( cursor.getCurrentFile(), nullValue() );
            assertTrue( cursor.next() );
            assertThat( cursor.getCurrentFile(), is( file( "a" ) ) );
            cursor.rewind();
            assertThat( cursor.getCurrentFile(), nullValue() );
        }
    }

    @Test( timeout = SHORT_TIMEOUT_MILLIS )
    public void readingFromUnboundReadCursorMustThrow() throws IOException
    {
        verifyOnReadCursor( this::checkUnboundReadCursorAccess );
    }

    @Test( timeout = SHORT_TIMEOUT_MILLIS )
    public void readingFromUnboundWriteCursorMustThrow() throws IOException
    {
        verifyOnReadCursor( this::checkUnboundWriteCursorAccess );
    }

    @Test( timeout = SHORT_TIMEOUT_MILLIS )
    public void readingFromPreviouslyBoundCursorMustThrow() throws IOException
    {
        verifyOnReadCursor( this::checkPreviouslyBoundWriteCursorAccess );
    }

    @Test( timeout = SHORT_TIMEOUT_MILLIS )
    public void writingToUnboundCursorMustThrow() throws IOException
    {
        verifyOnWriteCursor( this::checkUnboundWriteCursorAccess );
    }

    @Test( timeout = SHORT_TIMEOUT_MILLIS )
    public void writingToPreviouslyBoundCursorMustThrow() throws IOException
    {
        verifyOnWriteCursor( this::checkPreviouslyBoundWriteCursorAccess );
    }

    @Test( timeout = SHORT_TIMEOUT_MILLIS )
    public void readFromReadCursorAfterNextReturnsFalseMustThrow() throws Exception
    {
        verifyOnReadCursor( this::checkReadCursorAfterFailedNext );
    }

    @Test( timeout = SHORT_TIMEOUT_MILLIS )
    public void readFromPreviouslyBoundReadCursorAfterNextReturnsFalseMustThrow() throws Exception
    {
        verifyOnReadCursor( this::checkPreviouslyBoundReadCursorAfterFailedNext );
    }

    @Test( timeout = SHORT_TIMEOUT_MILLIS )
    public void readFromWriteCursorAfterNextReturnsFalseMustThrow() throws Exception
    {
        verifyOnReadCursor( this::checkWriteCursorAfterFailedNext );
    }

    @Test( timeout = SHORT_TIMEOUT_MILLIS )
    public void readFromPreviouslyBoundWriteCursorAfterNextReturnsFalseMustThrow() throws Exception
    {
        verifyOnReadCursor( this::checkPreviouslyBoundWriteCursorAfterFailedNext );
    }

    @Test( timeout = SHORT_TIMEOUT_MILLIS )
    public void writeAfterNextReturnsFalseMustThrow() throws Exception
    {
        verifyOnWriteCursor( this::checkWriteCursorAfterFailedNext );
    }

    @Test( timeout = SHORT_TIMEOUT_MILLIS )
    public void writeToPreviouslyBoundCursorAfterNextReturnsFalseMustThrow() throws Exception
    {
        verifyOnWriteCursor( this::checkPreviouslyBoundWriteCursorAfterFailedNext );
    }

<<<<<<< HEAD
    @Test
    public void tryMappedPagedFileShouldReportMappedFilePresent() throws Exception
    {
        configureStandardPageCache();
        final File file = file( "a" );
        try ( PagedFile pf = pageCache.map( file, filePageSize ) )
        {
            final Optional<PagedFile> optional = pageCache.getExistingMapping( file );
            assertTrue( optional.isPresent() );
            final PagedFile actual = optional.get();
            assertThat( actual, sameInstance( pf ) );
            actual.close();
        }
    }

    @Test
    public void tryMappedPagedFileShouldReportNonMappedFileNotPresent() throws Exception
    {
        configureStandardPageCache();
        final Optional<PagedFile> dont_exist = pageCache.getExistingMapping( new File( "dont_exist" ) );
        assertFalse( dont_exist.isPresent() );
    }

=======
>>>>>>> b6763527
    private void verifyOnReadCursor(
            ThrowingConsumer<PageCursorAction,IOException> testTemplate ) throws IOException
    {
        testTemplate.accept( PageCursor::getByte );
        testTemplate.accept( PageCursor::getInt );
        testTemplate.accept( PageCursor::getLong );
        testTemplate.accept( PageCursor::getShort );
        testTemplate.accept( cursor -> cursor.getByte( 0 ) );
        testTemplate.accept( cursor -> cursor.getInt( 0 ) );
        testTemplate.accept( cursor -> cursor.getLong( 0 ) );
        testTemplate.accept( cursor -> cursor.getShort( 0 ) );
    }

    private void verifyOnWriteCursor(
            ThrowingConsumer<PageCursorAction,IOException> testTemplate ) throws IOException
    {
        testTemplate.accept( cursor -> cursor.putByte( (byte) 1 ) );
        testTemplate.accept( cursor -> cursor.putInt( 1 ) );
        testTemplate.accept( cursor -> cursor.putLong( 1 ) );
        testTemplate.accept( cursor -> cursor.putShort( (short) 1 ) );
        testTemplate.accept( cursor -> cursor.putByte( 0, (byte) 1 ) );
        testTemplate.accept( cursor -> cursor.putInt( 0, 1 ) );
        testTemplate.accept( cursor -> cursor.putLong( 0, 1 ) );
        testTemplate.accept( cursor -> cursor.putShort( 0, (short) 1 ) );
        testTemplate.accept( PageCursor::zapPage );
    }

    private void checkUnboundReadCursorAccess( PageCursorAction action ) throws IOException
    {
        configureStandardPageCache();

        try ( PagedFile pagedFile = pageCache.map( file( "a" ), filePageSize );
              PageCursor cursor = pagedFile.io( 0, PF_SHARED_READ_LOCK ) )
        {
            action.apply( cursor );
            assertTrue( cursor.checkAndClearBoundsFlag() );

        }
    }

    private void checkUnboundWriteCursorAccess( PageCursorAction action ) throws IOException
    {
        configureStandardPageCache();

        try ( PagedFile pagedFile = pageCache.map( file( "a" ), filePageSize );
              PageCursor cursor = pagedFile.io( 0, PF_SHARED_WRITE_LOCK ) )
        {
            action.apply( cursor );
            assertTrue( cursor.checkAndClearBoundsFlag() );
        }
    }

    private void checkPreviouslyBoundWriteCursorAccess( PageCursorAction action ) throws IOException
    {
        configureStandardPageCache();

        try ( PagedFile pagedFile = pageCache.map( file( "a" ), filePageSize ) )
        {
            PageCursor cursor = pagedFile.io( 0, PF_SHARED_WRITE_LOCK );
            assertTrue( cursor.next() );
            action.apply( cursor );
            assertFalse( cursor.checkAndClearBoundsFlag() );
            cursor.close();
            action.apply( cursor );
            assertTrue( cursor.checkAndClearBoundsFlag() );
        }
    }

    private void checkReadCursorAfterFailedNext( PageCursorAction action ) throws IOException
    {
        configureStandardPageCache();

        try ( PagedFile pagedFile = pageCache.map( file( "a" ), filePageSize );
              PageCursor cursor = pagedFile.io( 0, PF_SHARED_READ_LOCK ) )
        {
            assertFalse( cursor.next() );
            action.apply( cursor );
            assertTrue( cursor.checkAndClearBoundsFlag() );
        }
    }

    private void checkPreviouslyBoundReadCursorAfterFailedNext( PageCursorAction action )
            throws IOException
    {
        configureStandardPageCache();

        try ( PagedFile pagedFile = pageCache.map( file( "a" ), filePageSize );
              PageCursor cursor = pagedFile.io( 0, PF_SHARED_WRITE_LOCK ) )
        {
            assertTrue( cursor.next() );
        }

        try ( PagedFile pagedFile = pageCache.map( file( "a" ), filePageSize );
              PageCursor cursor = pagedFile.io( 0, PF_SHARED_READ_LOCK ) )
        {
            assertTrue( cursor.next() );
            assertFalse( cursor.next() );
            action.apply( cursor );
            assertTrue( cursor.checkAndClearBoundsFlag() );
        }
    }

    private void checkWriteCursorAfterFailedNext( PageCursorAction action ) throws IOException
    {
        configureStandardPageCache();

        try ( PagedFile pagedFile = pageCache.map( file( "a" ), filePageSize );
              PageCursor cursor = pagedFile.io( 0, PF_SHARED_WRITE_LOCK | PF_NO_GROW ) )
        {
            assertFalse( cursor.next() );
            action.apply( cursor );
            assertTrue( cursor.checkAndClearBoundsFlag() );
        }
    }

    private void checkPreviouslyBoundWriteCursorAfterFailedNext( PageCursorAction action )
            throws IOException
    {
        configureStandardPageCache();

        try ( PagedFile pagedFile = pageCache.map( file( "a" ), filePageSize );
              PageCursor cursor = pagedFile.io( 0, PF_SHARED_WRITE_LOCK ) )
        {
            assertTrue( cursor.next() );
        }

        try ( PagedFile pagedFile = pageCache.map( file( "a" ), filePageSize );
              PageCursor cursor = pagedFile.io( 0, PF_SHARED_WRITE_LOCK | PF_NO_GROW ) )
        {
            assertTrue( cursor.next() );
            assertFalse( cursor.next() );
            action.apply( cursor );
            assertTrue( cursor.checkAndClearBoundsFlag() );
        }
    }

    @Test
    public void tryMappedPagedFileShouldReportMappedFilePresent() throws Exception
    {
        configureStandardPageCache();
        final File file = file( "a" );
        try ( PagedFile pf = pageCache.map( file, filePageSize ) )
        {
            final Optional<PagedFile> optional = pageCache.getExistingMapping( file );
            assertTrue( optional.isPresent() );
            final PagedFile actual = optional.get();
            assertThat( actual, sameInstance( pf ) );
            actual.close();
        }
    }

    @Test
    public void tryMappedPagedFileShouldReportNonMappedFileNotPresent() throws Exception
    {
        configureStandardPageCache();
        final Optional<PagedFile> dontExist = pageCache.getExistingMapping( new File( "dont_exist" ) );
        assertFalse( dontExist.isPresent() );
    }

    @Test
    public void mustListExistingMappings() throws Exception
    {
        configureStandardPageCache();
        File f1 = existingFile( "1" );
        File f2 = existingFile( "2" );
        File f3 = existingFile( "3" ); // Not mapped at the time of calling listExistingMappings.
        existingFile( "4" ); // Never mapped.
        try ( PagedFile pf1 = pageCache.map( f1, filePageSize );
              PagedFile pf2 = pageCache.map( f2, filePageSize ) )
        {
            pageCache.map( f3, filePageSize ).close();
            List<PagedFile> existingMappings = pageCache.listExistingMappings();
            assertThat( existingMappings.size(), is( 2 ) );
            assertThat( existingMappings, containsInAnyOrder( pf1, pf2 ) );
            for ( PagedFile existingMapping : existingMappings )
            {
                existingMapping.close();
            }
        }
    }

    @Test
    public void listExistingMappingsMustThrowOnClosedPageCache() throws Exception
    {
        configureStandardPageCache();
        T pc = pageCache;
        pageCache = null;
        pc.close();
        expectedException.expect( IllegalStateException.class );
        pc.listExistingMappings();
    }

    @Test( timeout = SHORT_TIMEOUT_MILLIS )
    public void lastPageMustBeAccessibleWithNoGrowSpecified() throws IOException
    {
        generateFileWithRecords( file( "a" ), recordsPerFilePage * 2, recordSize );

        configureStandardPageCache();

        try ( PagedFile pagedFile = pageCache.map( file( "a" ), filePageSize ) )
        {
            try ( PageCursor cursor = pagedFile.io( 0L, PF_SHARED_WRITE_LOCK | PF_NO_GROW ) )
            {
                assertTrue( cursor.next() );
                assertTrue( cursor.next() );
                assertFalse( cursor.next() );
            }

            try ( PageCursor cursor = pagedFile.io( 0L, PF_SHARED_READ_LOCK ) )
            {
                assertTrue( cursor.next() );
                assertTrue( cursor.next() );
                assertFalse( cursor.next() );
            }

            try ( PageCursor cursor = pagedFile.io( 1L, PF_SHARED_WRITE_LOCK | PF_NO_GROW ) )
            {
                assertTrue( cursor.next() );
                assertFalse( cursor.next() );
            }

            try ( PageCursor cursor = pagedFile.io( 1L, PF_SHARED_READ_LOCK ) )
            {
                assertTrue( cursor.next() );
                assertFalse( cursor.next() );
            }

            try ( PageCursor cursor = pagedFile.io( 2L, PF_SHARED_WRITE_LOCK | PF_NO_GROW ) )
            {
                assertFalse( cursor.next() );
            }

            try ( PageCursor cursor = pagedFile.io( 2L, PF_SHARED_READ_LOCK ) )
            {
                assertFalse( cursor.next() );
            }

            try ( PageCursor cursor = pagedFile.io( 3L, PF_SHARED_WRITE_LOCK | PF_NO_GROW ) )
            {
                assertFalse( cursor.next() );
            }

            try ( PageCursor cursor = pagedFile.io( 3L, PF_SHARED_READ_LOCK ) )
            {
                assertFalse( cursor.next() );
            }
        }
    }

    @Test( timeout = SHORT_TIMEOUT_MILLIS )
    public void lastPageMustBeAccessibleWithNoGrowSpecifiedEvenIfLessThanFilePageSize() throws IOException
    {
        generateFileWithRecords( file( "a" ), (recordsPerFilePage * 2) - 1, recordSize );

        configureStandardPageCache();
        try ( PagedFile pagedFile = pageCache.map( file( "a" ), filePageSize ) )
        {
            try ( PageCursor cursor = pagedFile.io( 0L, PF_SHARED_WRITE_LOCK | PF_NO_GROW ) )
            {
                assertTrue( cursor.next() );
                assertTrue( cursor.next() );
                assertFalse( cursor.next() );
            }

            try ( PageCursor cursor = pagedFile.io( 0L, PF_SHARED_READ_LOCK ) )
            {
                assertTrue( cursor.next() );
                assertTrue( cursor.next() );
                assertFalse( cursor.next() );
            }

            try ( PageCursor cursor = pagedFile.io( 1L, PF_SHARED_WRITE_LOCK | PF_NO_GROW ) )
            {
                assertTrue( cursor.next() );
                assertFalse( cursor.next() );
            }

            try ( PageCursor cursor = pagedFile.io( 1L, PF_SHARED_READ_LOCK ) )
            {
                assertTrue( cursor.next() );
                assertFalse( cursor.next() );
            }

            try ( PageCursor cursor = pagedFile.io( 2L, PF_SHARED_WRITE_LOCK | PF_NO_GROW ) )
            {
                assertFalse( cursor.next() );
            }

            try ( PageCursor cursor = pagedFile.io( 2L, PF_SHARED_READ_LOCK ) )
            {
                assertFalse( cursor.next() );
            }

            try ( PageCursor cursor = pagedFile.io( 3L, PF_SHARED_WRITE_LOCK | PF_NO_GROW ) )
            {
                assertFalse( cursor.next() );
            }

            try ( PageCursor cursor = pagedFile.io( 3L, PF_SHARED_READ_LOCK ) )
            {
                assertFalse( cursor.next() );
            }
        }
    }

    @Test( timeout = SHORT_TIMEOUT_MILLIS )
    public void firstPageMustBeAccessibleWithNoGrowSpecifiedIfItIsTheOnlyPage() throws IOException
    {
        generateFileWithRecords( file( "a" ), recordsPerFilePage, recordSize );

        configureStandardPageCache();

        try ( PagedFile pagedFile = pageCache.map( file( "a" ), filePageSize ) )
        {
            try ( PageCursor cursor = pagedFile.io( 0L, PF_SHARED_WRITE_LOCK | PF_NO_GROW ) )
            {
                assertTrue( cursor.next() );
                assertFalse( cursor.next() );
            }

            try ( PageCursor cursor = pagedFile.io( 0L, PF_SHARED_READ_LOCK ) )
            {
                assertTrue( cursor.next() );
                assertFalse( cursor.next() );
            }

            try ( PageCursor cursor = pagedFile.io( 1L, PF_SHARED_WRITE_LOCK | PF_NO_GROW ) )
            {
                assertFalse( cursor.next() );
            }

            try ( PageCursor cursor = pagedFile.io( 1L, PF_SHARED_READ_LOCK ) )
            {
                assertFalse( cursor.next() );
            }
        }
    }

    @Test( timeout = SHORT_TIMEOUT_MILLIS )
    public void firstPageMustBeAccessibleEvenIfTheFileIsNonEmptyButSmallerThanFilePageSize() throws IOException
    {
        generateFileWithRecords( file( "a" ), 1, recordSize );

        configureStandardPageCache();

        try ( PagedFile pagedFile = pageCache.map( file( "a" ), filePageSize ) )
        {
            try ( PageCursor cursor = pagedFile.io( 0L, PF_SHARED_WRITE_LOCK | PF_NO_GROW ) )
            {
                assertTrue( cursor.next() );
                assertFalse( cursor.next() );
            }

            try ( PageCursor cursor = pagedFile.io( 0L, PF_SHARED_READ_LOCK ) )
            {
                assertTrue( cursor.next() );
                assertFalse( cursor.next() );
            }

            try ( PageCursor cursor = pagedFile.io( 1L, PF_SHARED_WRITE_LOCK | PF_NO_GROW ) )
            {
                assertFalse( cursor.next() );
            }

            try ( PageCursor cursor = pagedFile.io( 1L, PF_SHARED_READ_LOCK ) )
            {
                assertFalse( cursor.next() );
            }
        }
    }

    @Test( timeout = SHORT_TIMEOUT_MILLIS )
    public void firstPageMustNotBeAccessibleIfFileIsEmptyAndNoGrowSpecified() throws IOException
    {
        configureStandardPageCache();

        try ( PagedFile pagedFile = pageCache.map( file( "a" ), filePageSize ) )
        {
            try ( PageCursor cursor = pagedFile.io( 0L, PF_SHARED_WRITE_LOCK | PF_NO_GROW ) )
            {
                assertFalse( cursor.next() );
                assertFalse( cursor.next() );
            }

            try ( PageCursor cursor = pagedFile.io( 0L, PF_SHARED_READ_LOCK ) )
            {
                assertFalse( cursor.next() );
                assertFalse( cursor.next() );
            }

            try ( PageCursor cursor = pagedFile.io( 1L, PF_SHARED_WRITE_LOCK | PF_NO_GROW ) )
            {
                assertFalse( cursor.next() );
            }

            try ( PageCursor cursor = pagedFile.io( 1L, PF_SHARED_READ_LOCK ) )
            {
                assertFalse( cursor.next() );
            }
        }
    }

    @Test( timeout = SHORT_TIMEOUT_MILLIS )
    public void newlyWrittenPagesMustBeAccessibleWithNoGrow() throws IOException
    {
        int initialPages = 1;
        int pagesToAdd = 3;
        generateFileWithRecords( file( "a" ), recordsPerFilePage * initialPages, recordSize );

        configureStandardPageCache();
        PagedFile pagedFile = pageCache.map( file( "a" ), filePageSize );

        try ( PageCursor cursor = pagedFile.io( 1L, PF_SHARED_WRITE_LOCK ) )
        {
            for ( int i = 0; i < pagesToAdd; i++ )
            {
                assertTrue( cursor.next() );
                writeRecords( cursor );
            }
        }

        int pagesChecked = 0;
        try ( PageCursor cursor = pagedFile.io( 0L, PF_SHARED_WRITE_LOCK | PF_NO_GROW ) )
        {
            while ( cursor.next() )
            {
                verifyRecordsMatchExpected( cursor );
                pagesChecked++;
            }
        }
        assertThat( pagesChecked, is( initialPages + pagesToAdd ) );

        pagesChecked = 0;
        try ( PageCursor cursor = pagedFile.io( 0L, PF_SHARED_READ_LOCK ) )
        {
            while ( cursor.next() )
            {
                verifyRecordsMatchExpected( cursor );
                pagesChecked++;
            }
        }
        assertThat( pagesChecked, is( initialPages + pagesToAdd ) );
        pagedFile.close();
    }

    @Test( timeout = SHORT_TIMEOUT_MILLIS )
    public void readLockImpliesNoGrow() throws IOException
    {
        int initialPages = 3;
        generateFileWithRecords( file( "a" ), recordsPerFilePage * initialPages, recordSize );

        configureStandardPageCache();

        int pagesChecked = 0;
        try ( PagedFile pagedFile = pageCache.map( file( "a" ), filePageSize );
              PageCursor cursor = pagedFile.io( 0L, PF_SHARED_READ_LOCK ) )
        {
            while ( cursor.next() )
            {
                pagesChecked++;
            }
        }
        assertThat( pagesChecked, is( initialPages ) );
    }

    // This test has an internal timeout in that it tries to verify 1000 reads within SHORT_TIMEOUT_MILLIS,
    // although this is a soft limit in that it may abort if number of verifications isn't reached.
    // This is so because on some machines this test takes a very long time to run. Verifying in the end
    // that at least there were some correct reads is good enough.
    @Test
    public void retryMustResetCursorOffset() throws Exception
    {
        // The general idea here, is that we have a page with a particular value in its 0th position.
        // We also have a thread that constantly writes to the middle of the page, so it modifies
        // the page, but does not change the value in the 0th position. This thread will in principle
        // mean that it is possible for a reader to get an inconsistent view and must retry.
        // We then check that every retry iteration will read the special value in the 0th position.
        // We repeat the experiment a couple of times to make sure we didn't succeed by chance.

        configureStandardPageCache();
        final PagedFile pagedFile = pageCache.map( file( "a" ), filePageSize );
        final AtomicReference<Exception> caughtWriterException = new AtomicReference<>();
        final CountDownLatch startLatch = new CountDownLatch( 1 );
        final byte expectedByte = (byte) 13;

        try ( PageCursor cursor = pagedFile.io( 0, PF_SHARED_WRITE_LOCK ) )
        {
            if ( cursor.next() )
            {
                cursor.putByte( expectedByte );
            }
        }

        AtomicBoolean end = new AtomicBoolean( false );
        Runnable writer = () ->
        {
            while ( !end.get() )
            {
                try ( PageCursor cursor = pagedFile.io( 0, PF_SHARED_WRITE_LOCK ) )
                {
                    if ( cursor.next() )
                    {
                        cursor.setOffset( recordSize );
                        cursor.putByte( (byte) 14 );
                    }
                    startLatch.countDown();
                }
                catch ( IOException e )
                {
                    caughtWriterException.set( e );
                    throw new RuntimeException( e );
                }
            }
        };
        Future<?> writerFuture = executor.submit( writer );

        startLatch.await();

        long timeout = currentTimeMillis() + SHORT_TIMEOUT_MILLIS;
        int i = 0;
        for ( ; i < 1000 && currentTimeMillis() < timeout; i++ )
        {
            try ( PageCursor cursor = pagedFile.io( 0, PF_SHARED_READ_LOCK ) )
            {
                assertTrue( cursor.next() );
                do
                {
                    assertThat( cursor.getByte(), is( expectedByte ) );
                } while ( cursor.shouldRetry() && currentTimeMillis() < timeout );
            }
        }

        end.set( true );
        writerFuture.get();
        assertTrue( i > 1 );
        pagedFile.close();
    }

    @Test( timeout = SHORT_TIMEOUT_MILLIS )
    public void nextWithPageIdMustAllowTraversingInReverse() throws IOException
    {
        generateFileWithRecords( file( "a" ), recordCount, recordSize );
        long lastFilePageId = (recordCount / recordsPerFilePage) - 1;

        configureStandardPageCache();

        try ( PagedFile pagedFile = pageCache.map( file( "a" ), filePageSize );
              PageCursor cursor = pagedFile.io( 0, PF_SHARED_READ_LOCK ) )
        {
            for ( long currentPageId = lastFilePageId; currentPageId >= 0; currentPageId-- )
            {
                assertTrue( "next( currentPageId = " + currentPageId + " )",
                        cursor.next( currentPageId ) );
                assertThat( cursor.getCurrentPageId(), is( currentPageId ) );
                verifyRecordsMatchExpected( cursor );
            }
        }
    }

    @Test( timeout = SHORT_TIMEOUT_MILLIS )
    public void nextWithPageIdMustReturnFalseIfPageIdIsBeyondFilePageRangeAndNoGrowSpecified() throws IOException
    {
        generateFileWithRecords( file( "a" ), recordsPerFilePage * 2, recordSize );

        configureStandardPageCache();

        try ( PagedFile pagedFile = pageCache.map( file( "a" ), filePageSize ) )
        {
            try ( PageCursor cursor = pagedFile.io( 0, PF_SHARED_WRITE_LOCK | PF_NO_GROW ) )
            {
                assertFalse( cursor.next( 2 ) );
                assertTrue( cursor.next( 1 ) );
            }

            try ( PageCursor cursor = pagedFile.io( 0, PF_SHARED_READ_LOCK ) )
            {
                assertFalse( cursor.next( 2 ) );
                assertTrue( cursor.next( 1 ) );
            }
        }
    }

    @Test( timeout = SHORT_TIMEOUT_MILLIS )
    public void pagesAddedWithNextWithPageIdMustBeAccessibleWithNoGrowSpecified() throws IOException
    {
        configureStandardPageCache();
        PagedFile pagedFile = pageCache.map( file( "a" ), filePageSize );

        try ( PageCursor cursor = pagedFile.io( 0, PF_SHARED_WRITE_LOCK ) )
        {
            assertTrue( cursor.next( 2 ) );
            writeRecords( cursor );
            assertTrue( cursor.next( 0 ) );
            writeRecords( cursor );
            assertTrue( cursor.next( 1 ) );
            writeRecords( cursor );
        }

        try ( PageCursor cursor = pagedFile.io( 0, PF_SHARED_WRITE_LOCK | PF_NO_GROW ) )
        {
            while ( cursor.next() )
            {
                verifyRecordsMatchExpected( cursor );
            }
        }

        try ( PageCursor cursor = pagedFile.io( 0, PF_SHARED_READ_LOCK ) )
        {
            while ( cursor.next() )
            {
                verifyRecordsMatchExpected( cursor );
            }
        }
        pagedFile.close();
    }

    @Test( timeout = SHORT_TIMEOUT_MILLIS )
    public void writesOfDifferentUnitsMustHaveCorrectEndianess() throws Exception
    {
        configureStandardPageCache();
        try ( PagedFile pagedFile = pageCache.map( file( "a" ), 20 ) )
        {
            try ( PageCursor cursor = pagedFile.io( 0, PF_SHARED_WRITE_LOCK ) )
            {
                assertTrue( cursor.next() );
                byte[] data = {42, 43, 44, 45, 46};

                cursor.putLong( 41 );          //  0+8 = 8
                cursor.putInt( 41 );           //  8+4 = 12
                cursor.putShort( (short) 41 ); // 12+2 = 14
                cursor.putByte( (byte) 41 );   // 14+1 = 15
                cursor.putBytes( data );       // 15+5 = 20
            }
            try ( PageCursor cursor = pagedFile.io( 0, PF_SHARED_WRITE_LOCK ) )
            {
                assertTrue( cursor.next() );

                long a = cursor.getLong();  //  8
                int b = cursor.getInt();    // 12
                short c = cursor.getShort();// 14
                byte[] data = new byte[]{cursor.getByte(),   // 15
                        cursor.getByte(),   // 16
                        cursor.getByte(),   // 17
                        cursor.getByte(),   // 18
                        cursor.getByte(),   // 19
                        cursor.getByte()    // 20
                };
                cursor.setOffset( 0 );
                cursor.putLong( 1 + a );
                cursor.putInt( 1 + b );
                cursor.putShort( (short) (1 + c) );
                for ( byte d : data )
                {
                    d++;
                    cursor.putByte( d );
                }
            }
        }

        ByteBuffer buf = ByteBuffer.allocate( 20 );
        try ( StoreChannel channel = fs.open( file( "a" ), "r" ) )
        {
            channel.read( buf );
        }
        buf.flip();

        assertThat( buf.getLong(), is( 42L ) );
        assertThat( buf.getInt(), is( 42 ) );
        assertThat( buf.getShort(), is( (short) 42 ) );
        assertThat( buf.get(), is( (byte) 42 ) );
        assertThat( buf.get(), is( (byte) 43 ) );
        assertThat( buf.get(), is( (byte) 44 ) );
        assertThat( buf.get(), is( (byte) 45 ) );
        assertThat( buf.get(), is( (byte) 46 ) );
        assertThat( buf.get(), is( (byte) 47 ) );
    }

    @Test( timeout = SHORT_TIMEOUT_MILLIS )
    public void mappingFileSecondTimeWithLesserPageSizeMustThrow() throws Exception
    {
        configureStandardPageCache();
        try ( PagedFile ignore = pageCache.map( file( "a" ), filePageSize ) )
        {
            expectedException.expect( IllegalArgumentException.class );
            pageCache.map( file( "a" ), filePageSize - 1 );
        }
    }

    @Test( timeout = SHORT_TIMEOUT_MILLIS )
    public void mappingFileSecondTimeWithGreaterPageSizeMustThrow() throws Exception
    {
        configureStandardPageCache();
        try ( PagedFile ignore = pageCache.map( file( "a" ), filePageSize ) )
        {
            expectedException.expect( IllegalArgumentException.class );
            pageCache.map( file( "a" ), filePageSize + 1 );
        }
    }

    @Test( timeout = SHORT_TIMEOUT_MILLIS )
    public void allowOpeningMultipleReadAndWriteCursorsPerThread() throws Exception
    {
        configureStandardPageCache();

        File fileA = existingFile( "a" );
        File fileB = existingFile( "b" );

        generateFileWithRecords( fileA, 1, 16 );
        generateFileWithRecords( fileB, 1, 16 );

        try ( PagedFile pfA = pageCache.map( fileA, filePageSize );
              PagedFile pfB = pageCache.map( fileB, filePageSize );
              PageCursor a = pfA.io( 0, PF_SHARED_READ_LOCK );
              PageCursor b = pfA.io( 0, PF_SHARED_READ_LOCK );
              PageCursor c = pfA.io( 0, PF_SHARED_WRITE_LOCK );
              PageCursor d = pfA.io( 0, PF_SHARED_WRITE_LOCK );
              PageCursor e = pfB.io( 0, PF_SHARED_READ_LOCK );
              PageCursor f = pfB.io( 0, PF_SHARED_READ_LOCK );
              PageCursor g = pfB.io( 0, PF_SHARED_WRITE_LOCK );
              PageCursor h = pfB.io( 0, PF_SHARED_WRITE_LOCK ) )
        {
            assertTrue( a.next() );
            assertTrue( b.next() );
            assertTrue( c.next() );
            assertTrue( d.next() );
            assertTrue( e.next() );
            assertTrue( f.next() );
            assertTrue( g.next() );
            assertTrue( h.next() );
        }
    }

    @Test( timeout = SEMI_LONG_TIMEOUT_MILLIS )
    public void mustNotLiveLockIfWeRunOutOfEvictablePages() throws Exception
    {
        configureStandardPageCache();

        List<PageCursor> cursors = new LinkedList<>();
        try ( PagedFile pf = pageCache.map( existingFile( "a" ), filePageSize ) )
        {
            try
            {
                expectedException.expect( IOException.class );
                //noinspection InfiniteLoopStatement
                for ( long i = 0;; i++ )
                {
                    PageCursor cursor = pf.io( i, PF_SHARED_WRITE_LOCK );
                    cursors.add( cursor );
                    assertTrue( cursor.next() );
                }
            }
            finally
            {
                for ( PageCursor cursor : cursors )
                {
                    cursor.close();
                }
            }
        }
    }

    @Test( timeout = SHORT_TIMEOUT_MILLIS )
    public void writeLocksMustNotBeExclusive() throws Exception
    {
        configureStandardPageCache();

        try ( PagedFile pf = pageCache.map( existingFile( "a" ), filePageSize );
              PageCursor cursor = pf.io( 0, PF_SHARED_WRITE_LOCK ) )
        {
            assertTrue( cursor.next() );

            executor.submit( () ->
            {
                try ( PageCursor innerCursor = pf.io( 0, PF_SHARED_WRITE_LOCK ) )
                {
                    assertTrue( innerCursor.next() );
                }
                return null;
            }).get();
        }
    }

    @Test( timeout = SHORT_TIMEOUT_MILLIS )
    public void writeLockMustInvalidateInnerReadLock() throws Exception
    {
        configureStandardPageCache();

        try ( PagedFile pf = pageCache.map( existingFile( "a" ), filePageSize );
              PageCursor cursor = pf.io( 0, PF_SHARED_WRITE_LOCK ) )
        {
            assertTrue( cursor.next() );

            executor.submit( () ->
            {
                try ( PageCursor innerCursor = pf.io( 0, PF_SHARED_READ_LOCK ) )
                {
                    assertTrue( innerCursor.next() );
                    assertTrue( innerCursor.shouldRetry() );
                }
                return null;
            }).get();
        }
    }

    @Test( timeout = SHORT_TIMEOUT_MILLIS )
    public void writeLockMustInvalidateExistingReadLock() throws Exception
    {
        configureStandardPageCache();

        BinaryLatch startLatch = new BinaryLatch();
        BinaryLatch continueLatch = new BinaryLatch();

        try ( PagedFile pf = pageCache.map( existingFile( "a" ), filePageSize );
              PageCursor cursor = pf.io( 0, PF_SHARED_WRITE_LOCK ) )
        {
            assertTrue( cursor.next() ); // Ensure that page 0 exists so the read cursor can get it
            assertTrue( cursor.next() ); // Then unlock it

            Future<Object> read = executor.submit( () ->
            {
                try ( PageCursor innerCursor = pf.io( 0, PF_SHARED_READ_LOCK ) )
                {
                    assertTrue( innerCursor.next() );
                    assertFalse( innerCursor.shouldRetry() );
                    startLatch.release();
                    continueLatch.await();
                    assertTrue( innerCursor.shouldRetry() );
                }
                return null;
            } );

            startLatch.await();
            assertTrue( cursor.next( 0 ) ); // Re-take the write lock on page 0.
            continueLatch.release();
            read.get();
        }
    }

    @Test( timeout = SHORT_TIMEOUT_MILLIS )
    public void writeUnlockMustInvalidateReadLocks() throws Exception
    {
        configureStandardPageCache();

        BinaryLatch startLatch = new BinaryLatch();
        BinaryLatch continueLatch = new BinaryLatch();

        try ( PagedFile pf = pageCache.map( existingFile( "a" ), filePageSize );
              PageCursor cursor = pf.io( 0, PF_SHARED_WRITE_LOCK ) )
        {
            assertTrue( cursor.next() ); // Lock page 0

            Future<Object> read = executor.submit( () ->
            {
                try ( PageCursor innerCursor = pf.io( 0, PF_SHARED_READ_LOCK ) )
                {
                    assertTrue( innerCursor.next() );
                    assertTrue( innerCursor.shouldRetry() );
                    startLatch.release();
                    continueLatch.await();
                    assertTrue( innerCursor.shouldRetry() );
                }
                return null;
            } );

            startLatch.await();
            assertTrue( cursor.next() ); // Unlock page 0
            continueLatch.release();
            read.get();
        }
    }

    @Test( timeout = SHORT_TIMEOUT_MILLIS )
    public void mustNotFlushCleanPagesWhenEvicting() throws Exception
    {
        generateFileWithRecords( file( "a" ), recordCount, recordSize );

        final AtomicBoolean observedWrite = new AtomicBoolean();
        FileSystemAbstraction fs = new DelegatingFileSystemAbstraction( this.fs )
        {
            @Override
            public StoreChannel open( File fileName, String mode ) throws IOException
            {
                StoreChannel channel = super.open( fileName, mode );
                return new DelegatingStoreChannel( channel )
                {
                    @Override
                    public int write( ByteBuffer src, long position ) throws IOException
                    {
                        observedWrite.set( true );
                        throw new IOException( "not allowed" );
                    }

                    @Override
                    public long write( ByteBuffer[] srcs, int offset, int length ) throws IOException
                    {
                        observedWrite.set( true );
                        throw new IOException( "not allowed" );
                    }

                    @Override
                    public void writeAll( ByteBuffer src, long position ) throws IOException
                    {
                        observedWrite.set( true );
                        throw new IOException( "not allowed" );
                    }

                    @Override
                    public void writeAll( ByteBuffer src ) throws IOException
                    {
                        observedWrite.set( true );
                        throw new IOException( "not allowed" );
                    }

                    @Override
                    public int write( ByteBuffer src ) throws IOException
                    {
                        observedWrite.set( true );
                        throw new IOException( "not allowed" );
                    }

                    @Override
                    public long write( ByteBuffer[] srcs ) throws IOException
                    {
                        observedWrite.set( true );
                        throw new IOException( "not allowed" );
                    }
                };
            }
        };
        getPageCache( fs, maxPages, pageCachePageSize, PageCacheTracer.NULL, PageCursorTracerSupplier.NULL );

        try ( PagedFile pagedFile = pageCache.map( file( "a" ), filePageSize );
                PageCursor cursor = pagedFile.io( 0, PF_SHARED_READ_LOCK ) )
        {
            while ( cursor.next() )
            {
                verifyRecordsMatchExpected( cursor );
            }
        }
        assertFalse( observedWrite.get() );
    }

    @Test( timeout = SHORT_TIMEOUT_MILLIS )
    public void evictionMustFlushPagesToTheRightFiles() throws IOException
    {
        generateFileWithRecords( file( "a" ), recordCount, recordSize );

        int filePageSize2 = filePageSize - 3; // diff. page size just to be difficult
        long maxPageIdCursor1 = recordCount / recordsPerFilePage;
        File file2 = file( "b" );
        long file2sizeBytes = (maxPageIdCursor1 + 17) * filePageSize2;
        try ( OutputStream outputStream = fs.openAsOutputStream( file2, false ) )
        {
            for ( int i = 0; i < file2sizeBytes; i++ )
            {
                // We will ues the page cache to change these 'a's into 'b's.
                outputStream.write( 'a' );
            }
            outputStream.flush();
        }

        configureStandardPageCache();

        try ( PagedFile pagedFile1 = pageCache.map( file( "a" ), filePageSize );
              PagedFile pagedFile2 = pageCache.map( file2, filePageSize2 ) )
        {
            long pageId1 = 0;
            long pageId2 = 0;
            boolean moreWorkToDo;
            do
            {
                boolean cursorReady1;
                boolean cursorReady2;

                try ( PageCursor cursor = pagedFile1.io( pageId1, PF_SHARED_WRITE_LOCK ) )
                {
                    cursorReady1 = cursor.next() && cursor.getCurrentPageId() < maxPageIdCursor1;
                    if ( cursorReady1 )
                    {
                        writeRecords( cursor );
                        pageId1++;
                    }
                }

                try ( PageCursor cursor = pagedFile2.io( pageId2, PF_SHARED_WRITE_LOCK | PF_NO_GROW ) )
                {
                    cursorReady2 = cursor.next();
                    if ( cursorReady2 )
                    {
                        for ( int i = 0; i < filePageSize2; i++ )
                        {
                            cursor.putByte( (byte) 'b' );
                        }
                        assertFalse( cursor.shouldRetry() );
                    }
                    pageId2++;
                }

                moreWorkToDo = cursorReady1 || cursorReady2;
            }
            while ( moreWorkToDo );
        }

        // Verify the file contents
        assertThat( fs.getFileSize( file2 ), is( file2sizeBytes ) );
        try ( InputStream inputStream = fs.openAsInputStream( file2 ) )
        {
            for ( int i = 0; i < file2sizeBytes; i++ )
            {
                int b = inputStream.read();
                assertThat( b, is( (int) 'b' ) );
            }
            assertThat( inputStream.read(), is( -1 ) );
        }

        try ( StoreChannel channel = fs.open( file( "a" ), "r" ) )
        {
            ByteBuffer bufB = ByteBuffer.allocate( recordSize );
            for ( int i = 0; i < recordCount; i++ )
            {
                bufA.clear();
                channel.read( bufA );
                bufA.flip();
                bufB.clear();
                generateRecordForId( i, bufB );
                assertThat( bufB.array(), byteArray( bufA.array() ) );
            }
        }
    }

    @Test( timeout = SHORT_TIMEOUT_MILLIS )
    public void tracerMustBeNotifiedAboutPinUnpinFaultAndEvictEventsWhenReading() throws IOException
    {
        DefaultPageCacheTracer tracer = new DefaultPageCacheTracer();
        generateFileWithRecords( file( "a" ), recordCount, recordSize );

        DefaultPageCursorTracerSupplier cursorTracerSupplier = DefaultPageCursorTracerSupplier.INSTANCE;
        getPageCache( fs, maxPages, pageCachePageSize, tracer, cursorTracerSupplier );

        long countedPages = 0;
        long countedFaults = 0;
        try ( PagedFile pagedFile = pageCache.map( file( "a" ), filePageSize );
              PageCursor cursor = pagedFile.io( 0, PF_SHARED_READ_LOCK ) )
        {
            while ( cursor.next() )
            {
                countedPages++;
                countedFaults++;
            }

            // Using next( pageId ) to the already-pinned page id does not count,
            // so we only increment once for this section
            countedPages++;
            for ( int i = 0; i < 20; i++ )
            {
                assertTrue( cursor.next( 1 ) );
            }

            // But if we use next( pageId ) to a page that is different from the one already pinned,
            // then it counts
            for ( int i = 0; i < 20; i++ )
            {
                assertTrue( cursor.next( i ) );
                countedPages++;
            }
        }

        cursorTracerSupplier.get().reportEvents();

        assertThat( "wrong count of pins", tracer.pins(), is( countedPages ) );
        assertThat( "wrong count of unpins", tracer.unpins(), is( countedPages ) );

        // We might be unlucky and fault in the second next call, on the page
        // we brought up in the first next call. That's why we assert that we
        // have observed *at least* the countedPages number of faults.
        long faults = tracer.faults();
        long bytesRead = tracer.bytesRead();
        assertThat( "wrong count of faults", faults, greaterThanOrEqualTo( countedFaults ) );
        assertThat( "wrong number of bytes read",
                bytesRead, greaterThanOrEqualTo( countedFaults * filePageSize ) );
        // Every page we move forward can put the freelist behind so the cache
        // wants to evict more pages. Plus, every page fault we do could also
        // block and get a page directly transferred to it, and these kinds of
        // evictions can count in addition to the evictions we do when the
        // cache is behind on keeping the freelist full.
        assertThat( "wrong count of evictions", tracer.evictions(),
                both( greaterThanOrEqualTo( countedFaults - maxPages ) )
                        .and( lessThanOrEqualTo( countedPages + faults ) ) );
    }

    @Test( timeout = SHORT_TIMEOUT_MILLIS )
    public void tracerMustBeNotifiedAboutPinUnpinFaultFlushAndEvictionEventsWhenWriting() throws IOException
    {
        long pagesToGenerate = 142;
        DefaultPageCacheTracer tracer = new DefaultPageCacheTracer();

        DefaultPageCursorTracerSupplier tracerSupplier = DefaultPageCursorTracerSupplier.INSTANCE;
        getPageCache( fs, maxPages, pageCachePageSize, tracer, tracerSupplier );

        try ( PagedFile pagedFile = pageCache.map( file( "a" ), filePageSize );
              PageCursor cursor = pagedFile.io( 0, PF_SHARED_WRITE_LOCK ) )
        {
            for ( long i = 0; i < pagesToGenerate; i++ )
            {
                assertTrue( cursor.next() );
                assertThat( cursor.getCurrentPageId(), is( i ) );
                assertTrue( cursor.next( i ) ); // This does not count as a pin
                assertThat( cursor.getCurrentPageId(), is( i ) );

                writeRecords( cursor );
            }

            // This counts as a single pin
            assertTrue( cursor.next( 0 ) );
            assertTrue( cursor.next( 0 ) );
        }
        tracerSupplier.get().reportEvents();

        assertThat( "wrong count of pins", tracer.pins(), is( pagesToGenerate + 1 ) );
        assertThat( "wrong count of unpins", tracer.unpins(), is( pagesToGenerate + 1 ) );

        // We might be unlucky and fault in the second next call, on the page
        // we brought up in the first next call. That's why we assert that we
        // have observed *at least* the countedPages number of faults.
        long faults = tracer.faults();
        assertThat( "wrong count of faults", faults, greaterThanOrEqualTo( pagesToGenerate ) );
        // Every page we move forward can put the freelist behind so the cache
        // wants to evict more pages. Plus, every page fault we do could also
        // block and get a page directly transferred to it, and these kinds of
        // evictions can count in addition to the evictions we do when the
        // cache is behind on keeping the freelist full.
        assertThat( "wrong count of evictions", tracer.evictions(),
                both( greaterThanOrEqualTo( pagesToGenerate - maxPages ) )
                        .and( lessThanOrEqualTo( pagesToGenerate + faults ) ) );

        // We use greaterThanOrEqualTo because we visit each page twice, and
        // that leaves a small window wherein we can race with eviction, have
        // the evictor flush the page, and then fault it back and mark it as
        // dirty again.
        // We also subtract 'maxPages' from the expected flush count, because
        // vectored IO may coalesce all the flushes we do as part of unmapping
        // the file, into a single flush.
        long flushes = tracer.flushes();
        long bytesWritten = tracer.bytesWritten();
        assertThat( "wrong count of flushes",
                flushes, greaterThanOrEqualTo( pagesToGenerate - maxPages ) );
        assertThat( "wrong count of bytes written",
                bytesWritten, greaterThanOrEqualTo( pagesToGenerate * filePageSize ) );
    }

    @Test
    public void tracerMustBeNotifiedOfReadAndWritePins() throws Exception
    {
        final AtomicInteger writeCount = new AtomicInteger();
        final AtomicInteger readCount = new AtomicInteger();

        DefaultPageCacheTracer tracer = new DefaultPageCacheTracer();
        DefaultPageCursorTracer pageCursorTracer = new DefaultPageCursorTracer()
        {
            @Override
            public PinEvent beginPin( boolean writeLock, long filePageId, PageSwapper swapper )
            {
                (writeLock ? writeCount : readCount).getAndIncrement();
                return super.beginPin( writeLock, filePageId, swapper );
            }
        };
        ConfigurablePageCursorTracerSupplier<DefaultPageCursorTracer> cursorTracerSupplier =
                new ConfigurablePageCursorTracerSupplier<>( pageCursorTracer );
        generateFileWithRecords( file( "a" ), recordCount, recordSize );

        getPageCache( fs, maxPages, pageCachePageSize, tracer, cursorTracerSupplier );

        int pinsForRead = 13;
        int pinsForWrite = 42;

        try ( PagedFile pagedFile = pageCache.map( file( "a" ), filePageSize ) )
        {
            try ( PageCursor cursor = pagedFile.io( 0, PF_SHARED_READ_LOCK ) )
            {
                for ( int i = 0; i < pinsForRead; i++ )
                {
                    assertTrue( cursor.next() );
                }
            }

            dirtyManyPages( pagedFile, pinsForWrite );
        }

        assertThat( "wrong read pin count", readCount.get(), is( pinsForRead ) );
        assertThat( "wrong write pin count", writeCount.get(), is( pinsForWrite ) );
    }

    @Test
    public void lastPageIdOfEmptyFileIsLessThanZero() throws IOException
    {
        configureStandardPageCache();

        try ( PagedFile pagedFile = pageCache.map( file( "a" ), filePageSize ) )
        {
            assertThat( pagedFile.getLastPageId(), lessThan( 0L ) );
        }
    }

    @Test
    public void lastPageIdOfFileWithOneByteIsZero() throws IOException
    {
        StoreChannel channel = fs.create( file( "a" ) );
        channel.write( ByteBuffer.wrap( new byte[]{1} ) );
        channel.close();

        configureStandardPageCache();

        try ( PagedFile pagedFile = pageCache.map( file( "a" ), filePageSize ) )
        {
            assertThat( pagedFile.getLastPageId(), is( 0L ) );
        }
    }

    @Test
    public void lastPageIdOfFileWithExactlyTwoPagesWorthOfDataIsOne() throws IOException
    {
        int twoPagesWorthOfRecords = recordsPerFilePage * 2;
        generateFileWithRecords( file( "a" ), twoPagesWorthOfRecords, recordSize );

        configureStandardPageCache();

        try ( PagedFile pagedFile = pageCache.map( file( "a" ), filePageSize ) )
        {
            assertThat( pagedFile.getLastPageId(), is( 1L ) );
        }
    }

    @Test
    public void lastPageIdOfFileWithExactlyTwoPagesAndOneByteWorthOfDataIsTwo() throws IOException
    {
        int twoPagesWorthOfRecords = recordsPerFilePage * 2;
        generateFileWithRecords( file( "a" ), twoPagesWorthOfRecords, recordSize );
        OutputStream outputStream = fs.openAsOutputStream( file( "a" ), true );
        outputStream.write( 'a' );
        outputStream.close();

        configureStandardPageCache();

        try ( PagedFile pagedFile = pageCache.map( file( "a" ), filePageSize ) )
        {
            assertThat( pagedFile.getLastPageId(), is( 2L ) );
        }
    }

    @Test
    public void lastPageIdMustNotIncreaseWhenReadingToEndWithReadLock() throws IOException
    {
        generateFileWithRecords( file( "a" ), recordCount, recordSize );
        configureStandardPageCache();
        PagedFile pagedFile = pageCache.map( file( "a" ), filePageSize );

        long initialLastPageId = pagedFile.getLastPageId();
        try ( PageCursor cursor = pagedFile.io( 0, PF_SHARED_READ_LOCK ) )
        {
            //noinspection StatementWithEmptyBody
            while ( cursor.next() )
            {
                // scan through the lot
            }
        }
        long resultingLastPageId = pagedFile.getLastPageId();
        pagedFile.close();
        assertThat( resultingLastPageId, is( initialLastPageId ) );
    }

    @Test
    public void lastPageIdMustNotIncreaseWhenReadingToEndWithNoGrowAndWriteLock() throws IOException
    {
        generateFileWithRecords( file( "a" ), recordCount, recordSize );
        configureStandardPageCache();
        PagedFile pagedFile = pageCache.map( file( "a" ), filePageSize );

        long initialLastPageId = pagedFile.getLastPageId();
        try ( PageCursor cursor = pagedFile.io( 0, PF_SHARED_WRITE_LOCK | PF_NO_GROW ) )
        {
            //noinspection StatementWithEmptyBody
            while ( cursor.next() )
            {
                // scan through the lot
            }
        }
        long resultingLastPageId = pagedFile.getLastPageId();

        try
        {
            assertThat( resultingLastPageId, is( initialLastPageId ) );
        }
        finally
        {
            //noinspection ThrowFromFinallyBlock
            pagedFile.close();
        }
    }

    @Test
    public void lastPageIdMustIncreaseWhenScanningPastEndWithWriteLock()
            throws IOException
    {
        generateFileWithRecords( file( "a" ), recordsPerFilePage * 10, recordSize );
        configureStandardPageCache();
        PagedFile pagedFile = pageCache.map( file( "a" ), filePageSize );

        assertThat( pagedFile.getLastPageId(), is( 9L ) );
        dirtyManyPages( pagedFile, 15 );
        try
        {
            assertThat( pagedFile.getLastPageId(), is( 14L ) );
        }
        finally
        {
            //noinspection ThrowFromFinallyBlock
            pagedFile.close();
        }
    }

    @Test
    public void lastPageIdMustIncreaseWhenJumpingPastEndWithWriteLock()
            throws IOException
    {
        generateFileWithRecords( file( "a" ), recordsPerFilePage * 10, recordSize );
        configureStandardPageCache();
        PagedFile pagedFile = pageCache.map( file( "a" ), filePageSize );

        assertThat( pagedFile.getLastPageId(), is( 9L ) );
        try ( PageCursor cursor = pagedFile.io( 0, PF_SHARED_WRITE_LOCK ) )
        {
            assertTrue( cursor.next( 15 ) );
        }
        try
        {
            assertThat( pagedFile.getLastPageId(), is( 15L ) );
        }
        finally
        {
            //noinspection ThrowFromFinallyBlock
            pagedFile.close();
        }
    }

    @Test
    public void lastPageIdFromUnmappedFileMustThrow() throws IOException
    {
        configureStandardPageCache();

        PagedFile file;
        try ( PagedFile pf = pageCache.map( file( "a" ), filePageSize, StandardOpenOption.CREATE ) )
        {
            file = pf;
        }

        expectedException.expect( IllegalStateException.class );
        file.getLastPageId();
    }

    @Test
    public void cursorOffsetMustBeUpdatedReadAndWrite() throws IOException
    {
        configureStandardPageCache();

        try ( PagedFile pagedFile = pageCache.map( file( "a" ), filePageSize ) )
        {
            try ( PageCursor cursor = pagedFile.io( 0, PF_SHARED_WRITE_LOCK ) )
            {
                assertTrue( cursor.next() );
                verifyWriteOffsets( cursor );

                cursor.setOffset( 0 );
                verifyReadOffsets( cursor );
            }

            try ( PageCursor cursor = pagedFile.io( 0, PF_SHARED_READ_LOCK ) )
            {
                assertTrue( cursor.next() );
                verifyReadOffsets( cursor );
            }
        }
    }

    private void verifyWriteOffsets( PageCursor cursor )
    {
        cursor.setOffset( filePageSize / 2 );
        cursor.zapPage();
        assertThat( cursor.getOffset(), is( filePageSize / 2 ) );
        cursor.setOffset( 0 );
        cursor.putLong( 1 );
        assertThat( cursor.getOffset(), is( 8 ) );
        cursor.putInt( 1 );
        assertThat( cursor.getOffset(), is( 12 ) );
        cursor.putShort( (short) 1 );
        assertThat( cursor.getOffset(), is( 14 ) );
        cursor.putByte( (byte) 1 );
        assertThat( cursor.getOffset(), is( 15 ) );
        cursor.putBytes( new byte[]{1, 2, 3} );
        assertThat( cursor.getOffset(), is( 18 ) );
        cursor.putBytes( new byte[]{1, 2, 3}, 1, 1 );
        assertThat( cursor.getOffset(), is( 19 ) );
    }

    private void verifyReadOffsets( PageCursor cursor )
    {
        assertThat( cursor.getOffset(), is( 0 ) );
        cursor.getLong();
        assertThat( cursor.getOffset(), is( 8 ) );
        cursor.getInt();
        assertThat( cursor.getOffset(), is( 12 ) );
        cursor.getShort();
        assertThat( cursor.getOffset(), is( 14 ) );
        cursor.getByte();
        assertThat( cursor.getOffset(), is( 15 ) );
        cursor.getBytes( new byte[3] );
        assertThat( cursor.getOffset(), is( 18 ) );
        cursor.getBytes( new byte[3], 1, 1 );
        assertThat( cursor.getOffset(), is( 19 ) );

        byte[] expectedBytes = new byte[] {
                0, 0, 0, 0, 0, 0, 0, 1, // first; long
                0, 0, 0, 1, // second; int
                0, 1, // third; short
                1, // fourth; byte
                1, 2, 3, // lastly; more bytes
                2
        };
        byte[] actualBytes = new byte[19];
        cursor.setOffset( 0 );
        cursor.getBytes( actualBytes );
        assertThat( actualBytes, byteArray( expectedBytes ) );
    }

    @Test( timeout = SHORT_TIMEOUT_MILLIS )
    public void closeOnPageCacheMustThrowIfFilesAreStillMapped() throws IOException
    {
        configureStandardPageCache();

        try ( PagedFile ignore = pageCache.map( file( "a" ), filePageSize ) )
        {
            expectedException.expect( IllegalStateException.class );
            pageCache.close();
        }
    }

    @Test( timeout = SHORT_TIMEOUT_MILLIS )
    public void pagedFileIoMustThrowIfFileIsUnmapped() throws IOException
    {
        configureStandardPageCache();

        PagedFile pagedFile = pageCache.map( file( "a" ), filePageSize );
        closeThisPagedFile( pagedFile );

        try ( PageCursor cursor = pagedFile.io( 0, PF_SHARED_WRITE_LOCK ) )
        {
            try
            {
                cursor.next();
                fail( "cursor.next() on unmapped file did not throw" );
            }
            catch ( IllegalStateException e )
            {
                StringWriter out = new StringWriter();
                e.printStackTrace( new PrintWriter( out ) );
                assertThat( out.toString(), containsString( "closeThisPagedFile" ) );
            }
        }
    }

    protected void closeThisPagedFile( PagedFile pagedFile ) throws IOException
    {
        pagedFile.close();
    }

    @Test( timeout = SHORT_TIMEOUT_MILLIS )
    public void writeLockedPageCursorNextMustThrowIfFileIsUnmapped() throws IOException
    {
        configureStandardPageCache();

        PagedFile pagedFile = pageCache.map( file( "a" ), filePageSize );
        PageCursor cursor = pagedFile.io( 0, PF_SHARED_WRITE_LOCK );
        closeThisPagedFile( pagedFile );

        try
        {
            cursor.next();
            fail( "cursor.next() on unmapped file did not throw" );
        }
        catch ( IllegalStateException e )
        {
            StringWriter out = new StringWriter();
            e.printStackTrace( new PrintWriter( out ) );
            assertThat( out.toString(), containsString( "closeThisPagedFile" ) );
        }
    }

    @Test( timeout = SHORT_TIMEOUT_MILLIS )
    public void writeLockedPageCursorNextWithIdMustThrowIfFileIsUnmapped() throws IOException
    {
        configureStandardPageCache();

        PagedFile pagedFile = pageCache.map( file( "a" ), filePageSize );
        PageCursor cursor = pagedFile.io( 0, PF_SHARED_WRITE_LOCK );
        pagedFile.close();

        expectedException.expect( IllegalStateException.class );
        cursor.next( 1 );
    }

    @Test( timeout = SHORT_TIMEOUT_MILLIS )
    public void readLockedPageCursorNextMustThrowIfFileIsUnmapped() throws IOException
    {
        generateFileWithRecords( file( "a" ), 1, recordSize );

        configureStandardPageCache();

        PagedFile pagedFile = pageCache.map( file( "a" ), filePageSize );
        PageCursor cursor = pagedFile.io( 0, PF_SHARED_READ_LOCK );
        pagedFile.close();

        expectedException.expect( IllegalStateException.class );
        cursor.next();
    }

    @Test( timeout = SHORT_TIMEOUT_MILLIS )
    public void readLockedPageCursorNextWithIdMustThrowIfFileIsUnmapped() throws IOException
    {
        generateFileWithRecords( file( "a" ), recordsPerFilePage * 2, recordSize );

        configureStandardPageCache();

        PagedFile pagedFile = pageCache.map( file( "a" ), filePageSize );
        PageCursor cursor = pagedFile.io( 0, PF_SHARED_READ_LOCK );
        pagedFile.close();

        expectedException.expect( IllegalStateException.class );
        cursor.next( 1 );
    }

    @Test( timeout = SHORT_TIMEOUT_MILLIS )
    public void writeLockedPageMustBlockFileUnmapping() throws Exception
    {
        configureStandardPageCache();

        PagedFile pagedFile = pageCache.map( file( "a" ), filePageSize );
        PageCursor cursor = pagedFile.io( 0, PF_SHARED_WRITE_LOCK );
        assertTrue( cursor.next() );

        Thread unmapper = fork( $close( pagedFile ) );
        unmapper.join( 100 );

        cursor.close();
        unmapper.join();
    }

    @Test( timeout = SHORT_TIMEOUT_MILLIS )
    public void optimisticReadLockedPageMustNotBlockFileUnmapping() throws Exception
    {
        generateFileWithRecords( file( "a" ), 1, recordSize );

        configureStandardPageCache();

        PagedFile pagedFile = pageCache.map( file( "a" ), filePageSize );
        PageCursor cursor = pagedFile.io( 0, PF_SHARED_READ_LOCK );
        assertTrue( cursor.next() ); // Got a read lock

        fork( $close( pagedFile ) ).join();

        cursor.close();
    }

    @Test( timeout = SHORT_TIMEOUT_MILLIS )
    public void advancingPessimisticReadLockingCursorAfterUnmappingMustThrow() throws Exception
    {
        generateFileWithRecords( file( "a" ), recordsPerFilePage * 2, recordSize );

        configureStandardPageCache();

        PagedFile pagedFile = pageCache.map( file( "a" ), filePageSize );
        PageCursor cursor = pagedFile.io( 0, PF_SHARED_READ_LOCK );
        assertTrue( cursor.next() ); // Got a pessimistic read lock

        fork( $close( pagedFile ) ).join();

        expectedException.expect( IllegalStateException.class );
        cursor.next();
    }

    @Test( timeout = SHORT_TIMEOUT_MILLIS )
    public void advancingOptimisticReadLockingCursorAfterUnmappingMustThrow() throws Exception
    {
        generateFileWithRecords( file( "a" ), recordsPerFilePage * 2, recordSize );

        configureStandardPageCache();

        PagedFile pagedFile = pageCache.map( file( "a" ), filePageSize );
        PageCursor cursor = pagedFile.io( 0, PF_SHARED_READ_LOCK );
        assertTrue( cursor.next() );    // fault
        assertTrue( cursor.next() );    // fault + unpin page 0
        assertTrue( cursor.next( 0 ) ); // potentially optimistic read lock page 0

        fork( $close( pagedFile ) ).join();

        try
        {
            cursor.next();
            fail( "Advancing the cursor should have thrown" );
        }
        catch ( IllegalStateException e )
        {
            // Yay!
        }
    }

    @Test( timeout = SHORT_TIMEOUT_MILLIS )
    public void readingAndRetryingOnPageWithOptimisticReadLockingAfterUnmappingMustNotThrow() throws Exception
    {
        generateFileWithRecords( file( "a" ), recordsPerFilePage * 2, recordSize );

        configureStandardPageCache();

        PagedFile pagedFile = pageCache.map( file( "a" ), filePageSize );
        PageCursor cursor = pagedFile.io( 0, PF_SHARED_READ_LOCK );
        assertTrue( cursor.next() );    // fault
        assertTrue( cursor.next() );    // fault + unpin page 0
        assertTrue( cursor.next( 0 ) ); // potentially optimistic read lock page 0

        fork( $close( pagedFile ) ).join();
        pageCache.close();
        pageCache = null;

        cursor.getByte();
        cursor.shouldRetry();
        try
        {
            cursor.next();
            fail( "Advancing the cursor should have thrown" );
        }
        catch ( IllegalStateException e )
        {
            // Yay!
        }
    }

    @Test
    public void shouldRetryFromUnboundReadCursorMustNotThrow() throws Exception
    {
        File file = file( "a" );
        generateFileWithRecords( file, recordsPerFilePage, recordSize );
        configureStandardPageCache();
        try ( PagedFile pf = pageCache.map( file, filePageSize );
              PageCursor cursor = pf.io( 0, PF_SHARED_READ_LOCK ) )
        {
            assertFalse( cursor.shouldRetry() );
        }
    }

    @Test
    public void shouldRetryFromUnboundWriteCursorMustNotThrow() throws Exception
    {
        File file = file( "a" );
        generateFileWithRecords( file, recordsPerFilePage, recordSize );
        configureStandardPageCache();
        try ( PagedFile pf = pageCache.map( file, filePageSize );
              PageCursor cursor = pf.io( 0, PF_SHARED_WRITE_LOCK ) )
        {
            assertFalse( cursor.shouldRetry() );
        }
    }

    @Test
    public void shouldRetryFromUnboundLinkedReadCursorMustNotThrow() throws Exception
    {
        File file = file( "a" );
        generateFileWithRecords( file, recordsPerFilePage * 2, recordSize );
        configureStandardPageCache();
        try ( PagedFile pf = pageCache.map( file, filePageSize );
              PageCursor cursor = pf.io( 0, PF_SHARED_READ_LOCK ) )
        {
            assertTrue( cursor.next() );
            //noinspection unused
            try ( PageCursor linked = cursor.openLinkedCursor( 1 ) )
            {
                assertFalse( cursor.shouldRetry() );
            }
        }
    }

    @Test
    public void shouldRetryFromUnboundLinkedWriteCursorMustNotThrow() throws Exception
    {
        File file = file( "a" );
        generateFileWithRecords( file, recordsPerFilePage * 2, recordSize );
        configureStandardPageCache();
        try ( PagedFile pf = pageCache.map( file, filePageSize );
              PageCursor cursor = pf.io( 0, PF_SHARED_WRITE_LOCK ) )
        {
            assertTrue( cursor.next() );
            //noinspection unused
            try ( PageCursor linked = cursor.openLinkedCursor( 1 ) )
            {
                assertFalse( cursor.shouldRetry() );
            }
        }
    }

    @Test
    public void shouldRetryOnWriteParentOfClosedLinkedCursorMustNotThrow() throws Exception
    {
        File file = file( "a" );
        generateFileWithRecords( file, recordsPerFilePage * 2, recordSize );
        configureStandardPageCache();
        try ( PagedFile pf = pageCache.map( file, filePageSize );
              PageCursor cursor = pf.io( 0, PF_SHARED_WRITE_LOCK ) )
        {
            assertTrue( cursor.next() );
            try ( PageCursor linked = cursor.openLinkedCursor( 1 ) )
            {
                assertTrue( linked.next() );
            }
            cursor.shouldRetry();
        }
    }

    @Test
    public void shouldRetryOnReadParentOfClosedLinkedCursorMustNotThrow() throws Exception
    {
        File file = file( "a" );
        generateFileWithRecords( file, recordsPerFilePage * 2, recordSize );
        configureStandardPageCache();
        try ( PagedFile pf = pageCache.map( file, filePageSize );
              PageCursor cursor = pf.io( 0, PF_SHARED_READ_LOCK ) )
        {
            assertTrue( cursor.next() );
            try ( PageCursor linked = cursor.openLinkedCursor( 1 ) )
            {
                assertTrue( linked.next() );
            }
            cursor.shouldRetry();
        }
    }

    @Test
    public void shouldRetryOnReadParentOnDirtyPageOfClosedLinkedCursorMustNotThrow() throws Exception
    {
        File file = file( "a" );
        generateFileWithRecords( file, recordsPerFilePage * 2, recordSize );
        configureStandardPageCache();
        try ( PagedFile pf = pageCache.map( file, filePageSize );
              PageCursor reader = pf.io( 0, PF_SHARED_READ_LOCK ) )
        {
            assertTrue( reader.next() );
            try ( PageCursor writer = pf.io( 0, PF_SHARED_WRITE_LOCK ) )
            {
                assertTrue( writer.next() );
            }
            try ( PageCursor linked = reader.openLinkedCursor( 1 ) )
            {
                assertTrue( linked.next() );
            }
            assertTrue( reader.shouldRetry() ) ;
        }
    }

    @Test
    public void pageCursorCloseShouldNotReturnAlreadyClosedLinkedCursorToPool() throws Exception
    {
        File file = file( "a" );
        generateFileWithRecords( file, recordsPerFilePage * 2, recordSize );
        getPageCache( fs, maxPages, pageCachePageSize, PageCacheTracer.NULL, DefaultPageCursorTracerSupplier.INSTANCE );
        try ( PagedFile pf = pageCache.map( file, filePageSize ) )
        {
            PageCursor a = pf.io( 0, PF_SHARED_WRITE_LOCK );
            PageCursor b = a.openLinkedCursor( 0 );
            b.close();
            PageCursor c = a.openLinkedCursor( 0 ); // Will close b again, creating a loop in the CursorPool
            PageCursor d = pf.io( 0, PF_SHARED_WRITE_LOCK ); // Same object as c because of loop in pool
            assertNotSame( c, d );
            c.close();
            d.close();
        }
    }

    @Test
    public void pageCursorCloseShouldNotReturnSameObjectToCursorPoolTwice() throws Exception
    {
        File file = file( "a" );
        generateFileWithRecords( file, recordsPerFilePage * 2, recordSize );
        getPageCache( fs, maxPages, pageCachePageSize, PageCacheTracer.NULL, DefaultPageCursorTracerSupplier.INSTANCE );
        try ( PagedFile pf = pageCache.map( file, filePageSize ) )
        {
            PageCursor a = pf.io( 0, PF_SHARED_WRITE_LOCK );
            a.close();
            a.close(); // Return same object to CursorPool again, creating a Loop
            PageCursor b = pf.io( 0, PF_SHARED_WRITE_LOCK );
            PageCursor c = pf.io( 0, PF_SHARED_WRITE_LOCK );
            assertNotSame( b, c );
            b.close();
            c.close();
        }
    }

    @Test
    public void pageCursorCloseWithClosedLinkedCursorShouldNotReturnSameObjectToCursorPoolTwice() throws Exception
    {
        File file = file( "a" );
        generateFileWithRecords( file, recordsPerFilePage * 2, recordSize );
        getPageCache( fs, maxPages, pageCachePageSize, PageCacheTracer.NULL, DefaultPageCursorTracerSupplier.INSTANCE );
        try ( PagedFile pf = pageCache.map( file, filePageSize ) )
        {
            PageCursor a = pf.io( 0, PF_SHARED_WRITE_LOCK );
            a.openLinkedCursor( 0 );
            a.openLinkedCursor( 0 ).close();
            a.close();

            PageCursor x = pf.io( 0, PF_SHARED_WRITE_LOCK );
            PageCursor y = pf.io( 0, PF_SHARED_WRITE_LOCK );
            PageCursor z = pf.io( 0, PF_SHARED_WRITE_LOCK );

            assertNotSame( x, y );
            assertNotSame( x, z );
            assertNotSame( y, z );
            x.close();
            y.close();
            z.close();
        }
    }

    @Test
    public void pageCursorCloseMustNotClosePreviouslyLinkedCursorThatGotReused() throws Exception
    {
        File file = file( "a" );
        generateFileWithRecords( file, recordsPerFilePage * 2, recordSize );
        getPageCache( fs, maxPages, pageCachePageSize, PageCacheTracer.NULL, DefaultPageCursorTracerSupplier.INSTANCE );
        try ( PagedFile pf = pageCache.map( file, filePageSize ) )
        {
            PageCursor a = pf.io( 0, PF_SHARED_WRITE_LOCK );
            a.openLinkedCursor( 0 ).close();
            PageCursor x = pf.io( 0, PF_SHARED_WRITE_LOCK );
            a.close();
            assertTrue( x.next( 1 ) );
            x.close();
        }
    }

    private interface PageCursorAction
    {
        void apply( PageCursor cursor );
    }

    @Test( timeout = SHORT_TIMEOUT_MILLIS )
    public void getByteBeyondPageEndMustThrow() throws IOException
    {
        verifyPageBounds( PageCursor::getByte );
    }

    @Test( timeout = SHORT_TIMEOUT_MILLIS )
    public void putByteBeyondPageEndMustThrow() throws IOException
    {
        verifyPageBounds( cursor -> cursor.putByte( (byte) 42 ) );
    }

    @Test( timeout = SHORT_TIMEOUT_MILLIS )
    public void getShortBeyondPageEndMustThrow() throws IOException
    {
        verifyPageBounds( PageCursor::getShort );
    }

    @Test( timeout = SHORT_TIMEOUT_MILLIS )
    public void putShortBeyondPageEndMustThrow() throws IOException
    {
        verifyPageBounds( cursor -> cursor.putShort( (short) 42 ) );
    }

    @Test( timeout = SHORT_TIMEOUT_MILLIS )
    public void getIntBeyondPageEndMustThrow() throws IOException
    {
        verifyPageBounds( PageCursor::getInt );
    }

    @Test( timeout = SHORT_TIMEOUT_MILLIS )
    public void putIntBeyondPageEndMustThrow() throws IOException
    {
        verifyPageBounds( cursor -> cursor.putInt( 42 ) );
    }

    @Test( timeout = SHORT_TIMEOUT_MILLIS )
    public void putLongBeyondPageEndMustThrow() throws IOException
    {
        verifyPageBounds( cursor -> cursor.putLong( 42 ) );
    }

    @Test( timeout = SHORT_TIMEOUT_MILLIS )
    public void getLongBeyondPageEndMustThrow() throws IOException
    {
        verifyPageBounds( PageCursor::getLong );
    }

    @Test( timeout = SHORT_TIMEOUT_MILLIS )
    public void putBytesBeyondPageEndMustThrow() throws IOException
    {
        final byte[] bytes = new byte[] { 1, 2, 3 };
        verifyPageBounds( cursor -> cursor.putBytes( bytes ) );
    }

    @Test( timeout = SHORT_TIMEOUT_MILLIS )
    public void getBytesBeyondPageEndMustThrow() throws IOException
    {
        final byte[] bytes = new byte[3];
        verifyPageBounds( cursor -> cursor.getBytes( bytes ) );
    }

    @Test( timeout = SHORT_TIMEOUT_MILLIS )
    public void putBytesWithOffsetAndLengthBeyondPageEndMustThrow() throws IOException
    {
        final byte[] bytes = new byte[] { 1, 2, 3 };
        verifyPageBounds( cursor -> cursor.putBytes( bytes, 1, 1 ) );
    }

    @Test( timeout = SHORT_TIMEOUT_MILLIS )
    public void getBytesWithOffsetAndLengthBeyondPageEndMustThrow() throws IOException
    {
        final byte[] bytes = new byte[3];
        verifyPageBounds( cursor -> cursor.getBytes( bytes, 1, 1 ) );
    }

    private void verifyPageBounds( PageCursorAction action ) throws IOException
    {
        generateFileWithRecords( file( "a" ), 1, recordSize );

        configureStandardPageCache();

        try ( PagedFile pagedFile = pageCache.map( file( "a" ), filePageSize );
              PageCursor cursor = pagedFile.io( 0, PF_SHARED_WRITE_LOCK ) )
        {
            cursor.next();
            expectedException.expect( IndexOutOfBoundsException.class );
            for ( int i = 0; i < 100000; i++ )
            {
                action.apply( cursor );
                if ( cursor.checkAndClearBoundsFlag() )
                {
                    throw new IndexOutOfBoundsException();
                }
            }
        }
    }

    @Test( timeout = SHORT_TIMEOUT_MILLIS )
    public void shouldRetryMustClearBoundsFlagWhenReturningTrue() throws Exception
    {
        configureStandardPageCache();

        try ( PagedFile pf = pageCache.map( file( "a" ), filePageSize );
              PageCursor reader = pf.io( 0, PF_SHARED_READ_LOCK ) )
        {
            PageCursor writer = pf.io( 0, PF_SHARED_WRITE_LOCK );
            assertTrue( writer.next() );

            assertTrue( reader.next() );
            reader.getByte( -1 ); // out-of-bounds flag now raised
            writer.close(); // reader overlapped with writer, so must retry
            assertTrue( reader.shouldRetry() );

            // shouldRetry returned 'true', so it must clear the out-of-bounds flag
            assertFalse( reader.checkAndClearBoundsFlag() );
        }
    }

    @Test( timeout = SHORT_TIMEOUT_MILLIS )
    public void shouldRetryMustNotClearBoundsFlagWhenReturningFalse() throws Exception
    {
        configureStandardPageCache();

        try ( PagedFile pf = pageCache.map( file( "a" ), filePageSize );
              PageCursor reader = pf.io( 0, PF_SHARED_READ_LOCK ) )
        {
            PageCursor writer = pf.io( 0, PF_SHARED_WRITE_LOCK );
            assertTrue( writer.next() );
            writer.close(); // writer closed before reader comes to this page, so no need for retry

            assertTrue( reader.next() );
            reader.getByte( -1 ); // out-of-bounds flag now raised
            assertFalse( reader.shouldRetry() );

            // shouldRetry returned 'true', so it must clear the out-of-bounds flag
            assertTrue( reader.checkAndClearBoundsFlag() );
        }
    }

    @Test( timeout = SHORT_TIMEOUT_MILLIS )
    public void nextThatReturnsTrueMustNotClearBoundsFlagOnReadCursor() throws Exception
    {
        configureStandardPageCache();

        try ( PagedFile pf = pageCache.map( file( "a" ), filePageSize );
              PageCursor reader = pf.io( 0, PF_SHARED_READ_LOCK ) )
        {
            PageCursor writer = pf.io( 0, PF_SHARED_WRITE_LOCK );
            assertTrue( writer.next() );

            assertTrue( reader.next() );
            reader.getByte( -1 ); // out-of-bounds flag now raised
            writer.next(); // make sure there's a next page for the reader to move to
            writer.close(); // reader overlapped with writer, so must retry
            assertTrue( reader.next() );

            assertTrue( reader.checkAndClearBoundsFlag() );
        }
    }

    @Test( timeout = SHORT_TIMEOUT_MILLIS )
    public void nextThatReturnsTrueMustNotClearBoundsFlagOnWriteCursor() throws Exception
    {
        configureStandardPageCache();

        try ( PagedFile pf = pageCache.map( file( "a" ), filePageSize );
              PageCursor writer = pf.io( 0, PF_SHARED_WRITE_LOCK ) )
        {
            assertTrue( writer.next() );
            writer.getByte( -1 ); // out-of-bounds flag now raised
            assertTrue( writer.next() );

            assertTrue( writer.checkAndClearBoundsFlag() );
        }
    }

    @Test( timeout = SHORT_TIMEOUT_MILLIS )
    public void nextThatReturnsFalseMustNotClearBoundsFlagOnReadCursor() throws Exception
    {
        configureStandardPageCache();

        try ( PagedFile pf = pageCache.map( file( "a" ), filePageSize );
              PageCursor reader = pf.io( 0, PF_SHARED_READ_LOCK ) )
        {
            PageCursor writer = pf.io( 0, PF_SHARED_WRITE_LOCK );
            assertTrue( writer.next() );

            assertTrue( reader.next() );
            reader.getByte( -1 ); // out-of-bounds flag now raised
            // don't call next of the writer, so there won't be a page for the reader to move onto
            writer.close(); // reader overlapped with writer, so must retry
            assertFalse( reader.next() );

            assertTrue( reader.checkAndClearBoundsFlag() );
        }
    }

    @Test( timeout = SHORT_TIMEOUT_MILLIS )
    public void nextThatReturnsFalseMustNotClearBoundsFlagOnWriteCursor() throws Exception
    {
        File file = file( "a" );
        generateFileWithRecords( file, recordsPerFilePage, recordSize );
        configureStandardPageCache();

        try ( PagedFile pf = pageCache.map( file, filePageSize );
              PageCursor writer = pf.io( 0, PF_SHARED_WRITE_LOCK | PF_NO_GROW ) )
        {
            assertTrue( writer.next() );
            writer.getByte( -1 ); // out-of-bounds flag now raised
            assertFalse( writer.next() );

            assertTrue( writer.checkAndClearBoundsFlag() );
        }
    }

    @Test( timeout = SHORT_TIMEOUT_MILLIS )
    public void nextWithPageIdThatReturnsTrueMustNotClearBoundsFlagOnReadCursor() throws Exception
    {
        configureStandardPageCache();

        try ( PagedFile pf = pageCache.map( file( "a" ), filePageSize );
              PageCursor reader = pf.io( 0, PF_SHARED_READ_LOCK ) )
        {
            PageCursor writer = pf.io( 0, PF_SHARED_WRITE_LOCK );
            assertTrue( writer.next() );

            assertTrue( reader.next() );
            reader.getByte( -1 ); // out-of-bounds flag now raised
            writer.next( 3 ); // make sure there's a next page for the reader to move to
            writer.close(); // reader overlapped with writer, so must retry
            assertTrue( reader.next( 3 ) );

            assertTrue( reader.checkAndClearBoundsFlag() );
        }
    }

    @Test( timeout = SHORT_TIMEOUT_MILLIS )
    public void nextWithPageIdMustNotClearBoundsFlagOnWriteCursor() throws Exception
    {
        configureStandardPageCache();

        try ( PagedFile pf = pageCache.map( file( "a" ), filePageSize );
              PageCursor writer = pf.io( 0, PF_SHARED_WRITE_LOCK ) )
        {
            assertTrue( writer.next() );
            writer.getByte( -1 ); // out-of-bounds flag now raised
            assertTrue( writer.next( 3 ) );

            assertTrue( writer.checkAndClearBoundsFlag() );
        }
    }

    @Test( timeout = SHORT_TIMEOUT_MILLIS )
    public void settingOutOfBoundsCursorOffsetMustRaiseBoundsFlag() throws IOException
    {
        generateFileWithRecords( file( "a" ), 1, recordSize );

        configureStandardPageCache();
        try ( PagedFile pagedFile = pageCache.map( file( "a" ), filePageSize );
              PageCursor cursor = pagedFile.io( 0, PF_SHARED_READ_LOCK ) )
        {
            cursor.setOffset( -1 );
            assertTrue( cursor.checkAndClearBoundsFlag() );
            assertFalse( cursor.checkAndClearBoundsFlag() );

            cursor.setOffset( filePageSize + 1 );
            assertTrue( cursor.checkAndClearBoundsFlag() );
            assertFalse( cursor.checkAndClearBoundsFlag() );

            cursor.setOffset( pageCachePageSize + 1 );
            assertTrue( cursor.checkAndClearBoundsFlag() );
            assertFalse( cursor.checkAndClearBoundsFlag() );
        }
    }

    @Test
    public void manuallyRaisedBoundsFlagMustBeObservable() throws Exception
    {
        configureStandardPageCache();
        try ( PagedFile pagedFile = pageCache.map( file( "a" ), filePageSize );
              PageCursor writer = pagedFile.io( 0, PF_SHARED_WRITE_LOCK );
              PageCursor reader = pagedFile.io( 0, PF_SHARED_READ_LOCK ) )
        {
            assertTrue( writer.next() );
            writer.raiseOutOfBounds();
            assertTrue( writer.checkAndClearBoundsFlag() );

            assertTrue( reader.next() );
            reader.raiseOutOfBounds();
            assertTrue( reader.checkAndClearBoundsFlag() );
        }
    }

    @Test( timeout = SHORT_TIMEOUT_MILLIS )
    public void pageFaultForWriteMustThrowIfOutOfStorageSpace() throws IOException
    {
        final AtomicInteger writeCounter = new AtomicInteger();
        FileSystemAbstraction fs = new DelegatingFileSystemAbstraction( this.fs )
        {
            @Override
            public StoreChannel open( File fileName, String mode ) throws IOException
            {
                return new DelegatingStoreChannel( super.open( fileName, mode ) )
                {
                    @Override
                    public void writeAll( ByteBuffer src, long position ) throws IOException
                    {
                        if ( writeCounter.incrementAndGet() > 10 )
                        {
                            throw new IOException( "No space left on device" );
                        }
                        super.writeAll( src, position );
                    }
                };
            }
        };

        fs.create( file( "a" ) ).close();

        getPageCache( fs, maxPages, pageCachePageSize, PageCacheTracer.NULL, PageCursorTracerSupplier.NULL );
        PagedFile pagedFile = pageCache.map( file( "a" ), filePageSize );

        try ( PageCursor cursor = pagedFile.io( 0, PF_SHARED_WRITE_LOCK ) )
        {
            expectedException.expect( IOException.class );
            //noinspection StatementWithEmptyBody
            while ( cursor.next() )
            {
                // Profound and interesting I/O.
            }
        }
        finally
        {
            // Unmapping and closing the PageCache will want to flush,
            // but we can't do that with a full drive.
            pageCache = null;
        }
    }

    @Test( timeout = SEMI_LONG_TIMEOUT_MILLIS )
    public void pageFaultForReadMustThrowIfOutOfStorageSpace() throws IOException
    {
        generateFileWithRecords( file( "a" ), recordCount, recordSize );

        final AtomicInteger writeCounter = new AtomicInteger();
        FileSystemAbstraction fs = new DelegatingFileSystemAbstraction( this.fs )
        {
            @Override
            public StoreChannel open( File fileName, String mode ) throws IOException
            {
                return new DelegatingStoreChannel( super.open( fileName, mode ) )
                {
                    @Override
                    public void writeAll( ByteBuffer src, long position ) throws IOException
                    {
                        if ( writeCounter.incrementAndGet() >= 1 )
                        {
                            throw new IOException( "No space left on device" );
                        }
                        super.writeAll( src, position );
                    }
                };
            }
        };

        getPageCache( fs, maxPages, pageCachePageSize, PageCacheTracer.NULL, PageCursorTracerSupplier.NULL );
        PagedFile pagedFile = pageCache.map( file( "a" ), filePageSize );

        // Create 1 dirty page
        try ( PageCursor cursor = pagedFile.io( 0, PF_SHARED_WRITE_LOCK ) )
        {
            assertTrue( cursor.next() );
        }

        // Read pages until the dirty page gets flushed
        try ( PageCursor cursor = pagedFile.io( 0, PF_SHARED_READ_LOCK ) )
        {
            //noinspection InfiniteLoopStatement
            for (;;)
            {
                expectedException.expect( IOException.class );
                //noinspection StatementWithEmptyBody
                while ( cursor.next() )
                {
                    // Profound and interesting I/O.
                }
                // Use rewind if we get to the end, because it is non-
                // deterministic which pages get evicted and when.
                cursor.rewind();
            }
        }
        finally
        {
            // Unmapping and closing the PageCache will want to flush,
            // but we can't do that with a full drive.
            pageCache = null;
        }
    }

    @Test( timeout = SHORT_TIMEOUT_MILLIS )
    public void mustRecoverViaFileCloseFromFullDriveWhenMoreStorageBecomesAvailable() throws IOException
    {
        final AtomicBoolean hasSpace = new AtomicBoolean();
        FileSystemAbstraction fs = new DelegatingFileSystemAbstraction( this.fs )
        {
            @Override
            public StoreChannel open( File fileName, String mode ) throws IOException
            {
                return new DelegatingStoreChannel( super.open( fileName, mode ) )
                {
                    @Override
                    public void writeAll( ByteBuffer src, long position ) throws IOException
                    {
                        if ( !hasSpace.get() )
                        {
                            throw new IOException( "No space left on device" );
                        }
                        super.writeAll( src, position );
                    }
                };
            }
        };

        fs.create( file( "a" ) ).close();

        getPageCache( fs, maxPages, pageCachePageSize, PageCacheTracer.NULL, PageCursorTracerSupplier.NULL );
        PagedFile pagedFile = pageCache.map( file( "a" ), filePageSize );

        try ( PageCursor cursor = pagedFile.io( 0, PF_SHARED_WRITE_LOCK ) )
        {
            //noinspection InfiniteLoopStatement
            for (;;) // Keep writing until we get an exception! (when the cache starts evicting stuff)
            {
                assertTrue( cursor.next() );
                writeRecords( cursor );
            }
        }
        catch ( IOException ignore )
        {
            // We're out of space! Salty tears...
        }

        // Fix the situation:
        hasSpace.set( true );

        // Closing the last reference of a paged file implies a flush, and it mustn't throw:
        pagedFile.close();

        try ( PagedFile pf = pageCache.map( file( "a" ), filePageSize );
              PageCursor cursor = pf.io( 0, PF_SHARED_READ_LOCK ) )
        {
            assertTrue( cursor.next() ); // this should not throw
        }
    }

    @Test
    public void mustRecoverViaFileFlushFromFullDriveWhenMoreStorageBecomesAvailable() throws Exception
    {

        final AtomicBoolean hasSpace = new AtomicBoolean();
        final AtomicBoolean hasThrown = new AtomicBoolean();
        FileSystemAbstraction fs = new DelegatingFileSystemAbstraction( this.fs )
        {
            @Override
            public StoreChannel open( File fileName, String mode ) throws IOException
            {
                return new DelegatingStoreChannel( super.open( fileName, mode ) )
                {
                    @Override
                    public void writeAll( ByteBuffer src, long position ) throws IOException
                    {
                        if ( !hasSpace.get() )
                        {
                            hasThrown.set( true );
                            throw new IOException( "No space left on device" );
                        }
                        super.writeAll( src, position );
                    }
                };
            }
        };

        fs.create( file( "a" ) ).close();

        getPageCache( fs, maxPages, pageCachePageSize, PageCacheTracer.NULL, PageCursorTracerSupplier.NULL );
        PagedFile pagedFile = pageCache.map( file( "a" ), filePageSize );

        try ( PageCursor cursor = pagedFile.io( 0, PF_SHARED_WRITE_LOCK ) )
        {
            //noinspection InfiniteLoopStatement
            while ( !hasThrown.get() ) // Keep writing until we get an exception! (when the cache starts evicting stuff)
            {
                assertTrue( cursor.next() );
                writeRecords( cursor );
            }
        }
        catch ( IOException ignore )
        {
            // We're out of space! Salty tears...
        }

        // Fix the situation:
        hasSpace.set( true );

        // Flushing the paged file implies the eviction exception gets cleared, and mustn't itself throw:
        pagedFile.flushAndForce();

        try ( PageCursor cursor = pagedFile.io( 0, PF_SHARED_READ_LOCK ) )
        {
            assertTrue( cursor.next() ); // this should not throw
        }
        pagedFile.close();
    }

    @Test( timeout = SHORT_TIMEOUT_MILLIS )
    public void dataFromDifferentFilesMustNotBleedIntoEachOther() throws IOException
    {
        // The idea with this test is, that the pages for fileA are larger than
        // the pages for fileB, so we can put A-data beyond the end of the B
        // file pages.
        // Furthermore, our writes to the B-pages do not overwrite the entire page.
        // In those cases, the bytes not written to must be zeros.

        File fileB = existingFile( "b" );
        int filePageSizeA = pageCachePageSize - 2;
        int filePageSizeB = pageCachePageSize - 6;
        int pagesToWriteA = 100;
        int pagesToWriteB = 3;

        configureStandardPageCache();
        PagedFile pagedFileA = pageCache.map( existingFile( "a" ), filePageSizeA );

        try ( PageCursor cursor = pagedFileA.io( 0, PF_SHARED_WRITE_LOCK ) )
        {
            for ( int i = 0; i < pagesToWriteA; i++ )
            {
                assertTrue( cursor.next() );
                for ( int j = 0; j < filePageSizeA; j++ )
                {
                    cursor.putByte( (byte) 42 );
                }
            }
        }

        PagedFile pagedFileB = pageCache.map( fileB, filePageSizeB );

        try ( PageCursor cursor = pagedFileB.io( 0, PF_SHARED_WRITE_LOCK ) )
        {
            for ( int i = 0; i < pagesToWriteB; i++ )
            {
                assertTrue( cursor.next() );
                cursor.putByte( (byte) 63 );
            }
        }

        pagedFileA.close();
        pagedFileB.close();

        InputStream inputStream = fs.openAsInputStream( fileB );
        assertThat( "first page first byte", inputStream.read(), is( 63 ) );
        for ( int i = 0; i < filePageSizeB - 1; i++ )
        {
            assertThat( "page 0 byte pos " + i, inputStream.read(), is( 0 ) );
        }
        assertThat( "second page first byte", inputStream.read(), is( 63 ) );
        for ( int i = 0; i < filePageSizeB - 1; i++ )
        {
            assertThat( "page 1 byte pos " + i, inputStream.read(), is( 0 ) );
        }
        assertThat( "third page first byte", inputStream.read(), is( 63 ) );
        for ( int i = 0; i < filePageSizeB - 1; i++ )
        {
            assertThat( "page 2 byte pos " + i, inputStream.read(), is( 0 ) );
        }
        assertThat( "expect EOF", inputStream.read(), is( -1 ) );
    }

    @Test( timeout = SEMI_LONG_TIMEOUT_MILLIS )
    public void freshlyCreatedPagesMustContainAllZeros() throws IOException
    {
        ThreadLocalRandom rng = ThreadLocalRandom.current();

        configureStandardPageCache();

        try ( PagedFile pagedFile = pageCache.map( existingFile( "a" ), filePageSize );
              PageCursor cursor = pagedFile.io( 0, PF_SHARED_WRITE_LOCK ) )
        {
            for ( int i = 0; i < 100; i++ )
            {
                assertTrue( cursor.next() );
                for ( int j = 0; j < filePageSize; j++ )
                {
                    cursor.putByte( (byte) rng.nextInt() );
                }
            }
        }
        pageCache.close();
        pageCache = null;
        System.gc(); // make sure underlying pages are finalizable
        System.gc(); // make sure underlying pages are finally collected

        configureStandardPageCache();

        try ( PagedFile pagedFile = pageCache.map( existingFile( "b" ), filePageSize );
              PageCursor cursor = pagedFile.io( 0, PF_SHARED_WRITE_LOCK ) )
        {
            for ( int i = 0; i < 100; i++ )
            {
                assertTrue( cursor.next() );
                for ( int j = 0; j < filePageSize; j++ )
                {
                    assertThat( cursor.getByte(), is( (byte) 0 ) );
                }
            }
        }
    }

    @Test( timeout = SEMI_LONG_TIMEOUT_MILLIS )
    public void optimisticReadLockMustFaultOnRetryIfPageHasBeenEvicted() throws Exception
    {
        final byte a = 'a';
        final byte b = 'b';
        final File fileA = existingFile( "a" );
        final File fileB = existingFile( "b" );

        configureStandardPageCache();

        final PagedFile pagedFileA = pageCache.map( fileA, filePageSize );
        final PagedFile pagedFileB = pageCache.map( fileB, filePageSize );

        // Fill fileA with some predicable data
        try ( PageCursor cursor = pagedFileA.io( 0, PF_SHARED_WRITE_LOCK ) )
        {
            for ( int i = 0; i < maxPages; i++ )
            {
                assertTrue( cursor.next() );
                for ( int j = 0; j < filePageSize; j++ )
                {
                    cursor.putByte( a );
                }
            }
        }

        Runnable fillPagedFileB = () ->
        {
            try ( PageCursor cursor = pagedFileB.io( 0, PF_SHARED_WRITE_LOCK ) )
            {
                for ( int i = 0; i < maxPages * 30; i++ )
                {
                    assertTrue( cursor.next() );
                    for ( int j = 0; j < filePageSize; j++ )
                    {
                        cursor.putByte( b );
                    }
                }
            }
            catch ( IOException e )
            {
                e.printStackTrace();
            }
        };

        try ( PageCursor cursor = pagedFileA.io( 0, PF_SHARED_READ_LOCK ) )
        {
            // First, make sure page 0 is in the cache:
            assertTrue( cursor.next( 0 ) );
            // If we took a page fault, we'd have a pessimistic lock on page 0.
            // Move to the next page to release that lock:
            assertTrue( cursor.next() );
            // Now go back to page 0. It's still in the cache, so we should get
            // an optimistic lock, if that's available:
            assertTrue( cursor.next( 0 ) );

            // Verify the page is all 'a's:
            for ( int i = 0; i < filePageSize; i++ )
            {
                assertThat( cursor.getByte(), is( a ) );
            }

            // Now fill file B with 'b's... this will cause our current page to be evicted
            fork( fillPagedFileB ).join();
            // So if we had an optimistic lock, we should be asked to retry:
            if ( cursor.shouldRetry() )
            {
                // When we do reads after the shouldRetry() call, we should fault our page back
                // and get consistent reads (assuming we don't race any further with eviction)
                int expected = a * filePageSize;
                int actual;
                do
                {
                    actual = 0;
                    for ( int i = 0; i < filePageSize; i++ )
                    {
                        actual += cursor.getByte();
                    }
                }
                while ( cursor.shouldRetry() );
                assertThat( actual, is( expected ) );
            }
        }

        pagedFileA.close();
        pagedFileB.close();
    }

    @Test( timeout = SHORT_TIMEOUT_MILLIS )
    public void pagesMustReturnToFreelistIfSwapInThrows() throws IOException
    {
        generateFileWithRecords( file( "a" ), recordCount, recordSize );

        configureStandardPageCache();
        PagedFile pagedFile = pageCache.map( file( "a" ), filePageSize );

        int iterations = maxPages * 2;
        accessPagesWhileInterrupted( pagedFile, PF_SHARED_READ_LOCK, iterations );
        accessPagesWhileInterrupted( pagedFile, PF_SHARED_WRITE_LOCK, iterations );

        // Verify that after all those troubles, page faulting starts working again
        // as soon as our thread is no longer interrupted and the PageSwapper no
        // longer throws.
        Thread.interrupted(); // make sure to clear our interruption status

        try ( PageCursor cursor = pagedFile.io( 0, PF_SHARED_READ_LOCK ) )
        {
            assertTrue( cursor.next() );
            verifyRecordsMatchExpected( cursor );
        }
        pagedFile.close();
    }

    private void accessPagesWhileInterrupted(
            PagedFile pagedFile,
            int pf_flags,
            int iterations ) throws IOException
    {
        try ( PageCursor cursor = pagedFile.io( 0, pf_flags ) )
        {
            for ( int i = 0; i < iterations; i++ )
            {
                Thread.currentThread().interrupt();
                try
                {
                    cursor.next( 0 );
                }
                catch ( IOException ignored )
                {
                    // We don't care about the exception per se.
                    // We just want lots of failed page faults.
                }
            }
        }
    }

    // NOTE: This test is CPU architecture dependent, but it should fail on no
    // architecture that we support.
    // This test has no timeout because one may want to run it on a CPU
    // emulator, where it's not unthinkable for it to take minutes.
    @Test
    public void mustSupportUnalignedWordAccesses() throws Exception
    {
        // 8 MB pages, 10 of them for 80 MB.
        // This way we are sure to write across OS page boundaries. The default
        // size of Huge Pages on Linux is 2 MB, but it can be configured to be
        // as large as 1 GB - at least I have not heard of anyone trying to
        // configure it to be more than that.
        int pageSize = (int) ByteUnit.kibiBytes( 8 );
        getPageCache( fs, 5, pageSize, PageCacheTracer.NULL, PageCursorTracerSupplier.NULL );

        ThreadLocalRandom rng = ThreadLocalRandom.current();

        try ( PagedFile pagedFile = pageCache.map( file( "a" ), pageSize );
              PageCursor cursor = pagedFile.io( 0, PF_SHARED_WRITE_LOCK ) )
        {
            assertTrue( cursor.next() );

            long x = rng.nextLong();
            int limit = pageSize - Long.BYTES;
            for ( int i = 0; i < limit; i++ )
            {
                x += i;
                cursor.setOffset( i );
                cursor.putLong( x );
                cursor.setOffset( i );
                long y = cursor.getLong();

                assertFalse( "Should not have had a page out-of-bounds access!", cursor.checkAndClearBoundsFlag() );
                if ( x != y )
                {
                    String reason =
                            "Failed to read back the value that was written at " +
                            "offset " + toHexString( i );
                    assertThat( reason,
                            toHexString( y ),
                            is( toHexString( x ) ) );
                }
            }
        }
    }

    @RepeatRule.Repeat( times = 50 )
    @Test( timeout = SEMI_LONG_TIMEOUT_MILLIS )
    public void mustEvictPagesFromUnmappedFiles() throws Exception
    {
        // GIVEN mapping then unmapping
        configureStandardPageCache();
        try ( PagedFile pagedFile = pageCache.map( file( "a" ), filePageSize );
              PageCursor cursor = pagedFile.io( 0, PF_SHARED_WRITE_LOCK ) )
        {
            assertTrue( cursor.next() );
        }

        // WHEN using all pages, so that eviction of some pages will happen
        try ( PagedFile pagedFile = pageCache.map( file( "a" ), filePageSize );
              PageCursor cursor = pagedFile.io( 0, PF_SHARED_WRITE_LOCK ) )
        {
            for ( int i = 0; i < maxPages + 5; i++ )
            {
                // THEN eviction happening here should not result in any exception
                assertTrue( cursor.next() );
            }
        }
    }

    @Test( timeout = SEMI_LONG_TIMEOUT_MILLIS )
    public void mustReadZerosFromBeyondEndOfFile() throws Exception
    {
        StandardRecordFormat recordFormat = new StandardRecordFormat();
        File[] files = {
                file( "1" ), file( "2" ), file( "3" ), file( "4" ), file( "5" ), file( "6" ),
                file( "7" ), file( "8" ), file( "9" ), file( "0" ), file( "A" ), file( "B" ),
        };
        for ( int fileId = 0; fileId < files.length; fileId++ )
        {
            File file = files[fileId];
            StoreChannel channel = fs.open( file, "rw" );
            for ( int recordId = 0; recordId < fileId + 1; recordId++ )
            {
                Record record = recordFormat.createRecord( file, recordId );
                recordFormat.writeRecord( record, channel );
            }
            channel.close();
        }

        int pageSize = nextPowerOf2( recordFormat.getRecordSize() * (files.length + 1) );
        getPageCache( fs, 2, pageSize, PageCacheTracer.NULL, PageCursorTracerSupplier.NULL );

        int fileId = files.length;
        while ( fileId-- > 0 )
        {
            File file = files[fileId];
            try ( PagedFile pf = pageCache.map( file, pageSize );
                  PageCursor cursor = pf.io( 0, PF_SHARED_READ_LOCK ) )
            {
                int pageCount = 0;
                while ( cursor.next() )
                {
                    pageCount++;
                    recordFormat.assertRecordsWrittenCorrectly( cursor );
                }
                assertThat( "pages in file " + file, pageCount, greaterThan( 0 ) );
            }
        }
    }

    private int nextPowerOf2( int i )
    {
        return 1 << (32 - Integer.numberOfLeadingZeros( i ) );
    }

    private PageSwapperFactory factoryCountingSyncDevice(
            final AtomicInteger syncDeviceCounter,
            final Queue<Integer> expectedCountsInForce )
    {
        SingleFilePageSwapperFactory factory = new SingleFilePageSwapperFactory()
        {
            @Override
            public void syncDevice()
            {
                super.syncDevice();
                syncDeviceCounter.getAndIncrement();
            }

            @Override
            public PageSwapper createPageSwapper(
                    File file, int filePageSize, PageEvictionCallback onEviction, boolean createIfNotExist ) throws IOException
            {
                PageSwapper delegate = super.createPageSwapper( file, filePageSize, onEviction, createIfNotExist );
                return new DelegatingPageSwapper( delegate )
                {
                    @Override
                    public void force() throws IOException
                    {
                        super.force();
                        assertThat( syncDeviceCounter.get(), is( expectedCountsInForce.poll() ) );
                    }
                };
            }
        };
        factory.open( fs, Configuration.EMPTY );
        return factory;
    }

    @SafeVarargs
    private static <E> Queue<E> queue( E... items )
    {
        Queue<E> queue = new ConcurrentLinkedQueue<>();
        for ( E item : items )
        {
            queue.offer( item );
        }
        return queue;
    }

    @Test( timeout = SEMI_LONG_TIMEOUT_MILLIS )
    public void mustSyncDeviceWhenFlushAndForcingPagedFile() throws Exception
    {
        AtomicInteger syncDeviceCounter = new AtomicInteger();
        AtomicInteger expectedCountInForce = new AtomicInteger();
        Queue<Integer> expectedCountsInForce = queue(
                0,      // at `p1.flushAndForce` no `syncDevice` has happened before the force
                1, 2 ); // closing+forcing the files one by one, we get 2 more `syncDevice`
        PageSwapperFactory factory = factoryCountingSyncDevice( syncDeviceCounter, expectedCountsInForce );
        try ( PageCache cache = createPageCache( factory, maxPages, pageCachePageSize, PageCacheTracer.NULL,
                PageCursorTracerSupplier.NULL );
              PagedFile p1 = cache.map( existingFile( "a" ), filePageSize );
              PagedFile p2 = cache.map( existingFile( "b" ), filePageSize ) )
        {
            try ( PageCursor cursor = p1.io( 0, PF_SHARED_WRITE_LOCK ) )
            {
                assertTrue( cursor.next() );
            }
            try ( PageCursor cursor = p2.io( 0, PF_SHARED_WRITE_LOCK ) )
            {
                assertTrue( cursor.next() );
            }

            p1.flushAndForce();
            expectedCountInForce.set( 1 );
            assertThat( syncDeviceCounter.get(), is( 1 ) );
        }
    }

    @Test( timeout = SEMI_LONG_TIMEOUT_MILLIS )
    public void mustSyncDeviceWhenFlushAndForcingPageCache() throws Exception
    {
        AtomicInteger syncDeviceCounter = new AtomicInteger();
        AtomicInteger expectedCountInForce = new AtomicInteger();
        Queue<Integer> expectedCountsInForce = queue(
                0, 0,   // `cache.flushAndForce` forces the individual files, no `syncDevice` yet
                1, 2 ); // after test, files are closed+forced one by one
        PageSwapperFactory factory = factoryCountingSyncDevice( syncDeviceCounter, expectedCountsInForce );
        try ( PageCache cache = createPageCache( factory, maxPages, pageCachePageSize, PageCacheTracer.NULL,
                PageCursorTracerSupplier.NULL );
              PagedFile p1 = cache.map( existingFile( "a" ), filePageSize );
              PagedFile p2 = cache.map( existingFile( "b" ), filePageSize ) )
        {
            try ( PageCursor cursor = p1.io( 0, PF_SHARED_WRITE_LOCK ) )
            {
                assertTrue( cursor.next() );
            }
            try ( PageCursor cursor = p2.io( 0, PF_SHARED_WRITE_LOCK ) )
            {
                assertTrue( cursor.next() );
            }

            cache.flushAndForce();
            expectedCountInForce.set( 1 );
            assertThat( syncDeviceCounter.get(), is( 1 ) );
        }
    }

    @Test( expected = NoSuchFileException.class )
    public void mustThrowWhenMappingNonExistingFile() throws Exception
    {
        configureStandardPageCache();
        pageCache.map( file( "does not exist" ), filePageSize );
    }

    @Test( timeout = SEMI_LONG_TIMEOUT_MILLIS )
    public void mustCreateNonExistingFileWithCreateOption() throws Exception
    {
        configureStandardPageCache();
        try ( PagedFile pf = pageCache.map( file( "does not exist" ), filePageSize, StandardOpenOption.CREATE );
                PageCursor cursor = pf.io( 0, PF_SHARED_WRITE_LOCK ) )
        {
            assertTrue( cursor.next() );
        }
    }

    @Test( timeout = SEMI_LONG_TIMEOUT_MILLIS )
    public void mustIgnoreCreateOptionIfFileAlreadyExists() throws Exception
    {
        configureStandardPageCache();
        try ( PagedFile pf = pageCache.map( file( "a" ), filePageSize, StandardOpenOption.CREATE );
                PageCursor cursor = pf.io( 0, PF_SHARED_WRITE_LOCK ) )
        {
            assertTrue( cursor.next() );
        }
    }

    @Test( timeout = SEMI_LONG_TIMEOUT_MILLIS )
    public void mustIgnoreCertainOpenOptions() throws Exception
    {
        configureStandardPageCache();
        try ( PagedFile pf = pageCache.map( file( "a" ), filePageSize,
                StandardOpenOption.READ, StandardOpenOption.WRITE, StandardOpenOption.APPEND,
                StandardOpenOption.SPARSE );
                PageCursor cursor = pf.io( 0, PF_SHARED_WRITE_LOCK ) )
        {
            assertTrue( cursor.next() );
        }
    }

    @Test( timeout = SEMI_LONG_TIMEOUT_MILLIS )
    public void mustThrowOnUnsupportedOpenOptions() throws Exception
    {
        configureStandardPageCache();
        verifyMappingWithOpenOptionThrows( StandardOpenOption.CREATE_NEW );
        verifyMappingWithOpenOptionThrows( StandardOpenOption.SYNC );
        verifyMappingWithOpenOptionThrows( StandardOpenOption.DSYNC );
        verifyMappingWithOpenOptionThrows( new OpenOption()
        {
            @Override
            public String toString()
            {
                return "NonStandardOpenOption";
            }
        } );
    }

    private void verifyMappingWithOpenOptionThrows( OpenOption option ) throws IOException
    {
        try
        {
            pageCache.map( file( "a" ), filePageSize, option ).close();
            fail( "Expected PageCache.map() to throw when given the OpenOption " + option );
        }
        catch ( IllegalArgumentException | UnsupportedOperationException e )
        {
            // good
        }
    }

    @Test( timeout = SEMI_LONG_TIMEOUT_MILLIS )
    public void mappingFileWithTruncateOptionMustTruncateFile() throws Exception
    {
        configureStandardPageCache();
        try ( PagedFile pf = pageCache.map( file( "a" ), filePageSize );
              PageCursor cursor = pf.io( 10, PF_SHARED_WRITE_LOCK ) )
        {
            assertThat( pf.getLastPageId(), lessThan( 0L ) );
            assertTrue( cursor.next() );
            cursor.putInt( 0xcafebabe );
        }
        try ( PagedFile pf = pageCache.map( file( "a" ), filePageSize, StandardOpenOption.TRUNCATE_EXISTING );
              PageCursor cursor = pf.io( 0, PF_SHARED_READ_LOCK ) )
        {
            assertThat( pf.getLastPageId(), lessThan( 0L ) );
            assertFalse( cursor.next() );
        }
    }

    @SuppressWarnings( "unused" )
    @Test
    public void mappingAlreadyMappedFileWithTruncateOptionMustThrow() throws Exception
    {
        configureStandardPageCache();
        try ( PagedFile first = pageCache.map( file( "a" ), filePageSize ) )
        {
            expectedException.expect( UnsupportedOperationException.class );
            try ( PagedFile second = pageCache.map( file( "a" ), filePageSize, StandardOpenOption.TRUNCATE_EXISTING ) )
            {
                fail( "the second map call should have thrown" );
            }
        }
    }

    @Test
    public void mustThrowIfFileIsClosedMoreThanItIsMapped() throws Exception
    {
        configureStandardPageCache();
        PagedFile pf = pageCache.map( file( "a" ), filePageSize );
        pf.close();
        expectedException.expect( IllegalStateException.class );
        pf.close();
    }

    @Test
    public void fileMappedWithDeleteOnCloseMustNotExistAfterUnmap() throws Exception
    {
        configureStandardPageCache();
        pageCache.map( file( "a" ), filePageSize, DELETE_ON_CLOSE ).close();
        expectedException.expect( NoSuchFileException.class );
        pageCache.map( file( "a" ), filePageSize );
    }

    @Test
    public void fileMappedWithDeleteOnCloseMustNotExistAfterLastUnmap() throws Exception
    {
        configureStandardPageCache();
        File file = file( "a" );
        try ( PagedFile ignore = pageCache.map( file, filePageSize ) )
        {
            pageCache.map( file, filePageSize, DELETE_ON_CLOSE ).close();
        }
        expectedException.expect( NoSuchFileException.class );
        pageCache.map( file, filePageSize );
    }

    @Test
    public void fileMappedWithDeleteOnCloseShouldNotFlushDirtyPagesOnClose() throws Exception
    {
        AtomicInteger flushCounter = new AtomicInteger();
        PageSwapperFactory swapperFactory = flushCountingPageSwapperFactory( flushCounter );
        swapperFactory.open( fs, Configuration.EMPTY );
        PageCache cache = createPageCache( swapperFactory, maxPages, pageCachePageSize, PageCacheTracer.NULL,
                PageCursorTracerSupplier.NULL );
        File file = file( "a" );
        try ( PagedFile pf = cache.map( file, filePageSize, DELETE_ON_CLOSE );
              WritableByteChannel channel = pf.openWritableByteChannel() )
        {
            generateFileWithRecords( channel, recordCount, recordSize );
        }
        assertThat( flushCounter.get(), lessThan( recordCount / recordsPerFilePage ) );
    }

    @Test
    public void mustFlushAllDirtyPagesWhenClosingPagedFileThatIsNotMappedWithDeleteOnClose() throws Exception
    {
        AtomicInteger flushCounter = new AtomicInteger();
        PageSwapperFactory swapperFactory = flushCountingPageSwapperFactory( flushCounter );
        swapperFactory.open( fs, Configuration.EMPTY );
        PageCache cache = createPageCache( swapperFactory, maxPages, pageCachePageSize, PageCacheTracer.NULL,
                PageCursorTracerSupplier.NULL );
        File file = file( "a" );
        try ( PagedFile pf = cache.map( file, filePageSize );
              WritableByteChannel channel = pf.openWritableByteChannel() )
        {
            generateFileWithRecords( channel, recordCount, recordSize );
        }
        assertThat( flushCounter.get(), is( recordCount / recordsPerFilePage ) );
    }

    private SingleFilePageSwapperFactory flushCountingPageSwapperFactory( AtomicInteger flushCounter )
    {
        return new SingleFilePageSwapperFactory()
        {
            @Override
            public PageSwapper createPageSwapper( File file, int filePageSize, PageEvictionCallback onEviction,
                                                  boolean createIfNotExist ) throws IOException
            {
                PageSwapper swapper = super.createPageSwapper( file, filePageSize, onEviction, createIfNotExist );
                return new DelegatingPageSwapper( swapper )
                {
                    @Override
                    public long write( long filePageId, long bufferAddress ) throws IOException
                    {
                        flushCounter.getAndIncrement();
                        return super.write( filePageId, bufferAddress );
                    }

                    @Override
                    public long write( long startFilePageId, long[] bufferAddresses, int arrayOffset, int length )
                            throws IOException
                    {
                        flushCounter.getAndAdd( length );
                        return super.write( startFilePageId, bufferAddresses, arrayOffset, length );
                    }
                };
            }
        };
    }

    @Test( timeout = SHORT_TIMEOUT_MILLIS )
    public void fileMappedWithDeleteOnCloseMustNotLeakDirtyPages() throws Exception
    {
        configureStandardPageCache();
        File file = file( "a" );
        int records = maxPages * recordsPerFilePage;
        int iterations = 50;
        for ( int i = 0; i < iterations; i++ )
        {
            ensureExists( file );
            try ( PagedFile pf = pageCache.map( file, filePageSize, DELETE_ON_CLOSE );
                  WritableByteChannel channel = pf.openWritableByteChannel() )
            {
                generateFileWithRecords( channel, records, recordSize );
            }
        }
    }

    @Test
    public void mustNotThrowWhenMappingFileWithDifferentFilePageSizeAndAnyPageSizeIsSpecified() throws Exception
    {
        configureStandardPageCache();
        try ( PagedFile ignore = pageCache.map( file( "a" ), filePageSize ) )
        {
            pageCache.map( file( "a" ), filePageSize + 1, PageCacheOpenOptions.ANY_PAGE_SIZE ).close();
        }
    }

    @Test
    public void mustCopyIntoSameSizedWritePageCursor() throws Exception
    {
        configureStandardPageCache();
        int bytes = 200;

        // Put some data into the file
        try ( PagedFile pf = pageCache.map( file( "a" ), 32 );
              PageCursor cursor = pf.io( 0, PF_SHARED_WRITE_LOCK ) )
        {
            for ( int i = 0; i < bytes; i++ )
            {
                if ( (i & 31) == 0 )
                {
                    assertTrue( cursor.next() );
                }
                cursor.putByte( (byte) i );
            }
        }

        // Then copy all the pages into another file, with a larger file page size
        int pageSize = 16;
        try ( PagedFile pfA = pageCache.map( file( "a" ), pageSize );
              PagedFile pfB = pageCache.map( existingFile( "b" ), pageSize );
              PageCursor cursorA = pfA.io( 0, PF_SHARED_READ_LOCK );
              PageCursor cursorB = pfB.io( 0, PF_SHARED_WRITE_LOCK ) )
        {
            while ( cursorA.next() )
            {
                assertTrue( cursorB.next() );
                int bytesCopied;
                do
                {
                    bytesCopied = cursorA.copyTo( 0, cursorB, 0, cursorA.getCurrentPageSize() );
                }
                while ( cursorA.shouldRetry() );
                assertThat( bytesCopied, is( pageSize ) );
            }
        }

        // Finally, verify the contents of file 'b'
        try ( PagedFile pf = pageCache.map( file( "b" ), 32 );
              PageCursor cursor = pf.io( 0, PF_SHARED_READ_LOCK ) )
        {
            for ( int i = 0; i < bytes; i++ )
            {
                if ( (i & 31) == 0 )
                {
                    assertTrue( cursor.next() );
                }
                int offset = cursor.getOffset();
                byte b;
                do
                {
                    cursor.setOffset( offset );
                    b = cursor.getByte();
                }
                while ( cursor.shouldRetry() );
                assertThat( b, is( (byte) i ) );
            }
        }
    }

    @Test
    public void mustCopyIntoLargerPageCursor() throws Exception
    {
        configureStandardPageCache();
        int smallPageSize = 16;
        int largePageSize = 17;
        try ( PagedFile pfA = pageCache.map( file( "a" ), smallPageSize );
              PagedFile pfB = pageCache.map( existingFile( "b" ), largePageSize );
              PageCursor cursorA = pfA.io( 0, PF_SHARED_WRITE_LOCK );
              PageCursor cursorB = pfB.io( 0, PF_SHARED_WRITE_LOCK ) )
        {
            assertTrue( cursorA.next() );
            for ( int i = 0; i < smallPageSize; i++ )
            {
                cursorA.putByte( (byte) (i + 1) );
            }
            assertTrue( cursorB.next() );
            assertThat( cursorA.copyTo( 0, cursorB, 0, smallPageSize ), is( smallPageSize ) );
            for ( int i = 0; i < smallPageSize; i++ )
            {
                assertThat( cursorB.getByte(), is( (byte) (i + 1) ) );
            }
            assertThat( cursorB.getByte(), is( (byte) 0 ) );
        }
    }

    @Test
    public void mustCopyIntoSmallerPageCursor() throws Exception
    {
        configureStandardPageCache();
        int smallPageSize = 16;
        int largePageSize = 17;
        try ( PagedFile pfA = pageCache.map( file( "a" ), largePageSize );
              PagedFile pfB = pageCache.map( existingFile( "b" ), smallPageSize );
              PageCursor cursorA = pfA.io( 0, PF_SHARED_WRITE_LOCK );
              PageCursor cursorB = pfB.io( 0, PF_SHARED_WRITE_LOCK ) )
        {
            assertTrue( cursorA.next() );
            for ( int i = 0; i < largePageSize; i++ )
            {
                cursorA.putByte( (byte) (i + 1) );
            }
            assertTrue( cursorB.next() );
            assertThat( cursorA.copyTo( 0, cursorB, 0, largePageSize ), is( smallPageSize ) );
            for ( int i = 0; i < smallPageSize; i++ )
            {
                assertThat( cursorB.getByte(), is( (byte) (i + 1) ) );
            }
        }
    }

    @Test
    public void mustThrowOnCopyIntoReadPageCursor() throws Exception
    {
        configureStandardPageCache();
        int pageSize = 17;
        try ( PagedFile pfA = pageCache.map( file( "a" ), pageSize );
              PagedFile pfB = pageCache.map( existingFile( "b" ), pageSize ) )
        {
            // Create data
            try ( PageCursor cursorA = pfA.io( 0, PF_SHARED_WRITE_LOCK );
                  PageCursor cursorB = pfB.io( 0, PF_SHARED_WRITE_LOCK ) )
            {
                assertTrue( cursorA.next() );
                assertTrue( cursorB.next() );
            }

            // Try copying
            try ( PageCursor cursorA = pfA.io( 0, PF_SHARED_WRITE_LOCK );
                  PageCursor cursorB = pfB.io( 0, PF_SHARED_READ_LOCK ) )
            {
                assertTrue( cursorA.next() );
                assertTrue( cursorB.next() );
                expectedException.expect( IllegalArgumentException.class );
                cursorA.copyTo( 0, cursorB, 0, pageSize );
            }
        }
    }

    @Test
    public void copyToMustCheckBounds() throws Exception
    {
        configureStandardPageCache();
        int pageSize = 16;
        try ( PagedFile pf = pageCache.map( file( "a" ), pageSize );
              PageCursor cursorA = pf.io( 0, PF_SHARED_READ_LOCK );
              PageCursor cursorB = pf.io( 0, PF_SHARED_WRITE_LOCK ) )
        {
            assertTrue( cursorB.next() );
            assertTrue( cursorB.next() );
            assertTrue( cursorA.next() );

            // source buffer underflow
            cursorA.copyTo( -1, cursorB, 0, 1 );
            assertTrue( cursorA.checkAndClearBoundsFlag() );
            assertFalse( cursorB.checkAndClearBoundsFlag() );

            // target buffer underflow
            cursorA.copyTo( 0, cursorB, -1, 1 );
            assertTrue( cursorA.checkAndClearBoundsFlag() );
            assertFalse( cursorB.checkAndClearBoundsFlag() );

            // source buffer offset overflow
            cursorA.copyTo( pageSize, cursorB, 0, 1 );
            assertTrue( cursorA.checkAndClearBoundsFlag() );
            assertFalse( cursorB.checkAndClearBoundsFlag() );

            // target buffer offset overflow
            cursorA.copyTo( 0, cursorB, pageSize, 1 );
            assertTrue( cursorA.checkAndClearBoundsFlag() );
            assertFalse( cursorB.checkAndClearBoundsFlag() );

            // source buffer length overflow
            assertThat( cursorA.copyTo( 1, cursorB, 0, pageSize ), is( pageSize - 1 ) );
            assertFalse( cursorA.checkAndClearBoundsFlag() );
            assertFalse( cursorB.checkAndClearBoundsFlag() );

            // target buffer length overflow
            assertThat( cursorA.copyTo( 0, cursorB, 1, pageSize ), is( pageSize - 1 ) );
            assertFalse( cursorA.checkAndClearBoundsFlag() );
            assertFalse( cursorB.checkAndClearBoundsFlag() );

            // zero length
            assertThat( cursorA.copyTo( 0, cursorB, 1, 0 ), is( 0 ) );
            assertFalse( cursorA.checkAndClearBoundsFlag() );
            assertFalse( cursorB.checkAndClearBoundsFlag() );

            // negative length
            cursorA.copyTo( 1, cursorB, 1, -1 );
            assertTrue( cursorA.checkAndClearBoundsFlag() );
            assertFalse( cursorB.checkAndClearBoundsFlag() );
        }
    }

    @Test( timeout = SHORT_TIMEOUT_MILLIS )
    public void readCursorsCanOpenLinkedCursor() throws Exception
    {
        generateFileWithRecords( file( "a" ), recordsPerFilePage * 2, recordSize );
        configureStandardPageCache();
        try ( PagedFile pf = pageCache.map( file( "a" ), filePageSize );
              PageCursor parent = pf.io( 0, PF_SHARED_READ_LOCK ) )
        {
            PageCursor linked = parent.openLinkedCursor( 1 );
            assertTrue( parent.next() );
            assertTrue( linked.next() );
            verifyRecordsMatchExpected( parent );
            verifyRecordsMatchExpected( linked );
        }
    }

    @Test( timeout = SHORT_TIMEOUT_MILLIS )
    public void writeCursorsCanOpenLinkedCursor() throws Exception
    {
        configureStandardPageCache();
        File file = file( "a" );
        try ( PagedFile pf = pageCache.map( file, filePageSize );
              PageCursor parent = pf.io( 0, PF_SHARED_WRITE_LOCK ) )
        {
            PageCursor linked = parent.openLinkedCursor( 1 );
            assertTrue( parent.next() );
            assertTrue( linked.next() );
            writeRecords( parent );
            writeRecords( linked );
        }
        verifyRecordsInFile( file, recordsPerFilePage * 2 );
    }

    @Test( timeout = SHORT_TIMEOUT_MILLIS )
    public void closingParentCursorMustCloseLinkedCursor() throws Exception
    {
        configureStandardPageCache();
        try ( PagedFile pf = pageCache.map( file( "a" ), filePageSize ) )
        {
            PageCursor writerParent = pf.io( 0, PF_SHARED_WRITE_LOCK );
            PageCursor readerParent = pf.io( 0, PF_SHARED_READ_LOCK );
            assertTrue( writerParent.next() );
            assertTrue( readerParent.next() );
            PageCursor writerLinked = writerParent.openLinkedCursor( 1 );
            PageCursor readerLinked = readerParent.openLinkedCursor( 1 );
            assertTrue( writerLinked.next() );
            assertTrue( readerLinked.next() );
            writerParent.close();
            readerParent.close();
            writerLinked.getByte( 0 );
            assertTrue( writerLinked.checkAndClearBoundsFlag() );
            readerLinked.getByte( 0 );
            assertTrue( readerLinked.checkAndClearBoundsFlag() );
        }
    }

    @Test( timeout = SHORT_TIMEOUT_MILLIS )
    public void writeCursorWithNoGrowCanOpenLinkedCursorWithNoGrow() throws Exception
    {
        generateFileWithRecords( file( "a" ), recordsPerFilePage * 2, recordSize );
        configureStandardPageCache();
        try ( PagedFile pf = pageCache.map( file( "a" ), filePageSize );
              PageCursor parent = pf.io( 0, PF_SHARED_WRITE_LOCK | PF_NO_GROW ) )
        {
            PageCursor linked = parent.openLinkedCursor( 1 );
            assertTrue( parent.next() );
            assertTrue( linked.next() );
            verifyRecordsMatchExpected( parent );
            verifyRecordsMatchExpected( linked );
            assertFalse( linked.next() );
        }
    }

    @Test( timeout = SHORT_TIMEOUT_MILLIS )
    public void openingLinkedCursorMustCloseExistingLinkedCursor() throws Exception
    {
        configureStandardPageCache();
        File file = file( "a" );

        // write case
        try ( PagedFile pf = pageCache.map( file, filePageSize );
              PageCursor parent = pf.io( 0, PF_SHARED_WRITE_LOCK ) )
        {
            PageCursor linked = parent.openLinkedCursor( 1 );
            assertTrue( parent.next() );
            assertTrue( linked.next() );
            writeRecords( parent );
            writeRecords( linked );
            parent.openLinkedCursor( 2 );

            // should cause out of bounds condition because it should be closed by our opening of another linked cursor
            linked.putByte( 0, (byte) 1 );
            assertTrue( linked.checkAndClearBoundsFlag() );
        }

        // read case
        try ( PagedFile pf = pageCache.map( file, filePageSize );
              PageCursor parent = pf.io( 0, PF_SHARED_READ_LOCK ) )
        {
            PageCursor linked = parent.openLinkedCursor( 1 );
            assertTrue( parent.next() );
            assertTrue( linked.next() );
            parent.openLinkedCursor( 2 );

            // should cause out of bounds condition because it should be closed by our opening of another linked cursor
            linked.getByte( 0 );
            assertTrue( linked.checkAndClearBoundsFlag() );
        }
    }

    @Test( timeout = SHORT_TIMEOUT_MILLIS )
    public void shouldRetryOnParentCursorMustReturnTrueIfLinkedCursorNeedsRetry() throws Exception
    {
        generateFileWithRecords( file( "a" ), recordsPerFilePage * 2, recordSize );
        configureStandardPageCache();
        try ( PagedFile pf = pageCache.map( file( "a" ), filePageSize );
              PageCursor parentReader = pf.io( 0, PF_SHARED_READ_LOCK );
              PageCursor writer = pf.io( 1, PF_SHARED_WRITE_LOCK ) )
        {
            PageCursor linkedReader = parentReader.openLinkedCursor( 1 );
            assertTrue( parentReader.next() );
            assertTrue( linkedReader.next() );
            assertTrue( writer.next() );
            assertTrue( writer.next() ); // writer now moved on to page 2

            // parentReader shouldRetry should be true because the linked cursor needs retry
            assertTrue( parentReader.shouldRetry() );
            // then, the next read should be consistent
            assertFalse( parentReader.shouldRetry() );
        }
    }

    @Test( timeout = SHORT_TIMEOUT_MILLIS )
    public void checkAndClearBoundsFlagMustCheckAndClearLinkedCursor() throws Exception
    {
        configureStandardPageCache();
        try ( PagedFile pf = pageCache.map( file( "a" ), filePageSize );
              PageCursor parent = pf.io( 0, PF_SHARED_WRITE_LOCK ) )
        {
            assertTrue( parent.next() );
            PageCursor linked = parent.openLinkedCursor( 1 );
            linked.raiseOutOfBounds();
            assertTrue( parent.checkAndClearBoundsFlag() );
            assertFalse( linked.checkAndClearBoundsFlag() );
        }
    }

    @Test
    public void shouldRetryMustClearBoundsFlagIfLinkedCursorNeedsRetry() throws Exception
    {
        configureStandardPageCache();
        try ( PagedFile pf = pageCache.map( file( "a" ), filePageSize );
              PageCursor writer = pf.io( 0, PF_SHARED_WRITE_LOCK );
              PageCursor reader = pf.io( 0, PF_SHARED_READ_LOCK ) )
        {
            assertTrue( writer.next() ); // now at page id 0
            assertTrue( writer.next() ); // now at page id 1, 0 is unlocked
            assertTrue( writer.next() ); // now at page id 2, 1 is unlocked
            assertTrue( reader.next() ); // reader now at page id 0
            try ( PageCursor linkedReader = reader.openLinkedCursor( 1 ) )
            {
                assertTrue( linkedReader.next() ); // linked reader now at page id 1
                assertTrue( writer.next( 1 ) ); // invalidate linked readers lock
                assertTrue( writer.next() ); // move writer out of the way
                reader.raiseOutOfBounds(); // raise bounds flag on parent reader
                assertTrue( reader.shouldRetry() ); // we must retry because linked reader was invalidated
                assertFalse( reader.checkAndClearBoundsFlag() ); // must return false because we are doing a retry
            }
        }
    }

    @Test
    public void checkAndClearCursorExceptionMustNotThrowIfNoExceptionIsSet() throws Exception
    {
        configureStandardPageCache();
        try ( PagedFile pf = pageCache.map( file( "a" ), filePageSize ) )
        {
            try ( PageCursor cursor = pf.io( 0, PF_SHARED_WRITE_LOCK ) )
            {
                assertTrue( cursor.next() );
                cursor.checkAndClearCursorException();
            }
            try ( PageCursor cursor = pf.io( 0, PF_SHARED_READ_LOCK ) )
            {
                assertTrue( cursor.next() );
                cursor.checkAndClearCursorException();
                //noinspection StatementWithEmptyBody
                do
                {
                    // nothing
                }
                while ( cursor.shouldRetry() );
                cursor.checkAndClearCursorException();
            }
        }
    }

    @Test
    public void checkAndClearCursorExceptionMustThrowIfExceptionIsSet() throws Exception
    {
        configureStandardPageCache();
        try ( PagedFile pf = pageCache.map( file( "a" ), filePageSize ) )
        {
            String msg = "Boo" + ThreadLocalRandom.current().nextInt();
            try ( PageCursor cursor = pf.io( 0, PF_SHARED_WRITE_LOCK ) )
            {
                assertTrue( cursor.next() );
                cursor.setCursorException( msg );
                cursor.checkAndClearCursorException();
                fail( "checkAndClearError on write cursor should have thrown" );
            }
            catch ( CursorException e )
            {
                assertThat( e.getMessage(), is( msg ) );
            }

            msg = "Boo" + ThreadLocalRandom.current().nextInt();
            try ( PageCursor cursor = pf.io( 0, PF_SHARED_READ_LOCK ) )
            {
                assertTrue( cursor.next() );
                cursor.setCursorException( msg );
                cursor.checkAndClearCursorException();
                fail( "checkAndClearError on read cursor should have thrown" );
            }
            catch ( CursorException e )
            {
                assertThat( e.getMessage(), is( msg ) );
            }
        }
    }

    @Test
    public void checkAndClearCursorExceptionMustClearExceptionIfSet() throws Exception
    {
        configureStandardPageCache();
        try ( PagedFile pf = pageCache.map( file( "a" ), filePageSize ) )
        {
            try ( PageCursor cursor = pf.io( 0, PF_SHARED_WRITE_LOCK ) )
            {
                assertTrue( cursor.next() );
                cursor.setCursorException( "boo" );
                try
                {
                    cursor.checkAndClearCursorException();
                    fail( "checkAndClearError on write cursor should have thrown" );
                }
                catch ( CursorException ignore )
                {
                }
                cursor.checkAndClearCursorException();
            }

            try ( PageCursor cursor = pf.io( 0, PF_SHARED_READ_LOCK ) )
            {
                assertTrue( cursor.next() );
                cursor.setCursorException( "boo" );
                try
                {
                    cursor.checkAndClearCursorException();
                    fail( "checkAndClearError on read cursor should have thrown" );
                }
                catch ( CursorException ignore )
                {
                }
                cursor.checkAndClearCursorException();
            }
        }
    }

    @Test
    public void nextMustClearCursorExceptionIfSet() throws Exception
    {
        configureStandardPageCache();
        try ( PagedFile pf = pageCache.map( file( "a" ), filePageSize ) )
        {
            try ( PageCursor cursor = pf.io( 0, PF_SHARED_WRITE_LOCK ) )
            {
                assertTrue( cursor.next() );
                cursor.setCursorException( "boo" );
                assertTrue( cursor.next() );
                cursor.checkAndClearCursorException();
            }

            try ( PageCursor cursor = pf.io( 0, PF_SHARED_READ_LOCK ) )
            {
                assertTrue( cursor.next() );
                cursor.setCursorException( "boo" );
                assertTrue( cursor.next() );
                cursor.checkAndClearCursorException();
            }
        }
    }

    @Test
    public void nextWithIdMustClearCursorExceptionIfSet() throws Exception
    {
        configureStandardPageCache();
        try ( PagedFile pf = pageCache.map( file( "a" ), filePageSize ) )
        {
            try ( PageCursor cursor = pf.io( 0, PF_SHARED_WRITE_LOCK ) )
            {
                assertTrue( cursor.next( 1 ) );
                cursor.setCursorException( "boo" );
                assertTrue( cursor.next( 2 ) );
                cursor.checkAndClearCursorException();
            }

            try ( PageCursor cursor = pf.io( 0, PF_SHARED_READ_LOCK ) )
            {
                assertTrue( cursor.next( 1 ) );
                cursor.setCursorException( "boo" );
                assertTrue( cursor.next( 2 ) );
                cursor.checkAndClearCursorException();
            }
        }
    }

    @Test
    public void shouldRetryMustClearCursorExceptionIfItReturnsTrue() throws Exception
    {
        configureStandardPageCache();
        try ( PagedFile pf = pageCache.map( file( "a" ), filePageSize );
              PageCursor writer = pf.io( 0, PF_SHARED_WRITE_LOCK );
              PageCursor reader = pf.io( 0, PF_SHARED_READ_LOCK ) )
        {
            assertTrue( writer.next() ); // now at page id 0
            assertTrue( writer.next() ); // now at page id 1, 0 is unlocked
            assertTrue( reader.next() ); // now at page id 0
            assertTrue( writer.next( 0 ) ); // invalidate the readers lock on page 0
            assertTrue( writer.next() ); // move writer out of the way
            reader.setCursorException( "boo" );
            assertTrue( reader.shouldRetry() ); // this should clear the cursor error
            reader.checkAndClearCursorException();
        }
    }

    @Test
    public void shouldRetryMustNotClearCursorExceptionIfItReturnsFalse() throws Exception
    {
        File file = file( "a" );
        generateFileWithRecords( file, recordCount, recordSize );
        configureStandardPageCache();
        try ( PagedFile pf = pageCache.map( file, filePageSize );
              PageCursor cursor = pf.io( 0, PF_SHARED_READ_LOCK ) )
        {
            assertTrue( cursor.next() );
            do
            {
                cursor.setCursorException( "boo" );
            }
            while ( cursor.shouldRetry() );
            // The last shouldRetry has obviously returned 'false'
            try
            {
                cursor.checkAndClearCursorException();
                fail( "checkAndClearCursorException should have thrown" );
            }
            catch ( CursorException ignore )
            {
                // all good
            }
        }
    }

    @Test
    public void shouldRetryMustClearCursorExceptionIfLinkedShouldRetryReturnsTrue() throws Exception
    {
        configureStandardPageCache();
        try ( PagedFile pf = pageCache.map( file( "a" ), filePageSize );
              PageCursor writer = pf.io( 0, PF_SHARED_WRITE_LOCK );
              PageCursor reader = pf.io( 0, PF_SHARED_READ_LOCK ) )
        {
            assertTrue( writer.next() ); // now at page id 0
            assertTrue( writer.next() ); // now at page id 1, 0 is unlocked
            assertTrue( writer.next() ); // now at page id 2, 1 is unlocked
            assertTrue( reader.next() ); // reader now at page id 0
            try ( PageCursor linkedReader = reader.openLinkedCursor( 1 ) )
            {
                assertTrue( linkedReader.next() ); // linked reader now at page id 1
                assertTrue( writer.next( 1 ) ); // invalidate linked readers lock
                assertTrue( writer.next() ); // move writer out of the way
                reader.setCursorException( "boo" ); // raise cursor error on parent reader
                assertTrue( reader.shouldRetry() ); // we must retry because linked reader was invalidated
                reader.checkAndClearCursorException(); // must not throw because shouldRetry returned true
            }
        }
    }

    @Test
    public void shouldRetryMustClearLinkedCursorExceptionIfItReturnsTrue() throws Exception
    {
        configureStandardPageCache();
        try ( PagedFile pf = pageCache.map( file( "a" ), filePageSize );
              PageCursor writer = pf.io( 0, PF_SHARED_WRITE_LOCK );
              PageCursor reader = pf.io( 0, PF_SHARED_READ_LOCK ) )
        {
            assertTrue( writer.next() ); // now at page id 0
            assertTrue( writer.next() ); // now at page id 1, 0 is unlocked
            assertTrue( writer.next() ); // now at page id 2, 1 is unlocked
            assertTrue( reader.next() ); // reader now at page id 0
            try ( PageCursor linkedReader = reader.openLinkedCursor( 1 ) )
            {
                assertTrue( linkedReader.next() ); // linked reader now at page id 1
                linkedReader.setCursorException( "boo" );
                assertTrue( writer.next( 0 ) ); // invalidate the read lock held by the parent reader
                assertTrue( reader.shouldRetry() ); // this should clear the linked cursor error
                linkedReader.checkAndClearCursorException();
                reader.checkAndClearCursorException();
            }
        }
    }

    @Test
    public void shouldRetryMustClearLinkedCursorExceptionIfLinkedShouldRetryReturnsTrue() throws Exception
    {
        configureStandardPageCache();
        try ( PagedFile pf = pageCache.map( file( "a" ), filePageSize );
              PageCursor writer = pf.io( 0, PF_SHARED_WRITE_LOCK );
              PageCursor reader = pf.io( 0, PF_SHARED_READ_LOCK ) )
        {
            assertTrue( writer.next() ); // now at page id 0
            assertTrue( writer.next() ); // now at page id 1, 0 is unlocked
            assertTrue( writer.next() ); // now at page id 2, 1 is unlocked
            assertTrue( reader.next() ); // reader now at page id 0
            try ( PageCursor linkedReader = reader.openLinkedCursor( 1 ) )
            {
                assertTrue( linkedReader.next() ); // linked reader now at page id 1
                linkedReader.setCursorException( "boo" );
                assertTrue( writer.next( 1 ) ); // invalidate the read lock held by the linked reader
                assertTrue( reader.shouldRetry() ); // this should clear the linked cursor error
                linkedReader.checkAndClearCursorException();
                reader.checkAndClearCursorException();
            }
        }
    }

    @Test
    public void shouldRetryMustNotClearCursorExceptionIfBothItAndLinkedShouldRetryReturnsFalse() throws Exception
    {
        File file = file( "a" );
        generateFileWithRecords( file, recordCount, recordSize );
        configureStandardPageCache();
        try ( PagedFile pf = pageCache.map( file, filePageSize );
              PageCursor reader = pf.io( 0, PF_SHARED_READ_LOCK );
              PageCursor linkedReader = reader.openLinkedCursor( 1 ) )
        {
            assertTrue( reader.next() );
            assertTrue( linkedReader.next() );
            do
            {
                reader.setCursorException( "boo" );
            }
            while ( reader.shouldRetry() );
            try
            {
                reader.checkAndClearCursorException();
                fail( "checkAndClearCursorException should have thrown" );
            }
            catch ( CursorException ignore )
            {
                // all good
            }
        }
    }

    @Test
    public void shouldRetryMustNotClearLinkedCursorExceptionIfBothItAndLinkedShouldRetryReturnsFalse() throws Exception
    {
        File file = file( "a" );
        generateFileWithRecords( file, recordCount, recordSize );
        configureStandardPageCache();
        try ( PagedFile pf = pageCache.map( file, filePageSize );
              PageCursor reader = pf.io( 0, PF_SHARED_READ_LOCK );
              PageCursor linkedReader = reader.openLinkedCursor( 1 ) )
        {
            assertTrue( reader.next() );
            assertTrue( linkedReader.next() );
            do
            {
                linkedReader.setCursorException( "boo" );
            }
            while ( reader.shouldRetry() );
            try
            {
                reader.checkAndClearCursorException();
                fail( "checkAndClearCursorException should have thrown" );
            }
            catch ( CursorException ignore )
            {
                // all good
            }
        }
    }

    @Test
    public void checkAndClearCursorExceptionMustThrowIfLinkedCursorHasErrorSet() throws Exception
    {
        configureStandardPageCache();
        try ( PagedFile pf = pageCache.map( file( "a" ), filePageSize );
              PageCursor writer = pf.io( 0, PF_SHARED_WRITE_LOCK );
              PageCursor reader = pf.io( 0, PF_SHARED_READ_LOCK ) )
        {
            String msg = "Boo" + ThreadLocalRandom.current().nextInt();
            assertTrue( writer.next() );
            try ( PageCursor linkedWriter = writer.openLinkedCursor( 1 ) )
            {
                assertTrue( linkedWriter.next() );
                linkedWriter.setCursorException( msg );
                try
                {
                    writer.checkAndClearCursorException();
                    fail( "checkAndClearCursorException on writer should have thrown due to linked cursor error" );
                }
                catch ( CursorException e )
                {
                    assertThat( e.getMessage(), is( msg ) );
                }
            }

            msg = "Boo" + ThreadLocalRandom.current().nextInt();
            assertTrue( reader.next() );
            try ( PageCursor linkedReader = reader.openLinkedCursor( 1 ) )
            {
                assertTrue( linkedReader.next() );
                linkedReader.setCursorException( msg );
                try
                {
                    reader.checkAndClearCursorException();
                    fail( "checkAndClearCursorException on reader should have thrown due to linked cursor error" );
                }
                catch ( CursorException e )
                {
                    assertThat( e.getMessage(), is( msg ) );
                }
            }
        }
    }

    @Test
    public void checkAndClearCursorMustNotThrowIfErrorHasBeenSetButTheCursorHasBeenClosed() throws Exception
    {
        configureStandardPageCache();
        try ( PagedFile pf = pageCache.map( file( "a" ), filePageSize ) )
        {
            PageCursor writer = pf.io( 0, PF_SHARED_WRITE_LOCK );
            assertTrue( writer.next() );
            writer.setCursorException( "boo" );
            writer.close();
            writer.checkAndClearCursorException();

            PageCursor reader = pf.io( 0, PF_SHARED_READ_LOCK );
            assertTrue( reader.next() );
            reader.setCursorException( "boo" );
            reader.close();
            reader.checkAndClearCursorException();

            writer = pf.io( 0, PF_SHARED_WRITE_LOCK );
            PageCursor linkedWriter = writer.openLinkedCursor( 1 );
            assertTrue( linkedWriter.next() );
            linkedWriter.setCursorException( "boo" );
            writer.close();
            linkedWriter.checkAndClearCursorException();

            reader = pf.io( 0, PF_SHARED_READ_LOCK );
            PageCursor linkedReader = reader.openLinkedCursor( 1 );
            assertTrue( linkedReader.next() );
            linkedReader.setCursorException( "boo" );
            reader.close();
            linkedReader.checkAndClearCursorException();
        }
    }

    @Test
    public void openingLinkedCursorOnClosedCursorMustThrow() throws Exception
    {
        configureStandardPageCache();
        try ( PagedFile pf = pageCache.map( file( "a" ), filePageSize ) )
        {
            PageCursor writer = pf.io( 0, PF_SHARED_WRITE_LOCK );
            assertTrue( writer.next() );
            writer.close();
            try
            {
                writer.openLinkedCursor( 1 );
                fail( "opening linked cursor on closed write cursor should have thrown" );
            }
            catch ( IllegalStateException ignore )
            {
                // all good
            }

            PageCursor reader = pf.io( 0, PF_SHARED_READ_LOCK );
            assertTrue( reader.next() );
            reader.close();
            try
            {
                reader.openLinkedCursor( 1 );
                fail( "opening linked cursor on closed reader cursor should have thrown" );
            }
            catch ( IllegalStateException ignore )
            {
                // all good
            }
        }
    }

    @Test
    public void settingNullCursorExceptionMustThrow() throws Exception
    {
        configureStandardPageCache();
        try ( PagedFile pf = pageCache.map( file( "a" ), filePageSize );
              PageCursor writer = pf.io( 0, PF_SHARED_WRITE_LOCK );
              PageCursor reader = pf.io( 0, PF_SHARED_READ_LOCK ) )
        {
            assertTrue( writer.next() );
            try
            {
                writer.setCursorException( null );
                fail( "setting null cursor error on write cursor should have thrown" );
            }
            catch ( Exception e )
            {
                // all good
            }

            assertTrue( reader.next() );
            try
            {
                reader.setCursorException( null );
                fail( "setting null cursor error in read cursor should have thrown" );
            }
            catch ( Exception e )
            {
                // all good
            }
        }
    }

    @Test
    public void clearCursorExceptionMustUnsetErrorCondition() throws Exception
    {
        configureStandardPageCache();
        try ( PagedFile pf = pageCache.map( file( "a" ), filePageSize );
              PageCursor writer = pf.io( 0, PF_SHARED_WRITE_LOCK );
              PageCursor reader = pf.io( 0, PF_SHARED_READ_LOCK ) )
        {
            assertTrue( writer.next() );
            writer.setCursorException( "boo" );
            writer.clearCursorException();
            writer.checkAndClearCursorException();

            assertTrue( reader.next() );
            reader.setCursorException( "boo" );
            reader.clearCursorException();
            reader.checkAndClearCursorException();
        }
    }

    @Test
    public void clearCursorExceptionMustUnsetErrorConditionOnLinkedCursor() throws Exception
    {
        configureStandardPageCache();
        try ( PagedFile pf = pageCache.map( file( "a" ), filePageSize );
              PageCursor writer = pf.io( 0, PF_SHARED_WRITE_LOCK );
              PageCursor reader = pf.io( 0, PF_SHARED_READ_LOCK ) )
        {
            assertTrue( writer.next() );
            PageCursor linkedWriter = writer.openLinkedCursor( 1 );
            assertTrue( linkedWriter.next() );
            linkedWriter.setCursorException( "boo" );
            writer.clearCursorException();
            writer.checkAndClearCursorException();

            assertTrue( reader.next() );
            PageCursor linkedReader = reader.openLinkedCursor( 1 );
            assertTrue( linkedReader.next() );
            linkedReader.setCursorException( "boo" );
            reader.clearCursorException();
            reader.checkAndClearCursorException();
        }
    }

    @Test( timeout = SHORT_TIMEOUT_MILLIS )
    public void readableByteChannelMustBeOpenUntilClosed() throws Exception
    {
        configureStandardPageCache();
        try ( PagedFile pf = pageCache.map( file( "a" ), filePageSize ) )
        {
            ReadableByteChannel channel;
            try ( ReadableByteChannel ch = pf.openReadableByteChannel() )
            {
                assertTrue( ch.isOpen() );
                channel = ch;
            }
            assertFalse( channel.isOpen() );
        }
    }

    @Test( timeout = SHORT_TIMEOUT_MILLIS )
    public void readableByteChannelMustReadAllBytesInFile() throws Exception
    {
        File file = file( "a" );
        generateFileWithRecords( file, recordCount, recordSize );
        configureStandardPageCache();
        try ( PagedFile pf = pageCache.map( file, filePageSize );
              ReadableByteChannel channel = pf.openReadableByteChannel() )
        {
            verifyRecordsInFile( channel, recordCount );
        }
    }

    @RepeatRule.Repeat( times = 20 )
    @Test( timeout = SHORT_TIMEOUT_MILLIS )
    public void readableByteChannelMustReadAllBytesInFileConsistently() throws Exception
    {
        File file = file( "a" );
        generateFileWithRecords( file, recordCount, recordSize );
        configureStandardPageCache();
        try ( PagedFile pf = pageCache.map( file, filePageSize ) )
        {
            RandomAdversary adversary = new RandomAdversary( 0.9, 0, 0 );
            AdversarialPagedFile apf = new AdversarialPagedFile( pf, adversary );
            try ( ReadableByteChannel channel = apf.openReadableByteChannel() )
            {
                verifyRecordsInFile( channel, recordCount );
            }
        }
    }

    @Test( timeout = SHORT_TIMEOUT_MILLIS )
    public void readingFromClosedReadableByteChannelMustThrow() throws Exception
    {
        File file = file( "a" );
        generateFileWithRecords( file, recordCount, recordSize );
        configureStandardPageCache();
        try ( PagedFile pf = pageCache.map( file, filePageSize ) )
        {
            ReadableByteChannel channel = pf.openReadableByteChannel();
            channel.close();
            expectedException.expect( ClosedChannelException.class );
            channel.read( ByteBuffer.allocate( recordSize ) );
            fail( "That read should have thrown" );
        }
    }

    @Test( timeout = SHORT_TIMEOUT_MILLIS )
    public void writableByteChannelMustBeOpenUntilClosed() throws Exception
    {
        configureStandardPageCache();
        try ( PagedFile pf = pageCache.map( file( "a" ), filePageSize ) )
        {
            WritableByteChannel channel;
            try ( WritableByteChannel ch = pf.openWritableByteChannel() )
            {
                assertTrue( ch.isOpen() );
                channel = ch;
            }
            assertFalse( channel.isOpen() );
        }
    }

    @Test( timeout = SHORT_TIMEOUT_MILLIS )
    public void writableByteChannelMustWriteAllBytesInFile() throws Exception
    {
        File file = file( "a" );
        configureStandardPageCache();
        try ( PagedFile pf = pageCache.map( file, filePageSize ) )
        {
            try ( WritableByteChannel channel = pf.openWritableByteChannel() )
            {
                generateFileWithRecords( channel, recordCount, recordSize );
            }
            try ( ReadableByteChannel channel = pf.openReadableByteChannel() )
            {
                verifyRecordsInFile( channel, recordCount );
            }
        }
    }

    @Test( timeout = SHORT_TIMEOUT_MILLIS )
    public void writingToClosedWritableByteChannelMustThrow() throws Exception
    {
        File file = file( "a" );
        configureStandardPageCache();
        try ( PagedFile pf = pageCache.map( file, filePageSize ) )
        {
            WritableByteChannel channel = pf.openWritableByteChannel();
            channel.close();
            expectedException.expect( ClosedChannelException.class );
            channel.write( ByteBuffer.allocate( recordSize ) );
            fail( "That read should have thrown" );
        }
    }

    @Test
    public void sizeOfEmptyFileMustBeZero() throws Exception
    {
        configureStandardPageCache();
        try ( PagedFile pf = pageCache.map( file( "a" ), filePageSize ) )
        {
            assertThat( pf.fileSize(), is( 0L ) );
        }
    }

    @Test
    public void fileSizeMustIncreaseInPageIncrements() throws Exception
    {
        long increment = filePageSize;
        configureStandardPageCache();
        try ( PagedFile pf = pageCache.map( file( "a" ), filePageSize );
              PageCursor cursor = pf.io( 0, PF_SHARED_WRITE_LOCK ) )
        {
            assertTrue( cursor.next() );
            assertThat( pf.fileSize(), is( increment ) );
            assertTrue( cursor.next() );
            assertThat( pf.fileSize(), is( 2 * increment ) );
        }
    }

    @Test
    public void shouldZeroAllBytesOnClear() throws Exception
    {
        // GIVEN
        configureStandardPageCache();
        try ( PagedFile pagedFile = pageCache.map( file( "a" ), filePageSize ) )
        {
            long pageId = 0;
            try ( PageCursor cursor = pagedFile.io( pageId, PF_SHARED_WRITE_LOCK ) )
            {
                ThreadLocalRandom rng = ThreadLocalRandom.current();
                byte[] bytes = new byte[filePageSize];
                rng.nextBytes( bytes );

                assertTrue( cursor.next() );
                cursor.putBytes( bytes );
            }
            // WHEN
            byte[] allZeros = new byte[filePageSize];
            try ( PageCursor cursor = pagedFile.io( pageId, PF_SHARED_WRITE_LOCK ) )
            {
                assertTrue( cursor.next() );
                cursor.zapPage();

                byte[] read = new byte[filePageSize];
                cursor.getBytes( read );
                assertFalse( cursor.checkAndClearBoundsFlag() );
                assertArrayEquals( allZeros, read );
            }
            // THEN
            try ( PageCursor cursor = pagedFile.io( pageId, PF_SHARED_READ_LOCK ) )
            {
                assertTrue( cursor.next() );

                byte[] read = new byte[filePageSize];
                do
                {
                    cursor.getBytes( read );
                } while ( cursor.shouldRetry() );
                assertFalse( cursor.checkAndClearBoundsFlag() );
                assertArrayEquals( allZeros, read );
            }
        }
    }

    @Test
    public void isWriteLockingMustBeTrueForCursorOpenedWithSharedWriteLock() throws Exception
    {
        configureStandardPageCache();
        try ( PagedFile pf = pageCache.map( file( "a" ), filePageSize );
              PageCursor cursor = pf.io( 0, PF_SHARED_WRITE_LOCK ) )
        {
            assertTrue( cursor.isWriteLocked() );
        }
    }

    @Test
    public void isWriteLockingMustBeFalseForCursorOpenedWithSharedReadLock() throws Exception
    {
        configureStandardPageCache();
        try ( PagedFile pf = pageCache.map( file( "a" ), filePageSize );
              PageCursor cursor = pf.io( 0, PF_SHARED_READ_LOCK ) )
        {
            assertFalse( cursor.isWriteLocked() );
        }
    }

    @Test
    public void eagerFlushMustWriteToFileOnUnpin() throws Exception
    {
        configureStandardPageCache();
        File file = file( "a" );
        try ( PagedFile pf = pageCache.map( file, filePageSize );
              PageCursor cursor = pf.io( 0, PF_SHARED_WRITE_LOCK | PF_EAGER_FLUSH ) )
        {
            assertTrue( cursor.next() );
            writeRecords( cursor );
            assertTrue( cursor.next() ); // this will unpin and flush page 0
            verifyRecordsInFile( file, recordsPerFilePage );
        }
    }
}<|MERGE_RESOLUTION|>--- conflicted
+++ resolved
@@ -76,6 +76,7 @@
 import static java.lang.System.currentTimeMillis;
 import static java.nio.file.StandardOpenOption.DELETE_ON_CLOSE;
 import static org.hamcrest.Matchers.both;
+import static org.hamcrest.Matchers.containsInAnyOrder;
 import static org.hamcrest.Matchers.containsString;
 import static org.hamcrest.Matchers.greaterThan;
 import static org.hamcrest.Matchers.greaterThanOrEqualTo;
@@ -1138,32 +1139,6 @@
         verifyOnWriteCursor( this::checkPreviouslyBoundWriteCursorAfterFailedNext );
     }
 
-<<<<<<< HEAD
-    @Test
-    public void tryMappedPagedFileShouldReportMappedFilePresent() throws Exception
-    {
-        configureStandardPageCache();
-        final File file = file( "a" );
-        try ( PagedFile pf = pageCache.map( file, filePageSize ) )
-        {
-            final Optional<PagedFile> optional = pageCache.getExistingMapping( file );
-            assertTrue( optional.isPresent() );
-            final PagedFile actual = optional.get();
-            assertThat( actual, sameInstance( pf ) );
-            actual.close();
-        }
-    }
-
-    @Test
-    public void tryMappedPagedFileShouldReportNonMappedFileNotPresent() throws Exception
-    {
-        configureStandardPageCache();
-        final Optional<PagedFile> dont_exist = pageCache.getExistingMapping( new File( "dont_exist" ) );
-        assertFalse( dont_exist.isPresent() );
-    }
-
-=======
->>>>>>> b6763527
     private void verifyOnReadCursor(
             ThrowingConsumer<PageCursorAction,IOException> testTemplate ) throws IOException
     {
