--- conflicted
+++ resolved
@@ -432,20 +432,15 @@
         BoltStateMachine machine = newMachineWithTransactionSPI( transactionSPI );
 
         // When & Then
-<<<<<<< HEAD
-        assertException( () -> machine.process( new Run( "THIS WILL BE IGNORED", EMPTY_PARAMS ), nullResponseHandler() ),
-                BoltConnectionAuthFatality.class, "Auth expired!" );
-=======
         try
         {
-            machine.run( "THIS WILL BE IGNORED", EMPTY_PARAMS, nullResponseHandler() );
+            machine.process( new Run( "THIS WILL BE IGNORED", EMPTY_PARAMS ), nullResponseHandler() );
             fail( "Exception expected" );
         }
         catch ( BoltConnectionAuthFatality e )
         {
             assertEquals( "Auth expired!", e.getCause().getMessage() );
         }
->>>>>>> f3f8d4fe
     }
 
     @SuppressWarnings( "unchecked" )
@@ -462,20 +457,15 @@
         txStateMachine( machine ).ctx.currentResult = BoltResult.EMPTY;
 
         // When & Then
-<<<<<<< HEAD
-        assertException( () -> machine.process( PullAll.INSTANCE, responseHandler ),
-                BoltConnectionAuthFatality.class, "Auth expired!" );
-=======
         try
         {
-            machine.discardAll( responseHandler );
+            machine.process( PullAll.INSTANCE, responseHandler );
             fail( "Exception expected" );
         }
         catch ( BoltConnectionAuthFatality e )
         {
             assertEquals( "Auth expired!", e.getCause().getMessage() );
         }
->>>>>>> f3f8d4fe
     }
 
     @SuppressWarnings( "unchecked" )
@@ -489,24 +479,18 @@
         BoltStateMachine machine = init( newMachine() );
         machine.process( new Run( "RETURN 1", EMPTY_PARAMS ), nullResponseHandler() ); // move to streaming state
         // We assume the only implementation of statement processor is TransactionStateMachine
-<<<<<<< HEAD
         txStateMachine( machine ).ctx.currentResult = BoltResult.EMPTY;
 
         // When & Then
-        assertException( () -> machine.process( DiscardAll.INSTANCE, responseHandler ),
-                BoltConnectionAuthFatality.class, "Auth expired!" );
-=======
-        ((TransactionStateMachine) machine.statementProcessor()).ctx.currentResult = BoltResult.EMPTY;
         try
         {
-            machine.pullAll( responseHandler );
+            machine.process( DiscardAll.INSTANCE, responseHandler );
             fail( "Exception expected" );
         }
         catch ( BoltConnectionAuthFatality e )
         {
             assertEquals( "Auth expired!", e.getCause().getMessage() );
         }
->>>>>>> f3f8d4fe
     }
 
     @Test
