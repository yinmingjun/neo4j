--- conflicted
+++ resolved
@@ -43,11 +43,8 @@
 import org.neo4j.graphdb.Result;
 import org.neo4j.graphdb.factory.GraphDatabaseBuilder;
 import org.neo4j.graphdb.factory.GraphDatabaseSettings;
-<<<<<<< HEAD
 import org.neo4j.kernel.api.KernelTransaction;
-=======
 import org.neo4j.io.fs.FileSystemAbstraction;
->>>>>>> c384a909
 import org.neo4j.kernel.configuration.Settings;
 import org.neo4j.kernel.enterprise.api.security.EnterpriseSecurityContext;
 import org.neo4j.kernel.impl.coreapi.InternalTransaction;
@@ -309,7 +306,7 @@
         List<String> logLines = new ArrayList<>();
         // this is needed as the EphemeralFSA is broken, and creates a new file when reading a non-existent file from
         // a valid directory
-        if ( !fileSystem.get().fileExists( logFilename ) )
+        if ( !fs.fileExists( logFilename ) )
         {
             throw new FileNotFoundException( "File does not exist." );
         }
