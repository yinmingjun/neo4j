--- conflicted
+++ resolved
@@ -19,36 +19,14 @@
  */
 package org.neo4j.cypher
 
-import java.nio.file.{Files, Path}
-import java.util
-
 import org.neo4j.cypher.internal.frontend.v3_0.test_helpers.CypherFunSuite
-import org.neo4j.graphdb.EnterpriseGraphDatabase
-import org.neo4j.graphdb.factory.{GraphDatabaseFactoryState, GraphDatabaseSettings}
-import org.neo4j.io.fs.FileUtils
 import org.neo4j.kernel.GraphDatabaseAPI
 import org.neo4j.test.TestEnterpriseGraphDatabaseFactory
 
 trait EnterpriseGraphDatabaseTestSupport extends GraphDatabaseTestSupport {
   self: CypherFunSuite =>
 
-<<<<<<< HEAD
   override protected def createGraphDatabase(): GraphDatabaseAPI = {
     new TestEnterpriseGraphDatabaseFactory().newImpermanentDatabase().asInstanceOf[GraphDatabaseAPI]
-=======
-  var dir: Path = null
-
-  override protected def createGraphDatabase(): GraphDatabaseAPI = {
-    val config = new util.HashMap[String, String]()
-    config.put(GraphDatabaseSettings.pagecache_memory.name, "8M")
-    dir = Files.createTempDirectory(getClass.getSimpleName)
-    val state = new GraphDatabaseFactoryState()
-    new EnterpriseGraphDatabase(dir.toFile, config, state.databaseDependencies())
-  }
-
-  override protected def stopTest() {
-    super.stopTest()
-    FileUtils.deletePathRecursively(dir)
->>>>>>> 88fa4421
   }
 }