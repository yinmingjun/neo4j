--- conflicted
+++ resolved
@@ -19,24 +19,22 @@
  */
 package org.neo4j.consistency;
 
-<<<<<<< HEAD
-import static org.neo4j.graphdb.factory.GraphDatabaseSetting.FALSE;
 import static org.neo4j.helpers.Settings.BOOLEAN;
+import static org.neo4j.helpers.Settings.FALSE;
+import static org.neo4j.helpers.Settings.NO_DEFAULT;
+import static org.neo4j.helpers.Settings.PATH;
+import static org.neo4j.helpers.Settings.basePath;
 import static org.neo4j.helpers.Settings.options;
+import static org.neo4j.helpers.Settings.osIsWindows;
 import static org.neo4j.helpers.Settings.setting;
-=======
-import static org.neo4j.graphdb.factory.GraphDatabaseSetting.ANY;
->>>>>>> 72a4d3f2
+
+import java.io.File;
 
 import org.neo4j.consistency.checking.full.TaskExecutionOrder;
 import org.neo4j.consistency.store.windowpool.WindowPoolImplementation;
 import org.neo4j.graphdb.config.Setting;
 import org.neo4j.graphdb.factory.Description;
-<<<<<<< HEAD
-=======
-import org.neo4j.graphdb.factory.GraphDatabaseSetting;
-import org.neo4j.graphdb.factory.GraphDatabaseSetting.DefaultValue;
->>>>>>> 72a4d3f2
+import org.neo4j.graphdb.factory.GraphDatabaseSettings;
 
 /**
  * Settings for consistency checker
@@ -46,50 +44,21 @@
     @Description("Perform optional additional checking on property ownership. " +
             "This can detect a theoretical inconsistency where a property could be owned by multiple entities. " +
             "However, but the check is very expensive in time and memory, so it is skipped by default.")
-    public static final Setting<Boolean> consistency_check_property_owners = setting(
-            "consistency_check_property_owners", BOOLEAN, FALSE );
+    public static final Setting<Boolean> consistency_check_property_owners = setting( "consistency_check_property_owners", BOOLEAN, FALSE );
 
     @Description("Window pool implementation to be used when running consistency check")
     public static final Setting<TaskExecutionOrder> consistency_check_execution_order =
-            setting( "consistency_check_execution_order", options( TaskExecutionOrder.class ),
-                    TaskExecutionOrder.MULTI_PASS.name() );
+            setting( "consistency_check_execution_order", options( TaskExecutionOrder.class ), TaskExecutionOrder.MULTI_PASS.name() );
 
+    // On Windows there are problems with memory (un)mapping files, involving
+    // relying on GC for unmapping which is error prone. So default back to
+    // the a window pool that can switch off memory mapping.
     @Description("Window pool implementation to be used when running consistency check")
-<<<<<<< HEAD
     public static final Setting<WindowPoolImplementation> consistency_check_window_pool_implementation =
-            setting( "consistency_check_window_pool_implementation", options( WindowPoolImplementation.class ),
-                    WindowPoolImplementation.SCAN_RESISTANT.name() );
-=======
-    public static final
-    GraphDatabaseSetting.EnumerableSetting<WindowPoolImplementation> consistency_check_window_pool_implementation =
-            new WindowPoolImplementationSetting(
-                    "consistency_check_window_pool_implementation", WindowPoolImplementation.class );
+            setting( "consistency_check_window_pool_implementation", options( WindowPoolImplementation.class ), osIsWindows() ? WindowPoolImplementation.MOST_FREQUENTLY_USED.name() : WindowPoolImplementation.SCAN_RESISTANT.name());
 
+    @SuppressWarnings("unchecked")
     @Description("File name for inconsistencies log file. If not specified, logs to a file in the store directory.")
     public static final
-    GraphDatabaseSetting<String> consistency_check_report_file =
-            new GraphDatabaseSetting.StringSetting("consistency_check_report_file", ANY, "Must me a valid file name");
-    
-    // A specific setting just to be able to have a conditional default value
-    private static class WindowPoolImplementationSetting extends GraphDatabaseSetting.EnumerableSetting<WindowPoolImplementation>
-            implements DefaultValue
-    {
-        public WindowPoolImplementationSetting( String name, Class<WindowPoolImplementation> theEnum )
-        {
-            super( name, theEnum );
-        }
-
-        @Override
-        public String getDefaultValue()
-        {
-            if ( !osIsWindows() )
-                return WindowPoolImplementation.SCAN_RESISTANT.name();
-            else
-                // On Windows there are problems with memory (un)mapping files, involving
-                // relying on GC for unmapping which is error prone. So default back to
-                // the a window pool that can switch off memory mapping.
-                return WindowPoolImplementation.MOST_FREQUENTLY_USED.name();
-        }
-    }
->>>>>>> 72a4d3f2
+    Setting<File> consistency_check_report_file = setting( "consistency_check_report_file", PATH, NO_DEFAULT, basePath( GraphDatabaseSettings.store_dir ));
 }