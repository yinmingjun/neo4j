--- conflicted
+++ resolved
@@ -6,12 +6,7 @@
   Apache Log4j
   JTA 1.1
   Lucene Core
-<<<<<<< HEAD
-  The Netty Project
-=======
   Netty
-  zookeeper
->>>>>>> eeac8dfe
 ------------------------------------------------------------------------------
 
                                  Apache License
