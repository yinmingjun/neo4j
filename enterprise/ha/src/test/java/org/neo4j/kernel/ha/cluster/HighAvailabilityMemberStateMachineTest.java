/*
 * Copyright (c) 2002-2015 "Neo Technology,"
 * Network Engine for Objects in Lund AB [http://neotechnology.com]
 *
 * This file is part of Neo4j.
 *
 * Neo4j is free software: you can redistribute it and/or modify
 * it under the terms of the GNU Affero General Public License as
 * published by the Free Software Foundation, either version 3 of the
 * License, or (at your option) any later version.
 *
 * This program is distributed in the hope that it will be useful,
 * but WITHOUT ANY WARRANTY; without even the implied warranty of
 * MERCHANTABILITY or FITNESS FOR A PARTICULAR PURPOSE.  See the
 * GNU Affero General Public License for more details.
 *
 * You should have received a copy of the GNU Affero General Public License
 * along with this program. If not, see <http://www.gnu.org/licenses/>.
 */
package org.neo4j.kernel.ha.cluster;

import org.junit.Test;
import org.mockito.Matchers;
import org.mockito.invocation.InvocationOnMock;
import org.mockito.stubbing.Answer;

import java.io.File;
import java.io.IOException;
import java.net.InetSocketAddress;
import java.net.URI;
import java.util.Arrays;
import java.util.Collections;
import java.util.concurrent.CountDownLatch;
import java.util.concurrent.atomic.AtomicBoolean;
import java.util.concurrent.atomic.AtomicReference;

import org.neo4j.cluster.ClusterSettings;
import org.neo4j.cluster.InstanceId;
import org.neo4j.cluster.client.ClusterClient;
import org.neo4j.cluster.member.ClusterMemberAvailability;
import org.neo4j.cluster.member.ClusterMemberEvents;
import org.neo4j.cluster.member.ClusterMemberListener;
import org.neo4j.cluster.protocol.election.Election;
import org.neo4j.com.ResourceReleaser;
import org.neo4j.com.Response;
import org.neo4j.com.storecopy.StoreCopyClient;
import org.neo4j.function.Function;
import org.neo4j.function.Suppliers;
import org.neo4j.graphdb.DependencyResolver;
import org.neo4j.helpers.collection.Iterables;
import org.neo4j.io.fs.FileSystemAbstraction;
import org.neo4j.io.pagecache.PageCache;
import org.neo4j.io.pagecache.PagedFile;
import org.neo4j.kernel.AvailabilityGuard;
import org.neo4j.kernel.AvailabilityGuard.AvailabilityRequirement;
import org.neo4j.kernel.NeoStoreDataSource;
import org.neo4j.kernel.configuration.Config;
import org.neo4j.kernel.extension.KernelExtensionFactory;
import org.neo4j.kernel.ha.DelegateInvocationHandler;
import org.neo4j.kernel.ha.MasterClient214;
import org.neo4j.kernel.ha.PullerFactory;
import org.neo4j.kernel.ha.UpdatePuller;
import org.neo4j.kernel.ha.cluster.member.ClusterMember;
import org.neo4j.kernel.ha.cluster.member.ClusterMembers;
import org.neo4j.kernel.ha.cluster.member.ObservedClusterMembers;
import org.neo4j.kernel.ha.com.RequestContextFactory;
import org.neo4j.kernel.ha.com.master.HandshakeResult;
import org.neo4j.kernel.ha.com.master.Master;
import org.neo4j.kernel.ha.com.master.Slave;
import org.neo4j.kernel.ha.com.slave.MasterClient;
import org.neo4j.kernel.ha.com.slave.MasterClientResolver;
import org.neo4j.kernel.ha.com.slave.SlaveServer;
import org.neo4j.kernel.ha.id.HaIdGeneratorFactory;
import org.neo4j.kernel.impl.logging.NullLogService;
import org.neo4j.kernel.impl.store.StoreId;
import org.neo4j.kernel.impl.store.TransactionId;
import org.neo4j.kernel.impl.transaction.DeadSimpleTransactionIdStore;
import org.neo4j.kernel.impl.transaction.TransactionCounters;
import org.neo4j.kernel.impl.transaction.log.TransactionIdStore;
import org.neo4j.kernel.lifecycle.LifeSupport;
import org.neo4j.kernel.monitoring.Monitors;
import org.neo4j.logging.NullLogProvider;

import static org.hamcrest.CoreMatchers.equalTo;
import static org.hamcrest.CoreMatchers.is;
import static org.junit.Assert.assertEquals;
import static org.junit.Assert.assertThat;
import static org.junit.Assert.assertTrue;
import static org.mockito.Matchers.any;
import static org.mockito.Matchers.anyInt;
import static org.mockito.Matchers.anyLong;
import static org.mockito.Matchers.anyString;
import static org.mockito.Mockito.RETURNS_MOCKS;
import static org.mockito.Mockito.doAnswer;
import static org.mockito.Mockito.mock;
import static org.mockito.Mockito.times;
import static org.mockito.Mockito.verify;
import static org.mockito.Mockito.when;

import static org.neo4j.kernel.ha.cluster.HighAvailabilityModeSwitcher.MASTER;
import static org.neo4j.kernel.ha.cluster.HighAvailabilityModeSwitcher.SLAVE;
<<<<<<< HEAD
import static org.neo4j.kernel.ha.cluster.HighAvailabilityModeSwitcherTest.storeSupplierMock;
=======
import static org.neo4j.kernel.ha.cluster.HighAvailabilityModeSwitcherTest.neoStoreDataSourceSupplierMock;
>>>>>>> abdb1ce6

public class HighAvailabilityMemberStateMachineTest
{
    @Test
    public void shouldStartFromPending() throws Exception
    {
        // Given
        HighAvailabilityMemberStateMachine memberStateMachine = buildMockedStateMachine();
        // Then
        assertThat( memberStateMachine.getCurrentState(), equalTo( HighAvailabilityMemberState.PENDING ) );
    }

    @Test
    public void shouldMoveToToMasterFromPendingOnMasterElectedForItself() throws Throwable
    {
        // Given
        InstanceId me = new InstanceId( 1 );
        HighAvailabilityMemberContext context = new SimpleHighAvailabilityMemberContext( me, false );
        ClusterMemberEvents events = mock( ClusterMemberEvents.class );
        ClusterMemberListenerContainer memberListenerContainer = mockAddClusterMemberListener( events );

        HighAvailabilityMemberStateMachine stateMachine = buildMockedStateMachine( context, events );
        stateMachine.init();
        ClusterMemberListener memberListener = memberListenerContainer.get();

        // When
        memberListener.coordinatorIsElected( me );

        // Then
        assertThat( stateMachine.getCurrentState(), equalTo( HighAvailabilityMemberState.TO_MASTER ) );
    }

    @Test
    public void shouldRemainToPendingOnMasterElectedForSomeoneElse() throws Throwable
    {
        // Given
        InstanceId me = new InstanceId( 1 );
        HighAvailabilityMemberContext context = new SimpleHighAvailabilityMemberContext( me, false );
        ClusterMemberEvents events = mock( ClusterMemberEvents.class );
        ClusterMemberListenerContainer memberListenerContainer = mockAddClusterMemberListener( events );

        HighAvailabilityMemberStateMachine stateMachine = buildMockedStateMachine( context, events );
        stateMachine.init();
        ClusterMemberListener memberListener = memberListenerContainer.get();

        // When
        memberListener.coordinatorIsElected( new InstanceId( 2 ) );

        // Then
        assertThat( stateMachine.getCurrentState(), equalTo( HighAvailabilityMemberState.PENDING ) );
    }

    @Test
    public void shouldSwitchToToSlaveOnMasterAvailableForSomeoneElse() throws Throwable
    {
        // Given
        InstanceId me = new InstanceId( 1 );
        HighAvailabilityMemberContext context = new SimpleHighAvailabilityMemberContext( me, false );
        ClusterMemberEvents events = mock( ClusterMemberEvents.class );
        ClusterMemberListenerContainer memberListenerContainer = mockAddClusterMemberListener( events );

        HighAvailabilityMemberStateMachine stateMachine = buildMockedStateMachine( context, events );

        stateMachine.init();
        ClusterMemberListener memberListener = memberListenerContainer.get();
        HAStateChangeListener probe = new HAStateChangeListener();
        stateMachine.addHighAvailabilityMemberListener( probe );

        // When
        memberListener.memberIsAvailable( MASTER, new InstanceId( 2 ), URI.create( "ha://whatever" ), StoreId.DEFAULT );

        // Then
        assertThat( stateMachine.getCurrentState(), equalTo( HighAvailabilityMemberState.TO_SLAVE ) );
        assertThat( probe.masterIsAvailable, is( true ) );
    }

    @Test
    public void whenInMasterStateLosingQuorumShouldPutInPending() throws Throwable
    {
        // Given
        InstanceId me = new InstanceId( 1 );
        InstanceId other = new InstanceId( 2 );
        HighAvailabilityMemberContext context = new SimpleHighAvailabilityMemberContext( me, false );

        AvailabilityGuard guard = mock( AvailabilityGuard.class );
        ObservedClusterMembers members = mockClusterMembers( me, other );

        ClusterMemberEvents events = mock( ClusterMemberEvents.class );
        ClusterMemberListenerContainer memberListenerContainer = mockAddClusterMemberListener( events );

        HighAvailabilityMemberStateMachine stateMachine = buildMockedStateMachine( context, events, members, guard );

        stateMachine.init();
        ClusterMemberListener memberListener = memberListenerContainer.get();
        HAStateChangeListener probe = new HAStateChangeListener();
        stateMachine.addHighAvailabilityMemberListener( probe );

        // Send it to MASTER
        memberListener.coordinatorIsElected( me );
        memberListener.memberIsAvailable( MASTER, me, URI.create( "ha://whatever" ), StoreId.DEFAULT );

        assertThat( stateMachine.getCurrentState(), equalTo( HighAvailabilityMemberState.MASTER ) );

        // When
        memberListener.memberIsFailed( new InstanceId( 2 ) );

        // Then
        assertThat( stateMachine.getCurrentState(), equalTo( HighAvailabilityMemberState.PENDING ) );
        assertThat( probe.instanceStops, is( true ) );
        verify( guard, times( 2 ) ).require( any( AvailabilityRequirement.class ) );
    }

    @Test
    public void whenInSlaveStateLosingQuorumShouldPutInPending() throws Throwable
    {
        // Given
        InstanceId me = new InstanceId( 1 );
        InstanceId other = new InstanceId( 2 );
        HighAvailabilityMemberContext context = new SimpleHighAvailabilityMemberContext( me, false );
        AvailabilityGuard guard = mock( AvailabilityGuard.class );
        ObservedClusterMembers members = mockClusterMembers( me, other );

        ClusterMemberEvents events = mock( ClusterMemberEvents.class );
        ClusterMemberListenerContainer memberListenerContainer = mockAddClusterMemberListener( events );

        HighAvailabilityMemberStateMachine stateMachine = buildMockedStateMachine( context, events, members, guard );

        stateMachine.init();
        ClusterMemberListener memberListener = memberListenerContainer.get();
        HAStateChangeListener probe = new HAStateChangeListener();
        stateMachine.addHighAvailabilityMemberListener( probe );

        // Send it to MASTER
        memberListener.memberIsAvailable( MASTER, other, URI.create( "ha://whatever" ), StoreId.DEFAULT );
        memberListener.memberIsAvailable( SLAVE, me, URI.create( "ha://whatever2" ), StoreId.DEFAULT );

        assertThat( stateMachine.getCurrentState(), equalTo( HighAvailabilityMemberState.SLAVE ) );

        // When
        memberListener.memberIsFailed( new InstanceId( 2 ) );

        // Then
        assertThat( stateMachine.getCurrentState(), equalTo( HighAvailabilityMemberState.PENDING ) );
        assertThat( probe.instanceStops, is( true ) );
        verify( guard, times( 2 ) ).require( any( AvailabilityRequirement.class ) );
    }

    @Test
    public void whenInToMasterStateLosingQuorumShouldPutInPending() throws Throwable
    {
        // Given
        InstanceId me = new InstanceId( 1 );
        InstanceId other = new InstanceId( 2 );
        HighAvailabilityMemberContext context = new SimpleHighAvailabilityMemberContext( me, false );
        AvailabilityGuard guard = mock( AvailabilityGuard.class );
        ObservedClusterMembers members = mockClusterMembers( me, other );

        ClusterMemberEvents events = mock( ClusterMemberEvents.class );
        ClusterMemberListenerContainer memberListenerContainer = mockAddClusterMemberListener( events );

        HighAvailabilityMemberStateMachine stateMachine = buildMockedStateMachine( context, events, members, guard );

        stateMachine.init();
        ClusterMemberListener memberListener = memberListenerContainer.get();
        HAStateChangeListener probe = new HAStateChangeListener();
        stateMachine.addHighAvailabilityMemberListener( probe );

        // Send it to MASTER
        memberListener.coordinatorIsElected( me );

        assertThat( stateMachine.getCurrentState(), equalTo( HighAvailabilityMemberState.TO_MASTER ) );

        // When
        memberListener.memberIsFailed( new InstanceId( 2 ) );

        // Then
        assertThat( stateMachine.getCurrentState(), equalTo( HighAvailabilityMemberState.PENDING ) );
        assertThat( probe.instanceStops, is( true ) );
        verify( guard, times( 1 ) ).require( any( AvailabilityRequirement.class ) );
    }

    @Test
    public void whenInToSlaveStateLosingQuorumShouldPutInPending() throws Throwable
    {
        // Given
        InstanceId me = new InstanceId( 1 );
        InstanceId other = new InstanceId( 2 );
        HighAvailabilityMemberContext context = new SimpleHighAvailabilityMemberContext( me, false );
        AvailabilityGuard guard = mock( AvailabilityGuard.class );
        ObservedClusterMembers members = mockClusterMembers( me, other );

        ClusterMemberEvents events = mock( ClusterMemberEvents.class );
        ClusterMemberListenerContainer memberListenerContainer = mockAddClusterMemberListener( events );

        HighAvailabilityMemberStateMachine stateMachine = buildMockedStateMachine( context, events, members, guard );
        stateMachine.init();
        ClusterMemberListener memberListener = memberListenerContainer.get();
        HAStateChangeListener probe = new HAStateChangeListener();
        stateMachine.addHighAvailabilityMemberListener( probe );

        // Send it to MASTER
        memberListener.memberIsAvailable( MASTER, other, URI.create( "ha://whatever" ), StoreId.DEFAULT );

        assertThat( stateMachine.getCurrentState(), equalTo( HighAvailabilityMemberState.TO_SLAVE ) );

        // When
        memberListener.memberIsFailed( new InstanceId( 2 ) );

        // Then
        assertThat( stateMachine.getCurrentState(), equalTo( HighAvailabilityMemberState.PENDING ) );
        assertThat( probe.instanceStops, is( true ) );
        verify( guard, times( 1 ) ).require( any( AvailabilityRequirement.class ) );
    }

    @Test
    public void whenSlaveOnlyIsElectedStayInPending() throws Throwable
    {
        // Given
        InstanceId me = new InstanceId( 1 );
        HighAvailabilityMemberContext context = new SimpleHighAvailabilityMemberContext( me, true );
        ClusterMemberEvents events = mock( ClusterMemberEvents.class );
        ClusterMemberListenerContainer memberListenerContainer = mockAddClusterMemberListener( events );

        HighAvailabilityMemberStateMachine stateMachine = buildMockedStateMachine( context, events );

        stateMachine.init();

        ClusterMemberListener memberListener = memberListenerContainer.get();

        // When
        memberListener.coordinatorIsElected( me );

        // Then
        assertThat( stateMachine.getCurrentState(), equalTo( HighAvailabilityMemberState.PENDING ) );
    }

    @Test
    public void whenHAModeSwitcherSwitchesToSlaveTheOtherModeSwitcherDoNotGetTheOldMasterClient() throws Throwable
    {
        InstanceId me = new InstanceId( 1 );
        StoreId storeId = new StoreId();
        HighAvailabilityMemberContext context = mock( HighAvailabilityMemberContext.class );
        when( context.getMyId() ).thenReturn( me );
        AvailabilityGuard guard = mock( AvailabilityGuard.class );
        ObservedClusterMembers members = mock( ObservedClusterMembers.class );
        ClusterMember masterMember = mock( ClusterMember.class );
        when( masterMember.getHARole() ).thenReturn( "master" );
        when( masterMember.hasRole( "master" ) ).thenReturn( true );
        when( masterMember.getInstanceId() ).thenReturn( new InstanceId( 2 ) );
        when( masterMember.getStoreId() ).thenReturn( storeId );
        ClusterMember self = new ClusterMember( me );
        when( members.getMembers() ).thenReturn( Arrays.asList( self, masterMember ) );
        when( members.getCurrentMember() ).thenReturn( self );
        DependencyResolver dependencyResolver = mock( DependencyResolver.class );
        FileSystemAbstraction fs = mock( FileSystemAbstraction.class );
        when( fs.fileExists( any( File.class ) ) ).thenReturn( true );
        when( dependencyResolver.resolveDependency( FileSystemAbstraction.class ) ).thenReturn( fs );
        when( dependencyResolver.resolveDependency( Monitors.class ) ).thenReturn( new Monitors() );
        NeoStoreDataSource dataSource = mock( NeoStoreDataSource.class );
        when( dataSource.getDependencyResolver() ).thenReturn( dependencyResolver );
        when( dataSource.getStoreId() ).thenReturn( storeId );
        when( dependencyResolver.resolveDependency( NeoStoreDataSource.class ) ).thenReturn( dataSource );
        when( dependencyResolver.resolveDependency( TransactionIdStore.class ) ).
                thenReturn( new DeadSimpleTransactionIdStore() );
        when( dependencyResolver.resolveDependency( ObservedClusterMembers.class ) ).thenReturn( members );
        UpdatePuller updatePuller = mock( UpdatePuller.class );
        when( updatePuller.tryPullUpdates() ).thenReturn( true );
        when( dependencyResolver.resolveDependency( UpdatePuller.class ) ).thenReturn( updatePuller );

        ClusterMemberAvailability clusterMemberAvailability = mock( ClusterMemberAvailability.class );
        final TriggerableClusterMemberEvents events = new TriggerableClusterMemberEvents();

        Election election = mock( Election.class );
        HighAvailabilityMemberStateMachine stateMachine =
                new HighAvailabilityMemberStateMachine( context, guard, members, events, election,
                        NullLogProvider.getInstance() );

        ClusterMembers clusterMembers = new ClusterMembers( members, stateMachine );
        when( dependencyResolver.resolveDependency( ClusterMembers.class ) ).thenReturn( clusterMembers );

        stateMachine.init();
        stateMachine.start();

        final DelegateInvocationHandler<Master> handler = new DelegateInvocationHandler<>( Master.class );

        MasterClientResolver masterClientResolver = mock( MasterClientResolver.class );
        MasterClient masterClient = mock( MasterClient.class );
        when( masterClient.getProtocolVersion() ).thenReturn( MasterClient214.PROTOCOL_VERSION );
        when( masterClient.handshake( anyLong(), any( StoreId.class ) ) ).thenReturn(
                new Response<HandshakeResult>( new HandshakeResult( 0, 42 ), storeId, mock( ResourceReleaser.class ) )
                {
                    @Override
                    public void accept( Handler handler ) throws IOException
                    {
                    }

                    @Override
                    public boolean hasTransactionsToBeApplied()
                    {
                        return false;
                    }
                } );
        when( masterClient.toString() ).thenReturn( "TheExpectedMasterClient!" );
        when( masterClientResolver.instantiate( anyString(), anyInt(), any( Monitors.class ),
                any( StoreId.class ), any( LifeSupport.class ) ) ).thenReturn( masterClient );

        final CountDownLatch latch = new CountDownLatch( 2 );
        final AtomicBoolean switchedSuccessfully = new AtomicBoolean();

        SwitchToSlave.Monitor monitor = new SwitchToSlave.Monitor()
        {
            @Override
            public void switchToSlaveStarted()
            {
            }

            @Override
            public void switchToSlaveCompleted( boolean wasSuccessful )
            {
                switchedSuccessfully.set( wasSuccessful );
                latch.countDown();
            }

            @Override
            public void storeCopyStarted()
            {
            }

            @Override
            public void storeCopyCompleted( boolean wasSuccessful )
            {

            }

            @Override
            public void catchupStarted()
            {

            }

            @Override
            public void catchupCompleted()
            {

            }
        };

        Config config = new Config( Collections.singletonMap( ClusterSettings.server_id.name(), me.toString() ) );

        TransactionCounters transactionCounters = mock( TransactionCounters.class );
        when( transactionCounters.getNumberOfActiveTransactions() ).thenReturn( 0l );

        PageCache pageCacheMock = mock( PageCache.class );
        PagedFile pagedFileMock = mock( PagedFile.class );
        when( pagedFileMock.getLastPageId() ).thenReturn( 1l );
        when( pageCacheMock.map( any( File.class ), anyInt() ) ).thenReturn( pagedFileMock );

        TransactionIdStore transactionIdStoreMock = mock( TransactionIdStore.class );
        when( transactionIdStoreMock.getLastCommittedTransaction() ).thenReturn( new TransactionId( 0, 0 ) );
        SwitchToSlave switchToSlave = new SwitchToSlave( new File( "" ), NullLogService.getInstance(),
                mock( FileSystemAbstraction.class ),
                config, dependencyResolver,
                mock( HaIdGeneratorFactory.class ),
                handler,
                mock( ClusterMemberAvailability.class ), mock( RequestContextFactory.class ),
                mock( PullerFactory.class, RETURNS_MOCKS ),
                Iterables.<KernelExtensionFactory<?>>empty(), masterClientResolver,
                monitor,
                new StoreCopyClient.Monitor.Adapter(),
                Suppliers.singleton( dataSource ),
                Suppliers.singleton( transactionIdStoreMock ),
                new Function<Slave,SlaveServer>()
                {
                    @Override
                    public SlaveServer apply( Slave slave ) throws RuntimeException
                    {
                        SlaveServer mock = mock( SlaveServer.class );
                        when( mock.getSocketAddress() ).thenReturn( new InetSocketAddress( "localhost", 123 ) );
                        return mock;
                    }
                }, updatePuller, pageCacheMock, mock( Monitors.class ), transactionCounters );

        HighAvailabilityModeSwitcher haModeSwitcher = new HighAvailabilityModeSwitcher( switchToSlave,
<<<<<<< HEAD
                mock( SwitchToMaster.class ), election, clusterMemberAvailability, mock( ClusterClient.class ),
                storeSupplierMock(), me, NullLogService.getInstance() );
=======
                mock( SwitchToMaster.class ), election, clusterMemberAvailability, dependencyResolver, me, logging,
                neoStoreDataSourceSupplierMock() );
>>>>>>> abdb1ce6
        haModeSwitcher.init();
        haModeSwitcher.start();
        haModeSwitcher.listeningAt( URI.create( "http://localhost:12345" ) );

        stateMachine.addHighAvailabilityMemberListener( haModeSwitcher );

        final AtomicReference<Master> ref = new AtomicReference<>( null );

        //noinspection unchecked
        AbstractModeSwitcher<Object> otherModeSwitcher = new AbstractModeSwitcher<Object>( haModeSwitcher, mock(
                DelegateInvocationHandler.class ) )
        {
            @Override
            protected Object getSlaveImpl( LifeSupport life )
            {
                Master master = handler.cement();
                ref.set( master );
                latch.countDown();
                return null;
            }

            @Override
            protected Object getMasterImpl( LifeSupport life )
            {
                return null;
            }
        };
        otherModeSwitcher.init();
        otherModeSwitcher.start();

        // When
        events.switchToSlave( me );

        // Then
        latch.await();
        assertTrue( "mode switch failed", switchedSuccessfully.get() );
        Master actual = ref.get();
        // let's test the toString()s since there are too many wrappers of proxies
        assertEquals( masterClient.toString(), actual.toString() );

        stateMachine.stop();
        stateMachine.shutdown();
        haModeSwitcher.stop();
        haModeSwitcher.shutdown();
        otherModeSwitcher.stop();
        otherModeSwitcher.shutdown();
    }

    private ObservedClusterMembers mockClusterMembers( InstanceId me, InstanceId other )
    {
        ObservedClusterMembers members = mock( ObservedClusterMembers.class );

        // we cannot set outside of the package the isAlive to return false. So do it with a mock
        ClusterMember otherMember = mock( ClusterMember.class );
        when( otherMember.getInstanceId() ).thenReturn( other );
        when( otherMember.isAlive() ).thenReturn( false );

        ClusterMember thisMember = new ClusterMember( me );

        when( members.getMembers() ).thenReturn( Arrays.asList( otherMember, thisMember ) );
        when( members.getAliveMembers() ).thenReturn( Collections.singleton( thisMember ) );

        return members;
    }

    private ClusterMemberListenerContainer mockAddClusterMemberListener( ClusterMemberEvents events )
    {
        final ClusterMemberListenerContainer listenerContainer = new ClusterMemberListenerContainer();
        doAnswer( new Answer()
        {
            @Override
            public Object answer( InvocationOnMock invocation ) throws Throwable
            {
                listenerContainer.set( (ClusterMemberListener) invocation.getArguments()[0] );
                return null;
            }

        } ).when( events ).addClusterMemberListener( Matchers.<ClusterMemberListener>any() );
        return listenerContainer;
    }

    private HighAvailabilityMemberStateMachine buildMockedStateMachine()
    {
        return new StateMachineBuilder().build();
    }

    private HighAvailabilityMemberStateMachine buildMockedStateMachine ( HighAvailabilityMemberContext context,
            ClusterMemberEvents events )
    {
        return new StateMachineBuilder().withContext( context ).withEvents( events ).build();
    }

    private HighAvailabilityMemberStateMachine buildMockedStateMachine( HighAvailabilityMemberContext context,
            ClusterMemberEvents events, ObservedClusterMembers clusterMembers, AvailabilityGuard guard )
    {
        return new StateMachineBuilder().withContext( context ).withEvents( events ).withClusterMembers(
                clusterMembers ).withGuard( guard ).build();
    }

    private class StateMachineBuilder
    {
        HighAvailabilityMemberContext context = mock( HighAvailabilityMemberContext.class );
        ClusterMemberEvents events = mock( ClusterMemberEvents.class );
        ObservedClusterMembers clusterMembers = mock( ObservedClusterMembers.class );
        AvailabilityGuard guard = mock( AvailabilityGuard.class );
        Election election = mock( Election.class );

        public StateMachineBuilder withContext( HighAvailabilityMemberContext context )
        {
            this.context = context;
            return this;
        }

        public StateMachineBuilder withEvents(ClusterMemberEvents events)
        {
            this.events = events;
            return this;
        }

        public StateMachineBuilder withClusterMembers(ObservedClusterMembers clusterMember)
        {
            this.clusterMembers = clusterMember;
            return this;
        }

        public StateMachineBuilder withGuard(AvailabilityGuard guard)
        {
            this.guard = guard;
            return this;
        }

        public StateMachineBuilder withElection(Election election)
        {
            this.election = election;
            return this;
        }

        public HighAvailabilityMemberStateMachine build()
        {
            return new HighAvailabilityMemberStateMachine( context, guard, clusterMembers, events, election,
                    NullLogProvider.getInstance() );
        }
    }

    private static class ClusterMemberListenerContainer
    {
        private ClusterMemberListener clusterMemberListener;

        public ClusterMemberListener get()
        {
            return clusterMemberListener;
        }

        public void set( ClusterMemberListener clusterMemberListener )
        {
            if ( this.clusterMemberListener != null )
            {
                throw new IllegalStateException( "Expected to have only 1 listener, but have more. " +
                                                 "Defined listener: " + this.clusterMemberListener +
                                                 ". Newly added listener:" + clusterMemberListener );
            }
            this.clusterMemberListener = clusterMemberListener;
        }
    }

    private static final class HAStateChangeListener implements HighAvailabilityMemberListener
    {
        boolean masterIsElected = false;
        boolean masterIsAvailable = false;
        boolean slaveIsAvailable = false;
        boolean instanceStops = false;
        HighAvailabilityMemberChangeEvent lastEvent = null;

        @Override
        public void masterIsElected( HighAvailabilityMemberChangeEvent event )
        {
            masterIsElected = true;
            masterIsAvailable = false;
            slaveIsAvailable = false;
            instanceStops = false;
            lastEvent = event;
        }

        @Override
        public void masterIsAvailable( HighAvailabilityMemberChangeEvent event )
        {
            masterIsElected = false;
            masterIsAvailable = true;
            slaveIsAvailable = false;
            instanceStops = false;
            lastEvent = event;
        }

        @Override
        public void slaveIsAvailable( HighAvailabilityMemberChangeEvent event )
        {
            masterIsElected = false;
            masterIsAvailable = false;
            slaveIsAvailable = true;
            instanceStops = false;
            lastEvent = event;
        }

        @Override
        public void instanceStops( HighAvailabilityMemberChangeEvent event )
        {
            masterIsElected = false;
            masterIsAvailable = false;
            slaveIsAvailable = false;
            instanceStops = true;
            lastEvent = event;
        }
    }

    private static class TriggerableClusterMemberEvents implements ClusterMemberEvents
    {
        private ClusterMemberListener listener;

        @Override
        public void addClusterMemberListener( ClusterMemberListener listener )
        {
            this.listener = listener;
        }

        @Override
        public void removeClusterMemberListener( ClusterMemberListener listener )
        {
        }

        public void switchToSlave( InstanceId me )
        {
            InstanceId someOneElseThanMyself = new InstanceId( me.toIntegerIndex() + 1 );
            listener.memberIsAvailable( "master", someOneElseThanMyself, URI.create( "cluster://127.0.0.1:2390?serverId=2" ), null );
            listener.memberIsAvailable( "slave", me, null, null );
        }
    }
}<|MERGE_RESOLUTION|>--- conflicted
+++ resolved
@@ -96,14 +96,10 @@
 import static org.mockito.Mockito.times;
 import static org.mockito.Mockito.verify;
 import static org.mockito.Mockito.when;
-
 import static org.neo4j.kernel.ha.cluster.HighAvailabilityModeSwitcher.MASTER;
 import static org.neo4j.kernel.ha.cluster.HighAvailabilityModeSwitcher.SLAVE;
-<<<<<<< HEAD
+import static org.neo4j.kernel.ha.cluster.HighAvailabilityModeSwitcherTest.neoStoreDataSourceSupplierMock;
 import static org.neo4j.kernel.ha.cluster.HighAvailabilityModeSwitcherTest.storeSupplierMock;
-=======
-import static org.neo4j.kernel.ha.cluster.HighAvailabilityModeSwitcherTest.neoStoreDataSourceSupplierMock;
->>>>>>> abdb1ce6
 
 public class HighAvailabilityMemberStateMachineTest
 {
@@ -487,13 +483,8 @@
                 }, updatePuller, pageCacheMock, mock( Monitors.class ), transactionCounters );
 
         HighAvailabilityModeSwitcher haModeSwitcher = new HighAvailabilityModeSwitcher( switchToSlave,
-<<<<<<< HEAD
                 mock( SwitchToMaster.class ), election, clusterMemberAvailability, mock( ClusterClient.class ),
-                storeSupplierMock(), me, NullLogService.getInstance() );
-=======
-                mock( SwitchToMaster.class ), election, clusterMemberAvailability, dependencyResolver, me, logging,
-                neoStoreDataSourceSupplierMock() );
->>>>>>> abdb1ce6
+                storeSupplierMock(), me, NullLogService.getInstance(), neoStoreDataSourceSupplierMock() );
         haModeSwitcher.init();
         haModeSwitcher.start();
         haModeSwitcher.listeningAt( URI.create( "http://localhost:12345" ) );
