--- conflicted
+++ resolved
@@ -42,7 +42,6 @@
 import java.util.concurrent.Executors;
 import java.util.concurrent.Future;
 import java.util.concurrent.TimeUnit;
-<<<<<<< HEAD
 import java.util.concurrent.TimeoutException;
 import java.util.function.Function;
 import java.util.function.IntFunction;
@@ -50,30 +49,18 @@
 import java.util.function.Supplier;
 import java.util.stream.Collectors;
 
-=======
->>>>>>> 485ab85a
 import org.neo4j.backup.OnlineBackupSettings;
 import org.neo4j.cluster.ClusterSettings;
 import org.neo4j.cluster.InstanceId;
 import org.neo4j.cluster.client.Cluster;
 import org.neo4j.cluster.client.ClusterClient;
 import org.neo4j.cluster.client.ClusterClientModule;
-<<<<<<< HEAD
-=======
-import org.neo4j.cluster.client.Clusters;
->>>>>>> 485ab85a
 import org.neo4j.cluster.com.NetworkReceiver;
 import org.neo4j.cluster.com.NetworkSender;
 import org.neo4j.cluster.member.ClusterMemberEvents;
 import org.neo4j.cluster.member.ClusterMemberListener;
 import org.neo4j.cluster.protocol.election.NotElectableElectionCredentialsProvider;
-<<<<<<< HEAD
-=======
 import org.neo4j.consistency.store.StoreAssertions;
-import org.neo4j.function.Function;
-import org.neo4j.function.IntFunction;
-import org.neo4j.function.Predicate;
->>>>>>> 485ab85a
 import org.neo4j.graphdb.GraphDatabaseService;
 import org.neo4j.graphdb.TransactionFailureException;
 import org.neo4j.graphdb.config.Setting;
@@ -104,11 +91,8 @@
 import org.neo4j.kernel.lifecycle.LifecycleAdapter;
 import org.neo4j.kernel.monitoring.Monitors;
 import org.neo4j.logging.Log;
-<<<<<<< HEAD
 import org.neo4j.storageengine.api.StorageEngine;
 
-=======
->>>>>>> 485ab85a
 import static java.lang.String.format;
 import static java.util.Arrays.asList;
 import static java.util.Collections.unmodifiableMap;
@@ -171,11 +155,8 @@
     private final StoreDirInitializer storeDirInitializer;
     private final Listener<GraphDatabaseService> initialDatasetCreator;
     private final List<Predicate<ManagedCluster>> availabilityChecks;
-<<<<<<< HEAD
     private ManagedCluster managedCluster;
-=======
     private final boolean consistencyCheck;
->>>>>>> 485ab85a
     LifeSupport life;
 
     private ClusterManager( Builder builder )
@@ -1026,17 +1007,13 @@
         {
             for ( HighlyAvailableGraphDatabaseProxy member : members.values() )
             {
-<<<<<<< HEAD
-                member.get( DEFAULT_TIMEOUT_SECONDS ).shutdown();
-=======
-                HighlyAvailableGraphDatabase memberDb = member.get();
+                HighlyAvailableGraphDatabase memberDb = member.get( DEFAULT_TIMEOUT_SECONDS );
                 File storeDir = memberDb.getStoreDirectory();
                 memberDb.shutdown();
                 if ( consistencyCheck )
                 {
                     consistencyCheck( storeDir );
                 }
->>>>>>> 485ab85a
             }
         }
 
