--- conflicted
+++ resolved
@@ -69,14 +69,8 @@
 import org.neo4j.graphdb.factory.GraphDatabaseBuilder;
 import org.neo4j.graphdb.factory.GraphDatabaseSettings;
 import org.neo4j.graphdb.factory.HighlyAvailableGraphDatabaseFactory;
-<<<<<<< HEAD
 import org.neo4j.kernel.configuration.Settings;
-=======
-import org.neo4j.helpers.Function;
 import org.neo4j.helpers.Pair;
-import org.neo4j.helpers.Predicate;
-import org.neo4j.helpers.Settings;
->>>>>>> b06b8eb3
 import org.neo4j.helpers.collection.Iterables;
 import org.neo4j.helpers.collection.MapUtil;
 import org.neo4j.kernel.configuration.Config;
@@ -103,6 +97,7 @@
 
 import static java.lang.String.format;
 import static java.util.Arrays.asList;
+import static java.util.Collections.emptyMap;
 import static java.util.Collections.unmodifiableMap;
 import static org.neo4j.helpers.ArrayUtil.contains;
 import static org.neo4j.helpers.collection.Iterables.count;
@@ -157,7 +152,6 @@
         HighlyAvailableGraphDatabase repair() throws Throwable;
     }
 
-<<<<<<< HEAD
     public static IntFunction<String> constant( final String value )
     {
         return new IntFunction<String>()
@@ -170,9 +164,7 @@
         };
     }
 
-=======
     private final String localAddress;
->>>>>>> b06b8eb3
     private final File root;
     private final Map<String,IntFunction<String>> commonConfig;
     private final Map<String,ManagedCluster> clusterMap = new HashMap<>();
@@ -183,24 +175,7 @@
     private final List<Predicate<ManagedCluster>> availabilityChecks;
     LifeSupport life;
 
-<<<<<<< HEAD
     private ClusterManager( Builder builder )
-=======
-    public ClusterManager( Provider clustersProvider, File root, Map<String,String> commonConfig,
-                           Map<Integer,Map<String,String>> instanceConfig,
-                           HighlyAvailableGraphDatabaseFactory dbFactory )
-    {
-        this.localAddress = getLocalAddress();
-        this.clustersProvider = clustersProvider;
-        this.root = root;
-        this.commonConfig = withDefaults( commonConfig );
-        this.instanceConfig = instanceConfig;
-        this.dbFactory = dbFactory;
-        this.storeDirInitializer = null;
-    }
-
-    public ClusterManager( Builder builder )
->>>>>>> b06b8eb3
     {
         this.localAddress = getLocalAddress();
         this.clustersProvider = builder.provider;
@@ -874,16 +849,9 @@
 
     public static class Builder implements ClusterBuilder<Builder>
     {
-<<<<<<< HEAD
         private File root;
         private Provider provider = clusterOfSize( 3 );
         private final Map<String,IntFunction<String>> commonConfig = new HashMap<>();
-=======
-        private final File root;
-        private final Map<Integer,Map<String,String>> instanceConfig = new HashMap<>();
-        private Provider provider = null;
-        private Map<String,String> commonConfig = emptyMap();
->>>>>>> b06b8eb3
         private HighlyAvailableGraphDatabaseFactory factory = new HighlyAvailableGraphDatabaseFactory();
         private StoreDirInitializer initializer;
         private Listener<GraphDatabaseService> initialDatasetCreator;
