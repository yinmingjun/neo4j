--- conflicted
+++ resolved
@@ -21,11 +21,8 @@
 
 import java.util.concurrent.ConcurrentMap;
 
-<<<<<<< HEAD
+import org.neo4j.collection.primitive.Primitive;
 import org.neo4j.collection.pool.LinkedQueuePool;
-=======
-import org.neo4j.collection.primitive.Primitive;
->>>>>>> 49e87101
 import org.neo4j.collection.primitive.PrimitiveIntIterator;
 import org.neo4j.collection.primitive.PrimitiveLongIntMap;
 import org.neo4j.collection.primitive.PrimitiveLongVisitor;
@@ -59,24 +56,6 @@
     /** Handle to return client to pool when closed. */
     private final LinkedQueuePool<ForsetiClient> clientPool;
 
-<<<<<<< HEAD
-    // TODO We should really look into some kind of primitive maps here.
-    // TODO As a stop-gap, we could start out by using AtomicInteger values, and thereby remove a lot
-    // TODO of object creation due to the boxing of the integers.
-    /**
-     * resourceType -> Map( resourceId -> num locks ).
-     *
-     * These are local lock maps. They exist to avoid grabbing locks in the global maps more than absolutely necessary.
-     */
-    private final Map<Long, Integer>[] sharedLockCounts;
-
-    /**
-     * resourceType -> Map( resourceId -> num locks )
-     *
-     * These are local lock maps. They exist to avoid grabbing locks in the global maps more than absolutely necessary.
-     */
-    private final Map<Long, Integer>[] exclusiveLockCounts;
-=======
     /**
      * The client uses this to track which locks it holds. It is solely an optimization to ensure we don't need to
      * coordinate if we grab the same lock multiple times.
@@ -88,7 +67,6 @@
 
     /** @see {@link #sharedLockCounts} */
     private final PrimitiveLongIntMap[] exclusiveLockCounts;
->>>>>>> 49e87101
 
     /** List of other clients this client is waiting for. */
     private final SimpleBitSet waitList = new SimpleBitSet( 64 );
@@ -120,29 +98,18 @@
     @Override
     public void acquireShared( Locks.ResourceType resourceType, long... resourceIds ) throws AcquireLockTimeoutException
     {
-<<<<<<< HEAD
         // Grab the global lock map we will be using
-        ConcurrentMap<Long, ForsetiLockManager.Lock> lockMap  = lockMaps[resourceType.typeId()];
+        ConcurrentMap<Long, ForsetiLockManager.Lock> lockMap = lockMaps[resourceType.typeId()];
 
         // And grab our local lock maps
-        Map<Long, Integer> heldShareLocks     = sharedLockCounts[resourceType.typeId()];
-        Map<Long, Integer> heldExclusiveLocks = exclusiveLockCounts[resourceType.typeId()];
-
-        for ( long resourceId : resourceIds )
-        {
-            // First, check if we already hold this as a shared lock
-            Integer heldCount = heldShareLocks.get( resourceId );
-            if(heldCount != null)
-=======
-        ConcurrentMap<Long, ForsetiLockManager.Lock> lockMap = lockMaps[resourceType.typeId()];
         PrimitiveLongIntMap heldShareLocks = sharedLockCounts[resourceType.typeId()];
         PrimitiveLongIntMap heldExclusiveLocks = exclusiveLockCounts[resourceType.typeId()];
 
         for ( long resourceId : resourceIds )
         {
+            // First, check if we already hold this as a shared lock
             int heldCount = heldShareLocks.get( resourceId );
             if(heldCount != -1)
->>>>>>> 49e87101
             {
                 // We already have a lock on this, just increment our local reference counter.
                 heldShareLocks.put( resourceId, heldCount + 1 );
@@ -171,7 +138,7 @@
                 // No lock
                 if(existingLock == null)
                 {
-                    // No, try to create a new shared lock
+                    // Try to create a new shared lock
                     if(mySharedLock == null)
                     {
                         mySharedLock = new SharedLock( this );
