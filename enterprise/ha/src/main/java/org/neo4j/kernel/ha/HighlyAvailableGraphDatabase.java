--- conflicted
+++ resolved
@@ -19,15 +19,15 @@
  */
 package org.neo4j.kernel.ha;
 
+import org.jboss.netty.logging.InternalLoggerFactory;
+
 import java.io.File;
 import java.lang.reflect.Proxy;
 import java.net.URI;
 import java.util.Arrays;
 import java.util.Map;
-
 import javax.transaction.Transaction;
 
-import org.jboss.netty.logging.InternalLoggerFactory;
 import org.neo4j.cluster.ClusterSettings;
 import org.neo4j.cluster.InstanceId;
 import org.neo4j.cluster.client.ClusterClient;
@@ -412,23 +412,18 @@
     {
         idGeneratorFactory = new HaIdGeneratorFactory( masterDelegateInvocationHandler, logging,
                 requestContextFactory );
-        highAvailabilityModeSwitcher =
-<<<<<<< HEAD
-                new HighAvailabilityModeSwitcher( new SwitchToSlave( logging.getConsoleLog(
-                        HighAvailabilityModeSwitcher.class ), config, getDependencyResolver(),
-                        (HaIdGeneratorFactory) idGeneratorFactory,
-                        logging, masterDelegateInvocationHandler, clusterMemberAvailability, requestContextFactory,
-                        updateableSchemaState, monitors, kernelExtensions.listFactories() ),
-=======
-                new HighAvailabilityModeSwitcher( new SwitchToSlave(logging.getConsoleLog( HighAvailabilityModeSwitcher.class ), config, getDependencyResolver(), (HaIdGeneratorFactory) idGeneratorFactory,
-                        logging, masterDelegateInvocationHandler, clusterMemberAvailability, requestContextFactory, clusterClient ),
->>>>>>> e92e078f
-                        new SwitchToMaster( logging, msgLog, this,
-                                (HaIdGeneratorFactory) idGeneratorFactory, config, getDependencyResolver(),
-                                masterDelegateInvocationHandler, clusterMemberAvailability, monitors ),
-                        clusterClient, clusterMemberAvailability,
-                        logging.getMessagesLog( HighAvailabilityModeSwitcher.class )
-                );
+
+        SwitchToSlave switchToSlave = new SwitchToSlave( logging.getConsoleLog( HighAvailabilityModeSwitcher.class ),
+                config, getDependencyResolver(), (HaIdGeneratorFactory) idGeneratorFactory, logging,
+                masterDelegateInvocationHandler, clusterMemberAvailability, clusterClient, requestContextFactory,
+                updateableSchemaState, monitors, kernelExtensions.listFactories() );
+
+        SwitchToMaster switchToMaster = new SwitchToMaster( logging, msgLog, this,
+                (HaIdGeneratorFactory) idGeneratorFactory, config, getDependencyResolver(),
+                masterDelegateInvocationHandler, clusterMemberAvailability, monitors );
+
+        highAvailabilityModeSwitcher = new HighAvailabilityModeSwitcher( switchToSlave, switchToMaster, clusterClient,
+                clusterMemberAvailability, logging.getMessagesLog( HighAvailabilityModeSwitcher.class ) );
 
         clusterClient.addBindingListener( highAvailabilityModeSwitcher );
         memberStateMachine.addHighAvailabilityMemberListener( highAvailabilityModeSwitcher );
