--- conflicted
+++ resolved
@@ -58,7 +58,6 @@
 //SkipLimitAcceptance.feature - Unsupported limit syntax
 Negative parameter for LIMIT should not generate errors
 
-<<<<<<< HEAD
 // ReturnAcceptance.feature
 LIMIT 0 should stop side effects
 
@@ -74,7 +73,6 @@
 
 //DeleteAcceptance.feature
 Return properties from deleted node
-=======
+
 //IndexAcceptance.feature
-STARTS WITH should handle null prefix
->>>>>>> 4b043d42
+STARTS WITH should handle null prefix