--- conflicted
+++ resolved
@@ -5,7 +5,6 @@
 Ordering is well defined across all types, descending
 Ordering for lists, ascending
 Ordering for lists, descending
-<<<<<<< HEAD
 ORDER BY node problem
 
 // ReturnAcceptance.feature
@@ -16,7 +15,4 @@
 min() over mixed values
 max() over list values
 min() over list values
-=======
-
-Shorthand case with filter should work as expected
->>>>>>> 88dddf36
+Shorthand case with filter should work as expected