--- conflicted
+++ resolved
@@ -792,12 +792,8 @@
         || +LoadCSV                |              1 | line                      |                       |
         |+-------------------------+----------------+---------------------------+-----------------------+
         |""".stripMargin
-<<<<<<< HEAD
-    executeWith(expectedToSucceed, query, planComparisonStrategy = ComparePlansWithAssertion(_ should matchPlan(expectedPlan), expectPlansToFail = Configs.All - Configs.Version3_3 - Configs.Cost3_4))
-=======
-    executeWith(expectedToSucceed - Configs.SlottedInterpreted, query, planComparisonStrategy = ComparePlansWithAssertion(_ should matchPlan(expectedPlan),
-                expectPlansToFail = Configs.All - Configs.Cost3_3), params = Map("csv_filename" -> "x"))
->>>>>>> 73c2a6f0
+    executeWith(expectedToSucceed, query, planComparisonStrategy = ComparePlansWithAssertion(_ should matchPlan(expectedPlan),
+      expectPlansToFail = Configs.All - Configs.Version3_3 - Configs.Cost3_4), params = Map("csv_filename" -> "x"))
   }
 
   test("Don't compact query with consecutive expands due to presence of values in 'other' column") {
