--- conflicted
+++ resolved
@@ -23,12 +23,8 @@
 import org.neo4j.cypher.internal.compatibility.v3_3.runtime.commands.convert.ExpressionConverters
 import org.neo4j.cypher.internal.compatibility.v3_3.runtime.commands.predicates.{Predicate, True}
 import org.neo4j.cypher.internal.compatibility.v3_3.runtime.commands.{expressions => commandExpressions}
-<<<<<<< HEAD
 import org.neo4j.cypher.internal.compatibility.v3_3.runtime.interpreted.pipes._
-=======
 import org.neo4j.cypher.internal.compatibility.v3_3.runtime.executionplan.builders.prepare.KeyTokenResolver
-import org.neo4j.cypher.internal.compatibility.v3_3.runtime.interpreted.pipes.{AllNodesScanRegisterPipe, ExpandAllRegisterPipe, NodeIndexSeekRegisterPipe, ProduceResultRegisterPipe, _}
->>>>>>> ba582c26
 import org.neo4j.cypher.internal.compatibility.v3_3.runtime.interpreted.{expressions => runtimeExpressions}
 import org.neo4j.cypher.internal.compatibility.v3_3.runtime.pipes._
 import org.neo4j.cypher.internal.compiler.v3_3.planDescription.Id
@@ -132,7 +128,6 @@
         }
         ProjectionRegisterPipe(source, expressionsWithOffsets)(id)
 
-<<<<<<< HEAD
       case CreateNode(_, idName, labels, props) =>
         CreateNodeRegisterPipe(source, idName.name, pipeline, labels.map(LazyLabel.apply), props.map(convertExpressions))(id = id)
 
@@ -140,7 +135,7 @@
         EmptyResultPipe(source)(id = id)
 
       case _ => fallback.build(plan, source)
-=======
+      
         // Pipes that do not themselves read/write registers/slots should be fine to use the fallback (non-register aware pipes)
       case _: Selection =>  // selection relies on inner expressions to interact with variables
         fallback.build(plan, source)
@@ -153,7 +148,6 @@
 
       case _ =>
         throw new CantCompileQueryException(s"Unsupported logical plan operator: $plan")
->>>>>>> ba582c26
     }
   }
 
