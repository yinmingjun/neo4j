/*
 * Copyright (c) 2002-2015 "Neo Technology,"
 * Network Engine for Objects in Lund AB [http://neotechnology.com]
 *
 * This file is part of Neo4j.
 *
 * Neo4j is free software: you can redistribute it and/or modify
 * it under the terms of the GNU Affero General Public License as
 * published by the Free Software Foundation, either version 3 of the
 * License, or (at your option) any later version.
 *
 * This program is distributed in the hope that it will be useful,
 * but WITHOUT ANY WARRANTY; without even the implied warranty of
 * MERCHANTABILITY or FITNESS FOR A PARTICULAR PURPOSE.  See the
 * GNU Affero General Public License for more details.
 *
 * You should have received a copy of the GNU Affero General Public License
 * along with this program. If not, see <http://www.gnu.org/licenses/>.
 */
package org.neo4j.cluster.client;

import java.net.URI;
import java.util.List;
import java.util.concurrent.ExecutorService;
import java.util.concurrent.Executors;
import java.util.concurrent.ScheduledExecutorService;
import java.util.concurrent.ScheduledFuture;
import java.util.concurrent.TimeUnit;

import org.jboss.netty.logging.InternalLoggerFactory;

import org.neo4j.cluster.ClusterSettings;
import org.neo4j.cluster.ExecutorLifecycleAdapter;
import org.neo4j.cluster.MultiPaxosServerFactory;
import org.neo4j.cluster.ProtocolServer;
import org.neo4j.cluster.StateMachines;
import org.neo4j.cluster.com.NetworkReceiver;
import org.neo4j.cluster.com.NetworkSender;
import org.neo4j.cluster.logging.AsyncLogging;
import org.neo4j.cluster.logging.NettyLoggerFactory;
import org.neo4j.cluster.protocol.atomicbroadcast.AtomicBroadcastSerializer;
import org.neo4j.cluster.protocol.atomicbroadcast.ObjectInputStreamFactory;
import org.neo4j.cluster.protocol.atomicbroadcast.ObjectOutputStreamFactory;
import org.neo4j.cluster.protocol.atomicbroadcast.ObjectStreamFactory;
import org.neo4j.cluster.protocol.atomicbroadcast.multipaxos.AcceptorInstanceStore;
import org.neo4j.cluster.protocol.atomicbroadcast.multipaxos.AtomicBroadcastMessage;
import org.neo4j.cluster.protocol.atomicbroadcast.multipaxos.InMemoryAcceptorInstanceStore;
import org.neo4j.cluster.protocol.atomicbroadcast.multipaxos.LearnerMessage;
import org.neo4j.cluster.protocol.atomicbroadcast.multipaxos.ProposerMessage;
import org.neo4j.cluster.protocol.cluster.ClusterConfiguration;
import org.neo4j.cluster.protocol.cluster.ClusterMessage;
import org.neo4j.cluster.protocol.election.ElectionCredentialsProvider;
import org.neo4j.cluster.protocol.election.ElectionMessage;
import org.neo4j.cluster.protocol.heartbeat.HeartbeatMessage;
import org.neo4j.cluster.statemachine.StateTransitionLogger;
import org.neo4j.cluster.timeout.FixedTimeoutStrategy;
import org.neo4j.cluster.timeout.MessageTimeoutStrategy;
import org.neo4j.cluster.timeout.TimeoutStrategy;
import org.neo4j.graphdb.config.Setting;
import org.neo4j.helpers.Factory;
import org.neo4j.helpers.HostnamePort;
import org.neo4j.helpers.NamedThreadFactory;
import org.neo4j.helpers.Settings;
import org.neo4j.kernel.configuration.Config;
import org.neo4j.kernel.impl.logging.LogService;
import org.neo4j.kernel.impl.util.Dependencies;
import org.neo4j.kernel.lifecycle.LifeSupport;
import org.neo4j.kernel.lifecycle.Lifecycle;
import org.neo4j.kernel.monitoring.Monitors;
import org.neo4j.logging.LogProvider;

import static org.neo4j.helpers.NamedThreadFactory.daemon;

/**
 * This is a builder for {@link ClusterClient} instances.
 * <p/>
 * While a {@link Dependencies} instance is passed into the constructor there are no services other than those
 * explicitly passed in that are required, and instead it is only used to register any created services for others to
 * use.
 */
public class ClusterClientModule
{
    public static final Setting<Long> clusterJoinTimeout = Settings.setting( "ha.cluster_join_timeout",
            Settings.DURATION, "0s" );

    public final ClusterClient clusterClient;
    private final ProtocolServer server;

    public ClusterClientModule( LifeSupport life, Dependencies dependencies, final Monitors monitors,
            final Config config, LogService logService, ElectionCredentialsProvider electionCredentialsProvider )
    {
<<<<<<< HEAD
        LogProvider internalLogProvider = logService.getInternalLogProvider();

        InternalLoggerFactory.setDefaultFactory( new NettyLoggerFactory( internalLogProvider ) );
=======
        final LogProvider logging = AsyncLogging.provider( life, logService.getInternalLogProvider() );
        InternalLoggerFactory.setDefaultFactory( new NettyLoggerFactory( logging ) );
>>>>>>> f9e1f7a3

        TimeoutStrategy timeoutStrategy = new MessageTimeoutStrategy(
                new FixedTimeoutStrategy( config.get( ClusterSettings.default_timeout ) ) )
                .timeout( HeartbeatMessage.sendHeartbeat, config.get( ClusterSettings.heartbeat_interval ) )
                .timeout( HeartbeatMessage.timed_out, config.get( ClusterSettings.heartbeat_timeout ) )
                .timeout( AtomicBroadcastMessage.broadcastTimeout, config.get( ClusterSettings.broadcast_timeout ) )
                .timeout( LearnerMessage.learnTimedout, config.get( ClusterSettings.learn_timeout ) )
                .timeout( ProposerMessage.phase1Timeout, config.get( ClusterSettings.phase1_timeout ) )
                .timeout( ProposerMessage.phase2Timeout, config.get( ClusterSettings.phase2_timeout ) )
                .timeout( ClusterMessage.joiningTimeout, config.get( ClusterSettings.join_timeout ) )
                .timeout( ClusterMessage.configurationTimeout, config.get( ClusterSettings.configuration_timeout ) )
                .timeout( ClusterMessage.leaveTimedout, config.get( ClusterSettings.leave_timeout ) )
                .timeout( ElectionMessage.electionTimeout, config.get( ClusterSettings.election_timeout ) );

        MultiPaxosServerFactory protocolServerFactory = new MultiPaxosServerFactory(
                new ClusterConfiguration( config.get( ClusterSettings.cluster_name ), logging ),
                logging, monitors.newMonitor( StateMachines.Monitor.class ) );

        NetworkReceiver receiver = dependencies.satisfyDependency( new NetworkReceiver( monitors.newMonitor( NetworkReceiver.Monitor.class ),
                new NetworkReceiver.Configuration()
        {
            @Override
            public HostnamePort clusterServer()
            {
                return config.get( ClusterSettings.cluster_server );
            }

            @Override
            public int defaultPort()
            {
                return 5001;
            }

            @Override
            public String name()
            {
                return config.get( ClusterSettings.instance_name );
            }
        }, logging ));

        final ObjectInputStreamFactory objectInputStreamFactory = new ObjectStreamFactory();
        final ObjectOutputStreamFactory objectOutputStreamFactory = new ObjectStreamFactory();

        receiver.addNetworkChannelsListener( new NetworkReceiver.NetworkChannelsListener()
        {
            volatile private StateTransitionLogger logger = null;

            @Override
            public void listeningAt( URI me )
            {
                server.listeningAt( me );
                if ( logger == null )
                {
                    logger = new StateTransitionLogger( logging,
                            new AtomicBroadcastSerializer( objectInputStreamFactory, objectOutputStreamFactory ) );
                    server.addStateTransitionListener( logger );
                }
            }

            @Override
            public void channelOpened( URI to )
            {
                logging.getLog( NetworkReceiver.class ).info( to + " connected to me at " + server.boundAt() );
            }

            @Override
            public void channelClosed( URI to )
            {
                logging.getLog( NetworkReceiver.class ).info( to + " disconnected from me at " + server
                        .boundAt() );
            }
        } );

        NetworkSender sender = dependencies.satisfyDependency(new NetworkSender( monitors.newMonitor( NetworkSender.Monitor.class ),
                new NetworkSender.Configuration()
        {
            @Override
            public int defaultPort()
            {
                return 5001;
            }

            @Override
            public int port()
            {
                return config.get( ClusterSettings.cluster_server ).getPort();
            }
        }, receiver, logging ));

        ExecutorLifecycleAdapter stateMachineExecutor = new ExecutorLifecycleAdapter( new Factory<ExecutorService>()
        {
            @Override
            public ExecutorService newInstance()
            {
                return Executors.newSingleThreadExecutor( new NamedThreadFactory( "State machine", monitors
                        .newMonitor( NamedThreadFactory.Monitor.class ) ) );
            }
        } );

        AcceptorInstanceStore acceptorInstanceStore = new InMemoryAcceptorInstanceStore();

        server = protocolServerFactory.newProtocolServer( config.get( ClusterSettings.server_id ), timeoutStrategy,
                receiver, sender,
                acceptorInstanceStore, electionCredentialsProvider, stateMachineExecutor, objectInputStreamFactory,
                objectOutputStreamFactory );

        life.add( sender );
        life.add( stateMachineExecutor );
        life.add( receiver );

        // Timeout timer - triggers every 10 ms
        life.add( new TimeoutTrigger(server, monitors) );

        life.add( new ClusterJoin( new ClusterJoin.Configuration()
        {
            @Override
            public List<HostnamePort> getInitialHosts()
            {
                return config.get( ClusterSettings.initial_hosts );
            }

            @Override
            public String getClusterName()
            {
                return config.get( ClusterSettings.cluster_name );
            }

            @Override
            public boolean isAllowedToCreateCluster()
            {
                return config.get( ClusterSettings.allow_init_cluster );
            }

            @Override
            public long getClusterJoinTimeout()
            {
                return config.get( clusterJoinTimeout );
            }
        }, server, logService ) );



        clusterClient =  dependencies.satisfyDependency(new ClusterClient( life, server ));
    }

    private static class TimeoutTrigger implements Lifecycle
    {
        private ProtocolServer server;
        private Monitors monitors;

        private ScheduledExecutorService scheduler;
        private ScheduledFuture<?> tickFuture;

        public TimeoutTrigger( ProtocolServer server, Monitors monitors )
        {
            this.server = server;
            this.monitors = monitors;
        }

        @Override
        public void init()
        {
            server.getTimeouts().tick( System.currentTimeMillis() );
        }

        @Override
        public void start()
        {
            scheduler = Executors.newSingleThreadScheduledExecutor(
                    daemon( "timeout-clusterClient", monitors.newMonitor( NamedThreadFactory.Monitor.class ) ) );

            tickFuture = scheduler.scheduleWithFixedDelay( new Runnable()
            {
                @Override
                public void run()
                {
                    long now = System.currentTimeMillis();

                    server.getTimeouts().tick( now );
                }
            }, 0, 10, TimeUnit.MILLISECONDS );
        }

        @Override
        public void stop()
        {
            tickFuture.cancel( true );
            scheduler.shutdownNow();
        }

        @Override
        public void shutdown()
        {
        }
    }
}<|MERGE_RESOLUTION|>--- conflicted
+++ resolved
@@ -18,6 +18,8 @@
  * along with this program. If not, see <http://www.gnu.org/licenses/>.
  */
 package org.neo4j.cluster.client;
+
+import org.jboss.netty.logging.InternalLoggerFactory;
 
 import java.net.URI;
 import java.util.List;
@@ -26,8 +28,6 @@
 import java.util.concurrent.ScheduledExecutorService;
 import java.util.concurrent.ScheduledFuture;
 import java.util.concurrent.TimeUnit;
-
-import org.jboss.netty.logging.InternalLoggerFactory;
 
 import org.neo4j.cluster.ClusterSettings;
 import org.neo4j.cluster.ExecutorLifecycleAdapter;
@@ -89,14 +89,8 @@
     public ClusterClientModule( LifeSupport life, Dependencies dependencies, final Monitors monitors,
             final Config config, LogService logService, ElectionCredentialsProvider electionCredentialsProvider )
     {
-<<<<<<< HEAD
-        LogProvider internalLogProvider = logService.getInternalLogProvider();
-
-        InternalLoggerFactory.setDefaultFactory( new NettyLoggerFactory( internalLogProvider ) );
-=======
         final LogProvider logging = AsyncLogging.provider( life, logService.getInternalLogProvider() );
         InternalLoggerFactory.setDefaultFactory( new NettyLoggerFactory( logging ) );
->>>>>>> f9e1f7a3
 
         TimeoutStrategy timeoutStrategy = new MessageTimeoutStrategy(
                 new FixedTimeoutStrategy( config.get( ClusterSettings.default_timeout ) ) )
@@ -244,8 +238,8 @@
 
     private static class TimeoutTrigger implements Lifecycle
     {
-        private ProtocolServer server;
-        private Monitors monitors;
+        private final ProtocolServer server;
+        private final Monitors monitors;
 
         private ScheduledExecutorService scheduler;
         private ScheduledFuture<?> tickFuture;
