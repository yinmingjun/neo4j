--- conflicted
+++ resolved
@@ -65,17 +65,10 @@
         CommonContextState commonContextState = mock( CommonContextState.class );
         when( commonContextState.configuration() ).thenReturn( clusterConfiguration );
 
-<<<<<<< HEAD
         ClusterContext context = new ClusterContextImpl( me, commonContextState, NullLogProvider.getInstance(),
                 mock( Timeouts.class ), mock( Executor.class ), mock( ObjectOutputStreamFactory.class ),
                 mock( ObjectInputStreamFactory.class ), mock( LearnerContext.class ),
-                mock( HeartbeatContext.class ) );
-=======
-        ClusterContext context = new ClusterContextImpl(me, commonContextState, NullLogProvider.getInstance(),
-                mock( Timeouts.class ), mock ( Executor.class ), mock( ObjectOutputStreamFactory.class ), mock(
-                ObjectInputStreamFactory.class ), mock( LearnerContext.class ), mock( HeartbeatContext.class ),
-                mock( Config.class ) );
->>>>>>> 50059105
+                mock( HeartbeatContext.class ), mock( Config.class ) );
 
           // This means instance 2 was the elector at version 8
         context.setLastElector( elector );
@@ -107,17 +100,10 @@
         CommonContextState commonContextState = mock( CommonContextState.class );
         when( commonContextState.configuration() ).thenReturn( clusterConfiguration );
 
-<<<<<<< HEAD
         ClusterContext context = new ClusterContextImpl( me, commonContextState, NullLogProvider.getInstance(),
                 mock( Timeouts.class ), mock( Executor.class ), mock( ObjectOutputStreamFactory.class ),
                 mock( ObjectInputStreamFactory.class ), mock( LearnerContext.class ),
-                mock( HeartbeatContext.class ) );
-=======
-        ClusterContext context = new ClusterContextImpl(me, commonContextState, NullLogProvider.getInstance(),
-                mock( Timeouts.class ), mock ( Executor.class ), mock( ObjectOutputStreamFactory.class ), mock(
-                ObjectInputStreamFactory.class ), mock( LearnerContext.class ), mock( HeartbeatContext.class ),
-                mock( Config.class ) );
->>>>>>> 50059105
+                mock( HeartbeatContext.class ),mock( Config.class ) );
 
           // This means instance 2 was the elector at version 8
         context.setLastElector( elector );
@@ -145,17 +131,10 @@
 
         CommonContextState commonContextState = mock( CommonContextState.class, RETURNS_MOCKS );
 
-<<<<<<< HEAD
         ClusterContext context = new ClusterContextImpl( me, commonContextState, NullLogProvider.getInstance(),
                 mock( Timeouts.class ), mock( Executor.class ), mock( ObjectOutputStreamFactory.class ),
                 mock( ObjectInputStreamFactory.class ), mock( LearnerContext.class ),
-                mock( HeartbeatContext.class ) );
-=======
-        ClusterContext context = new ClusterContextImpl(me, commonContextState, NullLogProvider.getInstance(),
-                mock( Timeouts.class ), mock ( Executor.class ), mock( ObjectOutputStreamFactory.class ), mock(
-                ObjectInputStreamFactory.class ), mock( LearnerContext.class ), mock( HeartbeatContext.class ),
-                mock( Config.class ) );
->>>>>>> 50059105
+                mock( HeartbeatContext.class ), mock( Config.class ) );
 
         // This means instance 2 was the elector at version 8
         context.setLastElector( elector );
@@ -183,17 +162,10 @@
 
         CommonContextState commonContextState = mock( CommonContextState.class, RETURNS_MOCKS );
 
-<<<<<<< HEAD
         ClusterContext context = new ClusterContextImpl( me, commonContextState, NullLogProvider.getInstance(),
                 mock( Timeouts.class ), mock( Executor.class ), mock( ObjectOutputStreamFactory.class ),
                 mock( ObjectInputStreamFactory.class ), mock( LearnerContext.class ),
-                mock( HeartbeatContext.class ) );
-=======
-        ClusterContext context = new ClusterContextImpl(me, commonContextState, NullLogProvider.getInstance(),
-                mock( Timeouts.class ), mock ( Executor.class ), mock( ObjectOutputStreamFactory.class ), mock(
-                ObjectInputStreamFactory.class ), mock( LearnerContext.class ), mock( HeartbeatContext.class ),
-                mock( Config.class ) );
->>>>>>> 50059105
+                mock( HeartbeatContext.class ), mock( Config.class )  );
 
         // This means instance 2 was the elector at version 8
         context.setLastElector( elector );
@@ -226,129 +198,117 @@
 
         ArgumentCaptor<HeartbeatListener> listenerCaptor = ArgumentCaptor.forClass( HeartbeatListener.class );
 
-<<<<<<< HEAD
         ClusterContext context = new ClusterContextImpl( me, commonContextState, NullLogProvider.getInstance(),
                 timeouts, executor, mock( ObjectOutputStreamFactory.class ), mock( ObjectInputStreamFactory.class ),
-                mock( LearnerContext.class ), heartbeatContext );
-=======
+                mock( LearnerContext.class ), heartbeatContext, mock( Config.class ) );
+
+        verify( heartbeatContext ).addHeartbeatListener( listenerCaptor.capture() );
+
+        HeartbeatListener theListener = listenerCaptor.getValue();
+
+        // This means instance 2 was the elector at version 8
+        context.setLastElector( elector );
+        context.setLastElectorVersion( 8 );
+
+        // When
+        theListener.failed( elector );
+
+        // Then
+        assertEquals( context.getLastElector(), InstanceId.NONE );
+        assertEquals( context.getLastElectorVersion(), ClusterContextImpl.NO_ELECTOR_VERSION );
+    }
+
+    /*
+     * This test ensures that an instance that is marked as failed has its elector version reset. This means that
+     * the instance, once it comes back, will still be able to do elections even if it lost state
+     */
+    @Test
+    public void nonElectorFailingMustNotCauseElectorVersionToBeReset() throws Exception
+    {
+        // Given
+        InstanceId me = new InstanceId( 1 );
+        InstanceId elector = new InstanceId( 2 );
+
+        CommonContextState commonContextState = mock( CommonContextState.class, RETURNS_MOCKS );
+        Timeouts timeouts = mock( Timeouts.class );
+        Executor executor = mock( Executor.class );
+
+        HeartbeatContext heartbeatContext = mock( HeartbeatContext.class );
+
+        ArgumentCaptor<HeartbeatListener> listenerCaptor = ArgumentCaptor.forClass( HeartbeatListener.class );
+
+        ClusterContext context = new ClusterContextImpl( me, commonContextState, NullLogProvider.getInstance(),
+                timeouts, executor, mock( ObjectOutputStreamFactory.class ), mock( ObjectInputStreamFactory.class ),
+                mock( LearnerContext.class ), heartbeatContext, mock( Config.class ) );
+
+        verify( heartbeatContext ).addHeartbeatListener( listenerCaptor.capture() );
+
+        HeartbeatListener theListener = listenerCaptor.getValue();
+
+        // This means instance 2 was the elector at version 8
+        context.setLastElector( elector );
+        context.setLastElectorVersion( 8 );
+
+        // When
+        theListener.failed( new InstanceId( 3 ) );
+
+        // Then
+        assertEquals( context.getLastElector(), elector );
+        assertEquals( context.getLastElectorVersion(), 8 );
+    }
+
+    @Test
+    public void shouldGracefullyHandleEmptyDiscoveryHeader() throws Exception
+    {
+        // Given
+        InstanceId me = new InstanceId( 1 );
+        InstanceId joining = new InstanceId( 2 );
+
+        CommonContextState commonContextState = mock( CommonContextState.class, RETURNS_MOCKS );
+        Timeouts timeouts = mock( Timeouts.class );
+        Executor executor = mock( Executor.class );
+
+        HeartbeatContext heartbeatContext = mock( HeartbeatContext.class );
+
         ClusterContext context = new ClusterContextImpl(me, commonContextState, NullLogProvider.getInstance(),
                 timeouts, executor, mock( ObjectOutputStreamFactory.class ), mock(
                 ObjectInputStreamFactory.class ), mock( LearnerContext.class ), heartbeatContext, mock( Config.class ) );
->>>>>>> 50059105
-
-        verify( heartbeatContext ).addHeartbeatListener( listenerCaptor.capture() );
-
-        HeartbeatListener theListener = listenerCaptor.getValue();
-
-        // This means instance 2 was the elector at version 8
-        context.setLastElector( elector );
-        context.setLastElectorVersion( 8 );
-
-        // When
-        theListener.failed( elector );
-
-        // Then
-        assertEquals( context.getLastElector(), InstanceId.NONE );
-        assertEquals( context.getLastElectorVersion(), ClusterContextImpl.NO_ELECTOR_VERSION );
-    }
-
-    /*
-     * This test ensures that an instance that is marked as failed has its elector version reset. This means that
-     * the instance, once it comes back, will still be able to do elections even if it lost state
-     */
-    @Test
-    public void nonElectorFailingMustNotCauseElectorVersionToBeReset() throws Exception
-    {
-        // Given
-        InstanceId me = new InstanceId( 1 );
-        InstanceId elector = new InstanceId( 2 );
-
-        CommonContextState commonContextState = mock( CommonContextState.class, RETURNS_MOCKS );
-        Timeouts timeouts = mock( Timeouts.class );
-        Executor executor = mock( Executor.class );
-
-        HeartbeatContext heartbeatContext = mock( HeartbeatContext.class );
-
-        ArgumentCaptor<HeartbeatListener> listenerCaptor = ArgumentCaptor.forClass( HeartbeatListener.class );
-
-<<<<<<< HEAD
-        ClusterContext context = new ClusterContextImpl( me, commonContextState, NullLogProvider.getInstance(),
-                timeouts, executor, mock( ObjectOutputStreamFactory.class ), mock( ObjectInputStreamFactory.class ),
-                mock( LearnerContext.class ), heartbeatContext );
-=======
+
+        ClusterMessage.ConfigurationRequestState request = mock( ClusterMessage.ConfigurationRequestState.class );
+        when( request.getJoiningId() ).thenReturn( joining );
+
+        // When
+        // Instance 2 contacts us with a request but it is empty
+        context.addContactingInstance( request, "" );
+
+        // Then
+        // The discovery header we generate should still contain that instance
+        assertEquals( "2", context.generateDiscoveryHeader() );
+    }
+
+    @Test
+    public void shouldUpdateDiscoveryHeaderWithContactingInstances() throws Exception
+    {
+        // Given
+        InstanceId me = new InstanceId( 1 );
+        InstanceId joiningOne = new InstanceId( 2 );
+        InstanceId joiningTwo = new InstanceId( 3 );
+
+        CommonContextState commonContextState = mock( CommonContextState.class, RETURNS_MOCKS );
+        Timeouts timeouts = mock( Timeouts.class );
+        Executor executor = mock( Executor.class );
+
+        HeartbeatContext heartbeatContext = mock( HeartbeatContext.class );
+
         ClusterContext context = new ClusterContextImpl(me, commonContextState, NullLogProvider.getInstance(),
                 timeouts, executor, mock( ObjectOutputStreamFactory.class ), mock(
                 ObjectInputStreamFactory.class ), mock( LearnerContext.class ), heartbeatContext, mock( Config.class ) );
->>>>>>> 50059105
-
-        verify( heartbeatContext ).addHeartbeatListener( listenerCaptor.capture() );
-
-        HeartbeatListener theListener = listenerCaptor.getValue();
-
-        // This means instance 2 was the elector at version 8
-        context.setLastElector( elector );
-        context.setLastElectorVersion( 8 );
-
-        // When
-        theListener.failed( new InstanceId( 3 ) );
-
-        // Then
-        assertEquals( context.getLastElector(), elector );
-        assertEquals( context.getLastElectorVersion(), 8 );
-    }
-
-    @Test
-    public void shouldGracefullyHandleEmptyDiscoveryHeader() throws Exception
-    {
-        // Given
-        InstanceId me = new InstanceId( 1 );
-        InstanceId joining = new InstanceId( 2 );
-
-        CommonContextState commonContextState = mock( CommonContextState.class, RETURNS_MOCKS );
-        Timeouts timeouts = mock( Timeouts.class );
-        Executor executor = mock( Executor.class );
-
-        HeartbeatContext heartbeatContext = mock ( HeartbeatContext.class );
-
-        ClusterContext context = new ClusterContextImpl(me, commonContextState, NullLogProvider.getInstance(),
-                timeouts, executor, mock( ObjectOutputStreamFactory.class ), mock(
-                ObjectInputStreamFactory.class ), mock( LearnerContext.class ), heartbeatContext, mock( Config.class ) );
-
-        ClusterMessage.ConfigurationRequestState request = mock( ClusterMessage.ConfigurationRequestState.class );
-        when ( request.getJoiningId() ).thenReturn( joining );
-
-        // When
-        // Instance 2 contacts us with a request but it is empty
-        context.addContactingInstance( request, "" );
-
-        // Then
-        // The discovery header we generate should still contain that instance
-        assertEquals( "2", context.generateDiscoveryHeader() );
-    }
-
-    @Test
-    public void shouldUpdateDiscoveryHeaderWithContactingInstances() throws Exception
-    {
-        // Given
-        InstanceId me = new InstanceId( 1 );
-        InstanceId joiningOne = new InstanceId( 2 );
-        InstanceId joiningTwo = new InstanceId( 3 );
-
-        CommonContextState commonContextState = mock( CommonContextState.class, RETURNS_MOCKS );
-        Timeouts timeouts = mock( Timeouts.class );
-        Executor executor = mock( Executor.class );
-
-        HeartbeatContext heartbeatContext = mock ( HeartbeatContext.class );
-
-        ClusterContext context = new ClusterContextImpl(me, commonContextState, NullLogProvider.getInstance(),
-                timeouts, executor, mock( ObjectOutputStreamFactory.class ), mock(
-                ObjectInputStreamFactory.class ), mock( LearnerContext.class ), heartbeatContext, mock( Config.class ) );
 
         ClusterMessage.ConfigurationRequestState requestOne = mock( ClusterMessage.ConfigurationRequestState.class );
-        when ( requestOne.getJoiningId() ).thenReturn( joiningOne );
+        when( requestOne.getJoiningId() ).thenReturn( joiningOne );
 
         ClusterMessage.ConfigurationRequestState requestTwo = mock( ClusterMessage.ConfigurationRequestState.class );
-        when ( requestTwo.getJoiningId() ).thenReturn( joiningTwo );
+        when( requestTwo.getJoiningId() ).thenReturn( joiningTwo );
 
         // When
         // Instance 2 contacts us twice and Instance 3 contacts us once
@@ -373,17 +333,17 @@
         Timeouts timeouts = mock( Timeouts.class );
         Executor executor = mock( Executor.class );
 
-        HeartbeatContext heartbeatContext = mock ( HeartbeatContext.class );
+        HeartbeatContext heartbeatContext = mock( HeartbeatContext.class );
 
         ClusterContext context = new ClusterContextImpl(me, commonContextState, NullLogProvider.getInstance(),
                 timeouts, executor, mock( ObjectOutputStreamFactory.class ), mock(
                 ObjectInputStreamFactory.class ), mock( LearnerContext.class ), heartbeatContext, mock( Config.class ) );
 
         ClusterMessage.ConfigurationRequestState requestOne = mock( ClusterMessage.ConfigurationRequestState.class );
-        when ( requestOne.getJoiningId() ).thenReturn( joiningOne );
+        when( requestOne.getJoiningId() ).thenReturn( joiningOne );
 
         ClusterMessage.ConfigurationRequestState requestTwo = mock( ClusterMessage.ConfigurationRequestState.class );
-        when ( requestTwo.getJoiningId() ).thenReturn( joiningTwo );
+        when( requestTwo.getJoiningId() ).thenReturn( joiningTwo );
 
         // When
         // Instance two contacts us but we are not in the header
