<<<<<<< HEAD
=======
2.1.5
-----
o Fixes issue where the lowest numbered instance would fail
  to leave and rejoin the cluster, if it was not master
  before leaving
>>>>>>> 634bbaf4

2.1.0-RC1
---------
o Fixes a number of issues when multiple leader elections are in flight concurrently

2.1.0-M02
---------
o Throttles debug output of clustering code in messages.log
o Fix issue with cluster bricking if specific message lost when master leaves

2.1.0-M01
---------
o Solves issue with join denied when restarting a failed instance before it times out on the master.
o Instances will now not form clusters on startup unless they managed to contact
  every other instance in initial_hosts setting.

2.0.4
-----
o Adds version marking in election results, solving problems with
  incorrect election outcomes and instances failing to join the cluster
o Slave only instances will not become coordinators under any
  circumstances

2.0.3
<<<<<<< HEAD
-----
o Fixes issue where an instance could revert into SLAVE mode while shutting down.

2.0.2
-----
=======
-----
o Fixes issue where an instance could revert into SLAVE mode while shutting down.

2.0.2
-----
>>>>>>> 634bbaf4
o Fixes issue where failed instances would not be able to rejoin the cluster after restart
o Throttles output of learn failure messages that could create big messages.log files
o Adds INSTANCE_ID header to every message, solving class of problems where
  reusing a URI would cause denied entry errors
o Introduces throttle in the message logging of cluster transitions

2.0.1
-----
o Fixes message reordering issue
o Fixes a Paxos instance reuse issue
o Cluster join denial now includes cluster configuration
o Fixes issues with proper Payload values passed around

1.9.8
-----
o Adds version marking in election results, solving problems with
 incorrect election outcomes and instances failing to join the cluster
o Slave only instances will not become coordinators under any
 circumstances

1.9.7
-----
o Fixes issue where an instance could revert into SLAVE mode while shutting down.

1.9.5 (2013-11-11)
------------------
o Fixed a bug around channel handling which might lead to messages being delayed and leading
  to false heartbeat failures
o It is now possible to specify 0.0.0.0 for ha.cluster_server and properly wait for messages
  on all interfaces
o Removed all usage of getHostName() that might lead to problems on instances with improperly
  configured DNS
o Fixed election bug which might lead to infinite wait on elections
o Fixed election bug which might lead to votes being discarded and result in the wrong master
  being elected
o Instances no longer expect heartbeats from themselves so they can't timeout on their own
o Instances will now ignore suspicions from ex cluster members
o Instances will now ignore suspicions for themselves

1.9.4 (2013-09-19)
------------------
o Suspicions on failed instances are now printed only once, no longer
  spamming messages.log.
o Fixed issue where a failing cluster instance might delay messages between
  the rest of the instances.

1.9.3 (2013-08-30)
------------------
o Fixes issue which might lead to eternal elections
o UUID for Available messages is now ignored, allowing for upgrades from 1.9.2

1.9.1 (2013-07-16)
------------------
o Fixes bug where a single instance cluster will perpetually try to perform elections

1.9 (2013-05-13)
----------------
o Coordinator doesn't ask itself for snapshots, solving a bug where starting an arbiter first would make the
  cluster unresponsive.

1.9.RC2 (2013-04-30)
--------------------
o Upgrades to Netty 3.6.3
o Elections don't start when a quorum is not available, fixing a certain class of race conditions when quorum is lost
o The joining of an instance is now interpreted as a heartbeat, fixing a class of race conditions when an instance joins
  and immediately dies

1.9.RC1 (2013-04-15)
--------------------
o Removes URL discovery mechanism for clustering
o Moves from URI as an instance id to integers - they must be specified manually. The new setting is
  ClusterSettings.server_id
o Instances can now be replaced if they have marked as fail if a new instance with the same id joins the cluster
o For a cluster to be formed now a majority of instances as configured in initial_hosts must be available
o Fixes around cluster formation from instances concurrently starting up
o Explicit join denial is now possible if an instance tries to join using a server_id already in use

1.9.M05 (2013-03-05)
--------------------
o Election happens for all roles when an instance comes online
o Snapshots are no longer received automatically on cluster join
o Instances starting concurrently will now discover each other instead of each starting
  their own cluster
o Acceptor store now does not grow unbounded and is garbage collected
o Learn requests are made towards and responded from all cluster members
o Cluster server will now by default bind to all interfaces (0.0.0.0)

1.9.M04 (2013-01-17)
--------------------
o Warning is now printed if an instance that is not part of ha.initial_hosts tries to join the cluster
o Snapshots are now prunned when received during cluster joining
o Logging cleanup

1.9.M02 (2012-11-30)
--------------------
o Moved shared logic, commonly referred to as cluster client into a ClusterClient class.
o Reduced amount of threads used by Paxos by using fixed size thread pools
o Paxos cluster membership management improved by introducing memberIsUnavailable and cleanup of roles
o allow_init_cluster setting is now respected

1.9.M01 (2012-10-23)
--------------------
o Initial release<|MERGE_RESOLUTION|>--- conflicted
+++ resolved
@@ -1,11 +1,8 @@
-<<<<<<< HEAD
-=======
 2.1.5
 -----
 o Fixes issue where the lowest numbered instance would fail
   to leave and rejoin the cluster, if it was not master
   before leaving
->>>>>>> 634bbaf4
 
 2.1.0-RC1
 ---------
@@ -30,19 +27,11 @@
   circumstances
 
 2.0.3
-<<<<<<< HEAD
 -----
 o Fixes issue where an instance could revert into SLAVE mode while shutting down.
 
 2.0.2
 -----
-=======
------
-o Fixes issue where an instance could revert into SLAVE mode while shutting down.
-
-2.0.2
------
->>>>>>> 634bbaf4
 o Fixes issue where failed instances would not be able to rejoin the cluster after restart
 o Throttles output of learn failure messages that could create big messages.log files
 o Adds INSTANCE_ID header to every message, solving class of problems where
