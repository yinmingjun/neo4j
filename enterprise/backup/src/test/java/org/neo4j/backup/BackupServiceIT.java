/**
 * Copyright (c) 2002-2015 "Neo Technology,"
 * Network Engine for Objects in Lund AB [http://neotechnology.com]
 *
 * This file is part of Neo4j.
 *
 * Neo4j is free software: you can redistribute it and/or modify
 * it under the terms of the GNU Affero General Public License as
 * published by the Free Software Foundation, either version 3 of the
 * License, or (at your option) any later version.
 *
 * This program is distributed in the hope that it will be useful,
 * but WITHOUT ANY WARRANTY; without even the implied warranty of
 * MERCHANTABILITY or FITNESS FOR A PARTICULAR PURPOSE.  See the
 * GNU Affero General Public License for more details.
 *
 * You should have received a copy of the GNU Affero General Public License
 * along with this program. If not, see <http://www.gnu.org/licenses/>.
 */
package org.neo4j.backup;

import org.hamcrest.BaseMatcher;
import org.hamcrest.Description;
import org.junit.Before;
import org.junit.Rule;
import org.junit.Test;

import java.io.File;
import java.io.FileFilter;
import java.io.IOException;
import java.util.ArrayList;
import java.util.List;
import java.util.concurrent.CountDownLatch;
import java.util.concurrent.ExecutorService;
import java.util.concurrent.Executors;
import java.util.concurrent.TimeUnit;

import org.neo4j.graphdb.GraphDatabaseService;
import org.neo4j.graphdb.Node;
import org.neo4j.graphdb.Transaction;
import org.neo4j.graphdb.factory.GraphDatabaseSettings;
import org.neo4j.graphdb.index.Index;
import org.neo4j.io.fs.DefaultFileSystemAbstraction;
import org.neo4j.io.fs.FileSystemAbstraction;
import org.neo4j.io.fs.FileUtils;
import org.neo4j.kernel.GraphDatabaseAPI;
import org.neo4j.kernel.NeoStoreDataSource;
import org.neo4j.kernel.configuration.Config;
import org.neo4j.kernel.impl.core.KernelPanicEventGenerator;
import org.neo4j.kernel.impl.store.MismatchingStoreIdException;
import org.neo4j.kernel.impl.store.NeoStore;
import org.neo4j.kernel.impl.store.NeoStore.Position;
import org.neo4j.kernel.impl.store.record.NeoStoreUtil;
import org.neo4j.kernel.impl.storemigration.LogFiles;
import org.neo4j.kernel.impl.storemigration.StoreFile;
import org.neo4j.kernel.impl.transaction.log.LogFile;
import org.neo4j.kernel.impl.transaction.log.LogRotation;
import org.neo4j.kernel.impl.transaction.log.PhysicalLogFiles;
import org.neo4j.kernel.impl.transaction.log.entry.LogHeader;
import org.neo4j.kernel.impl.transaction.log.entry.LogHeaderReader;
import org.neo4j.kernel.impl.transaction.state.DataSourceManager;
import org.neo4j.kernel.logging.DevNullLoggingService;
import org.neo4j.kernel.monitoring.Monitors;
import org.neo4j.kernel.monitoring.StoreCopyMonitor;
import org.neo4j.test.DatabaseRule;
import org.neo4j.test.DbRepresentation;
import org.neo4j.test.EmbeddedDatabaseRule;
import org.neo4j.test.Mute;
import org.neo4j.test.TargetDirectory;

import static org.hamcrest.CoreMatchers.containsString;
import static org.hamcrest.CoreMatchers.equalTo;
import static org.hamcrest.CoreMatchers.instanceOf;
import static org.hamcrest.MatcherAssert.assertThat;
import static org.junit.Assert.assertEquals;
import static org.junit.Assert.assertNotEquals;
import static org.junit.Assert.assertTrue;
import static org.junit.Assert.fail;
import static org.neo4j.test.DoubleLatch.awaitLatch;

public class BackupServiceIT
{
    private static final class StoreSnoopingMonitor extends StoreCopyMonitor.Adaptor
    {
        private final CountDownLatch firstStoreFinishedStreaming;
        private final CountDownLatch transactionCommitted;
        private final List<String> storesThatHaveBeenStreamed;

        private StoreSnoopingMonitor( CountDownLatch firstStoreFinishedStreaming, CountDownLatch transactionCommitted,
                List<String> storesThatHaveBeenStreamed )
        {
            this.firstStoreFinishedStreaming = firstStoreFinishedStreaming;
            this.transactionCommitted = transactionCommitted;
            this.storesThatHaveBeenStreamed = storesThatHaveBeenStreamed;
        }

        @Override
        public void streamedFile( File storefile )
        {
            if ( neitherStoreHasBeenStreamed() )
            {
                if ( storefile.getAbsolutePath().contains( NODE_STORE ) )
                {
                    storesThatHaveBeenStreamed.add( NODE_STORE );
                    firstStoreFinishedStreaming.countDown();
                }
                else if ( storefile.getAbsolutePath().contains( RELATIONSHIP_STORE ) )
                {
                    storesThatHaveBeenStreamed.add( RELATIONSHIP_STORE );
                    firstStoreFinishedStreaming.countDown();
                }
            }
        }

        private boolean neitherStoreHasBeenStreamed()
        {
            return storesThatHaveBeenStreamed.isEmpty();
        }

        @Override
        public void streamingFile( File storefile )
        {
            if ( storefile.getAbsolutePath().contains( RELATIONSHIP_STORE ) )
            {
                if ( streamedFirst( NODE_STORE ) )
                {
                    awaitLatch( transactionCommitted );
                }
            }
            else if ( storefile.getAbsolutePath().contains( NODE_STORE ) )
            {
                if ( streamedFirst( RELATIONSHIP_STORE ) )
                {
                    awaitLatch( transactionCommitted );
                }
            }
        }

        private boolean streamedFirst( String store )
        {
            return !storesThatHaveBeenStreamed.isEmpty() && storesThatHaveBeenStreamed.get( 0 ).equals( store );
        }
    }

    private static final TargetDirectory target = TargetDirectory.forTest( BackupServiceIT.class );
    private static final String NODE_STORE = "neostore.nodestore.db";
    private static final String RELATIONSHIP_STORE = "neostore.relationshipstore.db";
    private static final String BACKUP_HOST = "localhost";

    private FileSystemAbstraction fileSystem = new DefaultFileSystemAbstraction();
    private File storeDir = target.cleanDirectory( "store_dir" ) ;
    private File backupDir = target.cleanDirectory( "backup_dir" );
    public int backupPort = 8200;

    @Rule
    public EmbeddedDatabaseRule dbRule = new EmbeddedDatabaseRule( storeDir );
    @Rule
    public Mute mute = Mute.muteAll();

    @Before
    public void setup() throws IOException
    {
        backupPort = backupPort + 1;
    }

    @Test
    public void shouldThrowExceptionWhenDoingFullBackupOnADirectoryContainingANeoStore() throws Exception
    {
        // given
        fileSystem.mkdir( backupDir );
        fileSystem.create( new File( backupDir, NeoStore.DEFAULT_NAME ) ).close();

        try
        {
            // when
<<<<<<< HEAD
            new BackupService( fileSystem ).doFullBackup( "", 0, backupDir.getAbsolutePath(),
                    true, new Config(), BackupClient.BIG_READ_TIMEOUT );
=======
            new BackupService( fileSystem ).doFullBackup( "", 0, backupDir.getAbsolutePath(), true, new Config(), false );
>>>>>>> f8d321f9
        }
        catch ( RuntimeException ex )
        {
            // then
            assertThat( ex.getMessage(), containsString( "already contains a database" ) );
        }
    }

    @Test
    public void shouldCopyStoreFiles() throws Throwable
    {
        // given
        defaultBackupPortHostParams();
        GraphDatabaseAPI db = dbRule.getGraphDatabaseAPI();
        createAndIndexNode( db, 1 );

        // when
        BackupService backupService = new BackupService( fileSystem );
<<<<<<< HEAD
        backupService.doFullBackup( BACKUP_HOST, backupPort, backupDir.getAbsolutePath(),
                false, dbRule.getConfigCopy(), BackupClient.BIG_READ_TIMEOUT );
=======
        backupService.doFullBackup( BACKUP_HOST, backupPort, backupDir.getAbsolutePath(), false, defaultConfig(), false );
>>>>>>> f8d321f9
        db.shutdown();

        // then
        File[] files = fileSystem.listFiles( backupDir );

        for ( final StoreFile storeFile : StoreFile.values() )
        {
            assertThat( files, hasFile( storeFile.storeFileName() ) );
        }

        assertEquals( DbRepresentation.of( storeDir ), DbRepresentation.of( backupDir ) );
    }

    @Test
    public void shouldBeAbleToBackupEvenIfTransactionLogsAreIncomplete() throws Throwable
    {
        /*
        * This test deletes the old persisted log file and expects backup to still be functional. It
        * should not be assumed that the log files have any particular length of history. They could
        * for example have been mangled during backups or removed during pruning.
        */

        // given
        defaultBackupPortHostParams();
        GraphDatabaseAPI db = dbRule.getGraphDatabaseAPI();

        for ( int i = 0; i < 100; i++ )
        {
            createAndIndexNode( db, i );
        }

        final File oldLog = db.getDependencyResolver().resolveDependency( LogFile.class ).currentLogFile();
        rotate( db );

        for ( int i = 0; i < 1; i++ )
        {
            createAndIndexNode( db, i );
        }
        rotate( db );

        long lastCommittedTxBefore = db.getDependencyResolver().resolveDependency( NeoStore.class )
                .getLastCommittedTransactionId();

        db = dbRule.restartDatabase( new DatabaseRule.RestartAction()
        {
            @Override
            public void run( FileSystemAbstraction fs, File storeDirectory ) throws IOException
            {
                FileUtils.deleteFile( oldLog );
            }
        } );

        long lastCommittedTxAfter = db.getDependencyResolver().resolveDependency( NeoStore.class )
                .getLastCommittedTransactionId();

        // when
        BackupService backupService = new BackupService( fileSystem );
        BackupService.BackupOutcome outcome = backupService.doFullBackup( BACKUP_HOST, backupPort,
                backupDir.getAbsolutePath(),
                true, dbRule.getConfigCopy(), BackupClient.BIG_READ_TIMEOUT );

        db.shutdown();

        // then
        assertEquals( lastCommittedTxBefore, lastCommittedTxAfter );
        assertTrue( outcome.isConsistent() );
        assertEquals( DbRepresentation.of( storeDir ), DbRepresentation.of( backupDir ) );
    }

    @Test
    public void shouldFindTransactionLogContainingLastNeoStoreTransactionInAnEmptyStore()
    {
        // This test highlights a special case where an empty store can return transaction metadata for transaction 0.

        // given
        defaultBackupPortHostParams();
        GraphDatabaseAPI db = dbRule.getGraphDatabaseAPI();

        // when
        BackupService backupService = new BackupService( fileSystem );
<<<<<<< HEAD
        backupService.doFullBackup( BACKUP_HOST, backupPort, backupDir.getAbsolutePath(),
                false, dbRule.getConfigCopy(), BackupClient.BIG_READ_TIMEOUT );
=======
        backupService.doFullBackup( BACKUP_HOST, backupPort, backupDir.getAbsolutePath(), false, defaultConfig(), false );
>>>>>>> f8d321f9
        db.shutdown();

        // then
        assertEquals( DbRepresentation.of( storeDir ), DbRepresentation.of( backupDir ) );

        assertEquals( 0, getLastTxChecksum() );
    }

    @Test
    public void shouldFindTransactionLogContainingLastNeoStoreTransaction() throws Throwable
    {
        // given
        defaultBackupPortHostParams();
        GraphDatabaseAPI db = dbRule.getGraphDatabaseAPI();
        createAndIndexNode( db, 1 );

        // when
        BackupService backupService = new BackupService( fileSystem );
<<<<<<< HEAD
        backupService.doFullBackup( BACKUP_HOST, backupPort, backupDir.getAbsolutePath(),
                false, dbRule.getConfigCopy(), BackupClient.BIG_READ_TIMEOUT );
=======
        backupService.doFullBackup( BACKUP_HOST, backupPort, backupDir.getAbsolutePath(), false, defaultConfig(), false );
>>>>>>> f8d321f9
        db.shutdown();

        // then
        assertEquals( DbRepresentation.of( storeDir ), DbRepresentation.of( backupDir ) );
        assertNotEquals( 0, getLastTxChecksum() );
    }

    @Test
    public void shouldFindValidPreviousCommittedTxIdInFirstNeoStoreLog() throws Throwable
    {
        // given
        defaultBackupPortHostParams();
        GraphDatabaseAPI db = dbRule.getGraphDatabaseAPI();
        createAndIndexNode( db, 1 );
        createAndIndexNode( db, 2 );
        createAndIndexNode( db, 3 );
        createAndIndexNode( db, 4 );

        NeoStore neoStore = db.getDependencyResolver().resolveDependency( NeoStore.class );
        neoStore.flush();
        long txId = neoStore.getLastCommittedTransactionId();

        // when
        BackupService backupService = new BackupService( fileSystem );
        backupService.doFullBackup( BACKUP_HOST, backupPort, backupDir.getAbsolutePath(), false,
<<<<<<< HEAD
                dbRule.getConfigCopy(), BackupClient.BIG_READ_TIMEOUT );
=======
                new Config( defaultBackupPortHostParams() ), false );
>>>>>>> f8d321f9
        db.shutdown();

        // then
        checkPreviousCommittedTxIdFromFirstLog( txId );
    }

    @Test
    public void shouldFindTransactionLogContainingLastLuceneTransaction() throws Throwable
    {
        // given
        defaultBackupPortHostParams();
        Config defaultConfig = dbRule.getConfigCopy();
        GraphDatabaseAPI db = dbRule.getGraphDatabaseAPI();
        createAndIndexNode( db, 1 );

        // when
        BackupService backupService = new BackupService( fileSystem );
<<<<<<< HEAD
        backupService.doFullBackup( BACKUP_HOST, backupPort, backupDir.getAbsolutePath(),
                false, defaultConfig, BackupClient.BIG_READ_TIMEOUT );
=======
        backupService.doFullBackup( BACKUP_HOST, backupPort, backupDir.getAbsolutePath(), false, defaultConfig(), false );
>>>>>>> f8d321f9
        db.shutdown();

        // then
        assertEquals( DbRepresentation.of( storeDir ), DbRepresentation.of( backupDir ) );
        assertNotEquals( 0, getLastTxChecksum() );
    }

    @Test
    public void shouldGiveHelpfulErrorMessageIfLogsPrunedPastThePointOfNoReturn() throws Exception
    {
        // Given
        defaultBackupPortHostParams();
        Config defaultConfig = dbRule.getConfigCopy();
        dbRule.setConfig( GraphDatabaseSettings.keep_logical_logs, "false" );
        // have logs rotated on every transaction
        GraphDatabaseAPI db = dbRule.getGraphDatabaseAPI();
        BackupService backupService = new BackupService( fileSystem );

        createAndIndexNode( db, 1 );
        rotate( db );

        // A full backup
<<<<<<< HEAD
        backupService.doFullBackup( BACKUP_HOST, backupPort, backupDir.getAbsolutePath(),
                false, defaultConfig, BackupClient.BIG_READ_TIMEOUT );
=======
        backupService.doFullBackup( BACKUP_HOST, backupPort, backupDir.getAbsolutePath(), false, defaultConfig(), false );
>>>>>>> f8d321f9

        // And the log the backup uses is rotated out
        createAndIndexNode( db, 2 );
        rotate( db );
        createAndIndexNode( db, 3 );
        rotate( db );
        createAndIndexNode( db, 4 );
        rotate( db );
        createAndIndexNode( db, 5 );
        rotate( db );

        // when
        try
        {
            backupService.doIncrementalBackup( BACKUP_HOST, backupPort, backupDir.getAbsolutePath(),
                    false, BackupClient.BIG_READ_TIMEOUT );
            fail( "Should have thrown exception." );
        }
        // Then
        catch ( IncrementalBackupNotPossibleException e )
        {
            assertThat( e.getMessage(), equalTo( BackupService.TOO_OLD_BACKUP ) );
        }
    }

    @Test
    public void shouldFallbackToFullBackupIfIncrementalFailsAndExplicitlyAskedToDoThis() throws Exception
    {
        // Given
        defaultBackupPortHostParams();
        Config defaultConfig = dbRule.getConfigCopy();
        dbRule.setConfig( GraphDatabaseSettings.keep_logical_logs, "false" );
        // have logs rotated on every transaction
        GraphDatabaseAPI db = dbRule.getGraphDatabaseAPI();
        BackupService backupService = new BackupService( fileSystem );

        createAndIndexNode( db, 1 );

        // A full backup
<<<<<<< HEAD
        backupService.doFullBackup( BACKUP_HOST, backupPort, backupDir.getAbsolutePath(),
                false, defaultConfig, BackupClient.BIG_READ_TIMEOUT );
=======
        backupService.doFullBackup( BACKUP_HOST, backupPort, backupDir.getAbsolutePath(), false, defaultConfig(), false );
>>>>>>> f8d321f9

        // And the log the backup uses is rotated out
        createAndIndexNode( db, 2 );
        rotate( db );
        createAndIndexNode( db, 3 );
        rotate( db );
        createAndIndexNode( db, 4 );
        rotate( db );

        // when
        backupService.doIncrementalBackupOrFallbackToFull(
<<<<<<< HEAD
                BACKUP_HOST, backupPort, backupDir.getAbsolutePath(),
                false, defaultConfig, BackupClient.BIG_READ_TIMEOUT );
=======
                BACKUP_HOST, backupPort, backupDir.getAbsolutePath(), false, defaultConfig(), false );

>>>>>>> f8d321f9

        // Then
        db.shutdown();
        assertEquals( DbRepresentation.of( storeDir ), DbRepresentation.of( backupDir ) );
    }

    private void rotate( GraphDatabaseAPI db ) throws IOException
    {
        db.getDependencyResolver().resolveDependency( LogRotation.class ).rotateLogFile();
    }

    @Test
    public void shouldHandleBackupWhenLogFilesHaveBeenDeleted() throws Exception
    {
        // Given
        defaultBackupPortHostParams();
        Config defaultConfig = dbRule.getConfigCopy();
        dbRule.setConfig( GraphDatabaseSettings.keep_logical_logs, "false" );
        GraphDatabaseAPI db = dbRule.getGraphDatabaseAPI();
        BackupService backupService = new BackupService( fileSystem );

        createAndIndexNode( db, 1 );

        // A full backup
        backupService.doIncrementalBackupOrFallbackToFull(
<<<<<<< HEAD
                BACKUP_HOST, backupPort, backupDir.getAbsolutePath(),
                false, defaultConfig, BackupClient.BIG_READ_TIMEOUT );
=======
                BACKUP_HOST, backupPort, backupDir.getAbsolutePath(), false, defaultConfig(), false );
>>>>>>> f8d321f9

        // And the log the backup uses is rotated out
        createAndIndexNode( db, 2 );
        db = deleteLogFilesAndRestart();

        createAndIndexNode( db, 3 );
        db = deleteLogFilesAndRestart();

        // when
        backupService.doIncrementalBackupOrFallbackToFull(
<<<<<<< HEAD
                BACKUP_HOST, backupPort, backupDir.getAbsolutePath(),
                false, defaultConfig, BackupClient.BIG_READ_TIMEOUT );
=======
                BACKUP_HOST, backupPort, backupDir.getAbsolutePath(), false, defaultConfig(), false );
>>>>>>> f8d321f9

        // Then
        db.shutdown();
        assertEquals( DbRepresentation.of( storeDir ), DbRepresentation.of( backupDir ) );
    }

    private GraphDatabaseAPI deleteLogFilesAndRestart()
            throws IOException
    {
        final FileFilter logFileFilter = new FileFilter()
        {
            @Override
            public boolean accept( File pathname )
            {
                return pathname.getName().contains( "logical" );
            }
        };
        return dbRule.restartDatabase( new DatabaseRule.RestartAction()
        {
            @Override
            public void run( FileSystemAbstraction fs, File storeDirectory ) throws IOException
            {
                for ( File logFile : storeDir.listFiles( logFileFilter ) )
                {
                    logFile.delete();
                }
            }
        } );
    }

    @Test
    public void shouldDoFullBackupOnIncrementalFallbackToFullIfNoBackupFolderExists() throws Exception
    {
        // Given
        defaultBackupPortHostParams();
        Config defaultConfig = dbRule.getConfigCopy();
        dbRule.setConfig( GraphDatabaseSettings.keep_logical_logs, "false" );
        GraphDatabaseAPI db = dbRule.getGraphDatabaseAPI();
        BackupService backupService = new BackupService( fileSystem );

        createAndIndexNode( db, 1 );

        // when
        backupService.doIncrementalBackupOrFallbackToFull(
<<<<<<< HEAD
                BACKUP_HOST, backupPort, backupDir.getAbsolutePath(),
                false, defaultConfig, BackupClient.BIG_READ_TIMEOUT );
=======
                BACKUP_HOST, backupPort, backupDir.getAbsolutePath(), false, defaultConfig(), false );
>>>>>>> f8d321f9

        // then
        db.shutdown();
        assertEquals( DbRepresentation.of( storeDir ), DbRepresentation.of( backupDir ) );
    }

    @Test
    public void shouldContainTransactionsThatHappenDuringBackupProcess() throws Throwable
    {
        // given
        defaultBackupPortHostParams();
        Config defaultConfig = dbRule.getConfigCopy();
        dbRule.setConfig( OnlineBackupSettings.online_backup_enabled, "false" );
        Config withOnlineBackupEnabled = dbRule.getConfigCopy();

        final List<String> storesThatHaveBeenStreamed = new ArrayList<>();
        final CountDownLatch firstStoreFinishedStreaming = new CountDownLatch( 1 );
        final CountDownLatch transactionCommitted = new CountDownLatch( 1 );

        final GraphDatabaseAPI db = dbRule.getGraphDatabaseAPI();

        createAndIndexNode( db, 1 ); // create some data

        NeoStoreDataSource ds = db.getDependencyResolver().resolveDependency( DataSourceManager.class ).getDataSource();
        long expectedLastTxId = ds.getNeoStore().getLastCommittedTransactionId();

        Monitors monitors = new Monitors();
        monitors.addMonitorListener( new StoreSnoopingMonitor( firstStoreFinishedStreaming, transactionCommitted,
                storesThatHaveBeenStreamed ) );

        OnlineBackupKernelExtension backup = new OnlineBackupKernelExtension(
                defaultConfig,
                db,
                db.getDependencyResolver().resolveDependency( KernelPanicEventGenerator.class ),
                new DevNullLoggingService(),
                monitors );
        backup.start();


        // when
        BackupService backupService = new BackupService( fileSystem );
        ExecutorService executor = Executors.newSingleThreadExecutor();
        executor.execute( new Runnable()
        {
            @Override
            public void run()
            {
                awaitLatch( firstStoreFinishedStreaming );

                createAndIndexNode( db, 1 );
                db.getDependencyResolver().resolveDependency( DataSourceManager.class ).getDataSource()
                  .getNeoStore().flush();

                transactionCommitted.countDown();
            }
        } );

        BackupService.BackupOutcome backupOutcome = backupService.doFullBackup( BACKUP_HOST, backupPort,
<<<<<<< HEAD
                backupDir.getAbsolutePath(), true, withOnlineBackupEnabled, BackupClient.BIG_READ_TIMEOUT );
=======
                backupDir.getAbsolutePath(), true,
                new Config( params ), false );
>>>>>>> f8d321f9

        backup.stop();
        executor.shutdown();
        executor.awaitTermination( 30, TimeUnit.SECONDS );

        // then
        assertEquals( DbRepresentation.of( db ), DbRepresentation.of( backupDir ) );
        assertTrue( backupOutcome.isConsistent() );

        // also verify the last committed tx id is correctly set
        checkPreviousCommittedTxIdFromFirstLog( expectedLastTxId );
    }

    @Test
    public void incrementalBackupShouldFailWhenTargetDirContainsDifferentStore() throws IOException
    {
        // Given
        defaultBackupPortHostParams();
        Config defaultConfig = dbRule.getConfigCopy();
        GraphDatabaseAPI db1 = dbRule.getGraphDatabaseAPI();
        createAndIndexNode( db1, 1 );

        new BackupService( fileSystem ).doFullBackup(
<<<<<<< HEAD
                BACKUP_HOST, backupPort, backupDir.getAbsolutePath(),
                false, defaultConfig, BackupClient.BIG_READ_TIMEOUT );
=======
                BACKUP_HOST, backupPort, backupDir.getAbsolutePath(), false, defaultConfig(), false );

        db1.shutdown();

        deleteAllBackedUpTransactionLogs();

        fileSystem.deleteRecursively( storeDir );
        fileSystem.mkdir( storeDir );
>>>>>>> f8d321f9

        // When
        GraphDatabaseAPI db2 = dbRule.restartDatabase( new DatabaseRule.RestartAction()
        {
            @Override
            public void run( FileSystemAbstraction fs, File storeDirectory ) throws IOException
            {
                deleteAllBackedUpTransactionLogs();

                fileSystem.deleteRecursively( storeDir );
                fileSystem.mkdir( storeDir );
            }
        } );
        createAndIndexNode( db2, 2 );

        try
        {
            new BackupService( fileSystem ).doIncrementalBackupOrFallbackToFull(
<<<<<<< HEAD
                    BACKUP_HOST, backupPort, backupDir.getAbsolutePath(), false, defaultConfig,
                    BackupClient.BIG_READ_TIMEOUT );
=======
                    BACKUP_HOST, backupPort, backupDir.getAbsolutePath(), false, defaultConfig(), false );
>>>>>>> f8d321f9

            fail( "Should have thrown exception about mismatching store ids" );
        }
        catch ( RuntimeException e )
        {
            // Then
            assertThat( e.getMessage(), equalTo( BackupService.DIFFERENT_STORE ) );
            assertThat( e.getCause(), instanceOf( MismatchingStoreIdException.class ) );
        }
    }

    private void defaultBackupPortHostParams()
    {
        dbRule.setConfig( OnlineBackupSettings.online_backup_server, BACKUP_HOST + ":" + backupPort );
    }

    private void createAndIndexNode( GraphDatabaseService db, int i )
    {
        try ( Transaction tx = db.beginTx() )
        {
            Index<Node> index = db.index().forNodes( "delete_me" );
            Node node = db.createNode();
            node.setProperty( "id", System.currentTimeMillis() + i );
            index.add( node, "delete", "me" );
            tx.success();
        }
    }

    private BaseMatcher<File[]> hasFile( final String fileName )
    {
        return new BaseMatcher<File[]>()
        {
            @Override
            public boolean matches( Object o )
            {
                File[] files = (File[]) o;
                if ( files == null )
                {
                    return false;
                }
                for ( File file : files )
                {
                    if ( file.getAbsolutePath().contains( fileName ) )
                    {
                        return true;
                    }
                }
                return false;
            }

            @Override
            public void describeTo( Description description )
            {
                description.appendText( String.format( "[%s] in list of copied files", fileName ) );
            }
        };
    }

    private void checkPreviousCommittedTxIdFromFirstLog( long txId ) throws IOException
    {
        final PhysicalLogFiles logFiles = new PhysicalLogFiles( backupDir, fileSystem );
        final LogHeader logHeader = LogHeaderReader.readLogHeader( fileSystem, logFiles.getLogFileForVersion( 1 ) );
        assertEquals( txId, logHeader.lastCommittedTxId );
    }

    private long getLastTxChecksum()
    {
        return new NeoStoreUtil( backupDir ).getValue( Position.LAST_TRANSACTION_CHECKSUM );
    }

    private void deleteAllBackedUpTransactionLogs()
    {
        for ( File log : fileSystem.listFiles( backupDir, LogFiles.FILENAME_FILTER ) )
        {
            fileSystem.deleteFile( log );
        }
    }
}<|MERGE_RESOLUTION|>--- conflicted
+++ resolved
@@ -173,12 +173,8 @@
         try
         {
             // when
-<<<<<<< HEAD
-            new BackupService( fileSystem ).doFullBackup( "", 0, backupDir.getAbsolutePath(),
-                    true, new Config(), BackupClient.BIG_READ_TIMEOUT );
-=======
-            new BackupService( fileSystem ).doFullBackup( "", 0, backupDir.getAbsolutePath(), true, new Config(), false );
->>>>>>> f8d321f9
+            new BackupService( fileSystem ).doFullBackup( "", 0, backupDir.getAbsolutePath(), true, new Config(),
+                    BackupClient.BIG_READ_TIMEOUT, false );
         }
         catch ( RuntimeException ex )
         {
@@ -197,12 +193,8 @@
 
         // when
         BackupService backupService = new BackupService( fileSystem );
-<<<<<<< HEAD
-        backupService.doFullBackup( BACKUP_HOST, backupPort, backupDir.getAbsolutePath(),
-                false, dbRule.getConfigCopy(), BackupClient.BIG_READ_TIMEOUT );
-=======
-        backupService.doFullBackup( BACKUP_HOST, backupPort, backupDir.getAbsolutePath(), false, defaultConfig(), false );
->>>>>>> f8d321f9
+        backupService.doFullBackup( BACKUP_HOST, backupPort, backupDir.getAbsolutePath(), false, dbRule.getConfigCopy(),
+                BackupClient.BIG_READ_TIMEOUT, false );
         db.shutdown();
 
         // then
@@ -261,8 +253,7 @@
         // when
         BackupService backupService = new BackupService( fileSystem );
         BackupService.BackupOutcome outcome = backupService.doFullBackup( BACKUP_HOST, backupPort,
-                backupDir.getAbsolutePath(),
-                true, dbRule.getConfigCopy(), BackupClient.BIG_READ_TIMEOUT );
+                backupDir.getAbsolutePath(), true, dbRule.getConfigCopy(), BackupClient.BIG_READ_TIMEOUT, false );
 
         db.shutdown();
 
@@ -283,12 +274,8 @@
 
         // when
         BackupService backupService = new BackupService( fileSystem );
-<<<<<<< HEAD
-        backupService.doFullBackup( BACKUP_HOST, backupPort, backupDir.getAbsolutePath(),
-                false, dbRule.getConfigCopy(), BackupClient.BIG_READ_TIMEOUT );
-=======
-        backupService.doFullBackup( BACKUP_HOST, backupPort, backupDir.getAbsolutePath(), false, defaultConfig(), false );
->>>>>>> f8d321f9
+        backupService.doFullBackup( BACKUP_HOST, backupPort, backupDir.getAbsolutePath(), false, dbRule.getConfigCopy(),
+                BackupClient.BIG_READ_TIMEOUT, false );
         db.shutdown();
 
         // then
@@ -307,12 +294,8 @@
 
         // when
         BackupService backupService = new BackupService( fileSystem );
-<<<<<<< HEAD
-        backupService.doFullBackup( BACKUP_HOST, backupPort, backupDir.getAbsolutePath(),
-                false, dbRule.getConfigCopy(), BackupClient.BIG_READ_TIMEOUT );
-=======
-        backupService.doFullBackup( BACKUP_HOST, backupPort, backupDir.getAbsolutePath(), false, defaultConfig(), false );
->>>>>>> f8d321f9
+        backupService.doFullBackup( BACKUP_HOST, backupPort, backupDir.getAbsolutePath(), false, dbRule.getConfigCopy(),
+                BackupClient.BIG_READ_TIMEOUT, false );
         db.shutdown();
 
         // then
@@ -337,12 +320,8 @@
 
         // when
         BackupService backupService = new BackupService( fileSystem );
-        backupService.doFullBackup( BACKUP_HOST, backupPort, backupDir.getAbsolutePath(), false,
-<<<<<<< HEAD
-                dbRule.getConfigCopy(), BackupClient.BIG_READ_TIMEOUT );
-=======
-                new Config( defaultBackupPortHostParams() ), false );
->>>>>>> f8d321f9
+        backupService.doFullBackup( BACKUP_HOST, backupPort, backupDir.getAbsolutePath(), false, dbRule.getConfigCopy(),
+                BackupClient.BIG_READ_TIMEOUT, false );
         db.shutdown();
 
         // then
@@ -360,12 +339,8 @@
 
         // when
         BackupService backupService = new BackupService( fileSystem );
-<<<<<<< HEAD
-        backupService.doFullBackup( BACKUP_HOST, backupPort, backupDir.getAbsolutePath(),
-                false, defaultConfig, BackupClient.BIG_READ_TIMEOUT );
-=======
-        backupService.doFullBackup( BACKUP_HOST, backupPort, backupDir.getAbsolutePath(), false, defaultConfig(), false );
->>>>>>> f8d321f9
+        backupService.doFullBackup( BACKUP_HOST, backupPort, backupDir.getAbsolutePath(), false, defaultConfig,
+                BackupClient.BIG_READ_TIMEOUT, false );
         db.shutdown();
 
         // then
@@ -388,12 +363,8 @@
         rotate( db );
 
         // A full backup
-<<<<<<< HEAD
         backupService.doFullBackup( BACKUP_HOST, backupPort, backupDir.getAbsolutePath(),
-                false, defaultConfig, BackupClient.BIG_READ_TIMEOUT );
-=======
-        backupService.doFullBackup( BACKUP_HOST, backupPort, backupDir.getAbsolutePath(), false, defaultConfig(), false );
->>>>>>> f8d321f9
+                false, defaultConfig, BackupClient.BIG_READ_TIMEOUT, false );
 
         // And the log the backup uses is rotated out
         createAndIndexNode( db, 2 );
@@ -433,12 +404,8 @@
         createAndIndexNode( db, 1 );
 
         // A full backup
-<<<<<<< HEAD
         backupService.doFullBackup( BACKUP_HOST, backupPort, backupDir.getAbsolutePath(),
-                false, defaultConfig, BackupClient.BIG_READ_TIMEOUT );
-=======
-        backupService.doFullBackup( BACKUP_HOST, backupPort, backupDir.getAbsolutePath(), false, defaultConfig(), false );
->>>>>>> f8d321f9
+                false, defaultConfig, BackupClient.BIG_READ_TIMEOUT, false );
 
         // And the log the backup uses is rotated out
         createAndIndexNode( db, 2 );
@@ -450,13 +417,8 @@
 
         // when
         backupService.doIncrementalBackupOrFallbackToFull(
-<<<<<<< HEAD
-                BACKUP_HOST, backupPort, backupDir.getAbsolutePath(),
-                false, defaultConfig, BackupClient.BIG_READ_TIMEOUT );
-=======
-                BACKUP_HOST, backupPort, backupDir.getAbsolutePath(), false, defaultConfig(), false );
-
->>>>>>> f8d321f9
+                BACKUP_HOST, backupPort, backupDir.getAbsolutePath(), false, defaultConfig,
+                BackupClient.BIG_READ_TIMEOUT, false );
 
         // Then
         db.shutdown();
@@ -482,12 +444,8 @@
 
         // A full backup
         backupService.doIncrementalBackupOrFallbackToFull(
-<<<<<<< HEAD
-                BACKUP_HOST, backupPort, backupDir.getAbsolutePath(),
-                false, defaultConfig, BackupClient.BIG_READ_TIMEOUT );
-=======
-                BACKUP_HOST, backupPort, backupDir.getAbsolutePath(), false, defaultConfig(), false );
->>>>>>> f8d321f9
+                BACKUP_HOST, backupPort, backupDir.getAbsolutePath(), false, defaultConfig,
+                BackupClient.BIG_READ_TIMEOUT, false );
 
         // And the log the backup uses is rotated out
         createAndIndexNode( db, 2 );
@@ -498,12 +456,8 @@
 
         // when
         backupService.doIncrementalBackupOrFallbackToFull(
-<<<<<<< HEAD
-                BACKUP_HOST, backupPort, backupDir.getAbsolutePath(),
-                false, defaultConfig, BackupClient.BIG_READ_TIMEOUT );
-=======
-                BACKUP_HOST, backupPort, backupDir.getAbsolutePath(), false, defaultConfig(), false );
->>>>>>> f8d321f9
+                BACKUP_HOST, backupPort, backupDir.getAbsolutePath(), false, defaultConfig,
+                BackupClient.BIG_READ_TIMEOUT, false );
 
         // Then
         db.shutdown();
@@ -548,12 +502,8 @@
 
         // when
         backupService.doIncrementalBackupOrFallbackToFull(
-<<<<<<< HEAD
-                BACKUP_HOST, backupPort, backupDir.getAbsolutePath(),
-                false, defaultConfig, BackupClient.BIG_READ_TIMEOUT );
-=======
-                BACKUP_HOST, backupPort, backupDir.getAbsolutePath(), false, defaultConfig(), false );
->>>>>>> f8d321f9
+                BACKUP_HOST, backupPort, backupDir.getAbsolutePath(), false, defaultConfig,
+                BackupClient.BIG_READ_TIMEOUT, false );
 
         // then
         db.shutdown();
@@ -612,12 +562,7 @@
         } );
 
         BackupService.BackupOutcome backupOutcome = backupService.doFullBackup( BACKUP_HOST, backupPort,
-<<<<<<< HEAD
-                backupDir.getAbsolutePath(), true, withOnlineBackupEnabled, BackupClient.BIG_READ_TIMEOUT );
-=======
-                backupDir.getAbsolutePath(), true,
-                new Config( params ), false );
->>>>>>> f8d321f9
+                backupDir.getAbsolutePath(), true, withOnlineBackupEnabled, BackupClient.BIG_READ_TIMEOUT, false );
 
         backup.stop();
         executor.shutdown();
@@ -640,20 +585,8 @@
         GraphDatabaseAPI db1 = dbRule.getGraphDatabaseAPI();
         createAndIndexNode( db1, 1 );
 
-        new BackupService( fileSystem ).doFullBackup(
-<<<<<<< HEAD
-                BACKUP_HOST, backupPort, backupDir.getAbsolutePath(),
-                false, defaultConfig, BackupClient.BIG_READ_TIMEOUT );
-=======
-                BACKUP_HOST, backupPort, backupDir.getAbsolutePath(), false, defaultConfig(), false );
-
-        db1.shutdown();
-
-        deleteAllBackedUpTransactionLogs();
-
-        fileSystem.deleteRecursively( storeDir );
-        fileSystem.mkdir( storeDir );
->>>>>>> f8d321f9
+        new BackupService( fileSystem ).doFullBackup( BACKUP_HOST, backupPort, backupDir.getAbsolutePath(), false,
+                defaultConfig, BackupClient.BIG_READ_TIMEOUT, false );
 
         // When
         GraphDatabaseAPI db2 = dbRule.restartDatabase( new DatabaseRule.RestartAction()
@@ -671,13 +604,8 @@
 
         try
         {
-            new BackupService( fileSystem ).doIncrementalBackupOrFallbackToFull(
-<<<<<<< HEAD
-                    BACKUP_HOST, backupPort, backupDir.getAbsolutePath(), false, defaultConfig,
-                    BackupClient.BIG_READ_TIMEOUT );
-=======
-                    BACKUP_HOST, backupPort, backupDir.getAbsolutePath(), false, defaultConfig(), false );
->>>>>>> f8d321f9
+            new BackupService( fileSystem ).doIncrementalBackupOrFallbackToFull( BACKUP_HOST, backupPort,
+                    backupDir.getAbsolutePath(), false, defaultConfig, BackupClient.BIG_READ_TIMEOUT, false );
 
             fail( "Should have thrown exception about mismatching store ids" );
         }
