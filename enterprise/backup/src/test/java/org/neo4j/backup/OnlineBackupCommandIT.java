/*
 * Copyright (c) 2002-2017 "Neo Technology,"
 * Network Engine for Objects in Lund AB [http://neotechnology.com]
 *
 * This file is part of Neo4j.
 *
 * Neo4j is free software: you can redistribute it and/or modify
 * it under the terms of the GNU Affero General Public License as
 * published by the Free Software Foundation, either version 3 of the
 * License, or (at your option) any later version.
 *
 * This program is distributed in the hope that it will be useful,
 * but WITHOUT ANY WARRANTY; without even the implied warranty of
 * MERCHANTABILITY or FITNESS FOR A PARTICULAR PURPOSE.  See the
 * GNU Affero General Public License for more details.
 *
 * You should have received a copy of the GNU Affero General Public License
 * along with this program. If not, see <http://www.gnu.org/licenses/>.
 */
package org.neo4j.backup;

import org.apache.commons.lang3.SystemUtils;
import org.junit.ClassRule;
import org.junit.Rule;
import org.junit.Test;
import org.junit.rules.RuleChain;
import org.junit.runner.RunWith;
import org.junit.runners.Parameterized;
import org.junit.runners.Parameterized.Parameter;
import org.junit.runners.Parameterized.Parameters;

import java.io.File;
import java.util.ArrayList;
import java.util.Arrays;
import java.util.List;

import org.neo4j.commandline.admin.AdminTool;
import org.neo4j.graphdb.GraphDatabaseService;
import org.neo4j.graphdb.Node;
import org.neo4j.graphdb.RelationshipType;
import org.neo4j.graphdb.Transaction;
import org.neo4j.graphdb.factory.GraphDatabaseSettings;
import org.neo4j.io.proc.ProcessUtil;
import org.neo4j.kernel.configuration.Settings;
import org.neo4j.kernel.impl.store.format.highlimit.HighLimit;
import org.neo4j.kernel.impl.store.format.standard.Standard;
import org.neo4j.test.DbRepresentation;
import org.neo4j.test.ProcessStreamHandler;
import org.neo4j.test.rule.EmbeddedDatabaseRule;
import org.neo4j.test.rule.SuppressOutput;
import org.neo4j.test.rule.TestDirectory;

import static org.junit.Assert.assertEquals;
import static org.junit.Assume.assumeFalse;

@RunWith( Parameterized.class )
public class OnlineBackupCommandIT
{
    @ClassRule
    public static final TestDirectory testDirectory = TestDirectory.testDirectory();

    private final EmbeddedDatabaseRule db = new EmbeddedDatabaseRule( testDirectory.directory( "db" ) ).startLazily();

    @Rule
    public final RuleChain ruleChain = RuleChain.outerRule( SuppressOutput.suppressAll() ).around( db );

    private static final String ip = "127.0.0.1";
    private final File backupDir = testDirectory.directory( "backups" );

    @Parameter
    public String recordFormat;

    @Parameters( name = "{0}" )
    public static List<String> recordFormats()
    {
        return Arrays.asList( Standard.LATEST_NAME, HighLimit.NAME );
    }

    public static DbRepresentation createSomeData( GraphDatabaseService db )
    {
        try ( Transaction tx = db.beginTx() )
        {
            Node node = db.createNode();
            node.setProperty( "name", "Neo" );
            db.createNode().createRelationshipTo( node, RelationshipType.withName( "KNOWS" ) );
            tx.success();
        }
        return DbRepresentation.of( db );
    }

    @Test
    public void makeSureBackupCanBePerformedWithDefaultPort() throws Exception
    {
        assumeFalse( SystemUtils.IS_OS_WINDOWS );

        startDb( null );
        assertEquals(
                0,
                runBackupToolFromOtherJvmToGetExitCode( "--from", ip,
                        "cc-report-dir=" + backupDir,
                        "--backup-dir=" + backupDir,
                        "--name=defaultport" ) );
        assertEquals( getDbRepresentation(), getBackupDbRepresentation( "defaultport" ) );
        createSomeData( db );
        assertEquals(
                0,
                runBackupToolFromOtherJvmToGetExitCode( "--from", ip,
                        "cc-report-dir=" + backupDir,
                        "--backup-dir=" + backupDir,
                        "--name=defaultport" ) );
        assertEquals( getDbRepresentation(), getBackupDbRepresentation( "defaultport" ) );
    }

    @Test
    public void makeSureBackupCanBePerformedWithCustomPort() throws Exception
    {
        assumeFalse( SystemUtils.IS_OS_WINDOWS );

        int port = 4445;
        startDb( "" + port );
        assertEquals(
                1,
                runBackupToolFromOtherJvmToGetExitCode( "--from", ip,
                        "cc-report-dir=" + backupDir,
                        "--backup-dir=" + backupDir,
                        "--name=customport" ) );
        assertEquals(
                0,
                runBackupToolFromOtherJvmToGetExitCode( "--from",
                        ip + ":" + port,
                        "cc-report-dir=" + backupDir,
                        "--backup-dir=" + backupDir,
                        "--name=customport" ) );
        assertEquals( getDbRepresentation(), getBackupDbRepresentation( "customport" ) );
        createSomeData( db );
        assertEquals(
                0,
                runBackupToolFromOtherJvmToGetExitCode( "--from", ip + ":" + port,
                        "cc-report-dir=" + backupDir,
                        "--backup-dir=" + backupDir,
                        "--name=customport" ) );
        assertEquals( getDbRepresentation(), getBackupDbRepresentation( "customport" ) );
    }

    private void startDb( String backupPort )
    {
        db.setConfig( GraphDatabaseSettings.record_format, recordFormat );
        db.setConfig( OnlineBackupSettings.online_backup_enabled, Settings.TRUE );
        if ( backupPort != null )
        {
            db.setConfig( OnlineBackupSettings.online_backup_server, ip + ":" + backupPort );
        }
        db.ensureStarted();
        createSomeData( db );
    }

    private static int runBackupToolFromOtherJvmToGetExitCode( String... args )
            throws Exception
    {
        return runBackupToolFromOtherJvmToGetExitCode( testDirectory.absolutePath(), args );
    }

    public static int runBackupToolFromOtherJvmToGetExitCode( File neo4jHome, String... args )
            throws Exception
    {
        List<String> allArgs = new ArrayList<>( Arrays.asList(
                ProcessUtil.getJavaExecutable().toString(), "-cp", ProcessUtil.getClassPath(),
                AdminTool.class.getName() ) );
        allArgs.add( "backup" );
        allArgs.addAll( Arrays.asList( args ) );

<<<<<<< HEAD
        Process process = Runtime.getRuntime().exec( allArgs.toArray( new String[allArgs.size()] ),
                new String[] {"NEO4J_HOME=" + neo4jHome.getAbsolutePath()} );
        return new ProcessStreamHandler( process, false ).waitForResult();
=======
        Process process = Runtime.getRuntime().exec( allArgs.toArray( new String[allArgs.size()] ) );
        return new ProcessStreamHandler( process, true ).waitForResult();
>>>>>>> 46593a38
    }

    private DbRepresentation getDbRepresentation()
    {
        return DbRepresentation.of( db );
    }

    private DbRepresentation getBackupDbRepresentation( String name )
    {
        return DbRepresentation.of( new File( backupDir, name ) );
    }
}<|MERGE_RESOLUTION|>--- conflicted
+++ resolved
@@ -169,14 +169,9 @@
         allArgs.add( "backup" );
         allArgs.addAll( Arrays.asList( args ) );
 
-<<<<<<< HEAD
         Process process = Runtime.getRuntime().exec( allArgs.toArray( new String[allArgs.size()] ),
                 new String[] {"NEO4J_HOME=" + neo4jHome.getAbsolutePath()} );
-        return new ProcessStreamHandler( process, false ).waitForResult();
-=======
-        Process process = Runtime.getRuntime().exec( allArgs.toArray( new String[allArgs.size()] ) );
         return new ProcessStreamHandler( process, true ).waitForResult();
->>>>>>> 46593a38
     }
 
     private DbRepresentation getDbRepresentation()
