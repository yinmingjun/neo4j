--- conflicted
+++ resolved
@@ -59,7 +59,6 @@
 
     public Response<Void> fullBackup( StoreWriter writer, boolean forensics )
     {
-<<<<<<< HEAD
         try ( StoreWriter storeWriter = writer )
         {
             storeCopyMonitor.startCopyingFiles();
@@ -70,16 +69,6 @@
             long optionalTransactionId = copyStartContext.lastAppliedTransaction();
             return responsePacker.packTransactionStreamResponse( anonymous( optionalTransactionId ), null/*no response object*/ );
         }
-
-=======
-        storeCopyMonitor.startCopyingFiles();
-        RequestContext context = ServerUtil.rotateLogsAndStreamStoreFiles( spi.getStoreDir(),
-                xaDataSourceManager,
-                kpeg, logger, forensics, writer, new DefaultFileSystemAbstraction(), storeCopyMonitor );
-        writer.done();
-        storeCopyMonitor.finishedCopyingStoreFiles();
-        return packResponse( context );
->>>>>>> f8d321f9
     }
 
     @Override
