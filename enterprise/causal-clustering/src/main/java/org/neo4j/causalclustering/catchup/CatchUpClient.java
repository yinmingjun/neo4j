--- conflicted
+++ resolved
@@ -56,13 +56,8 @@
 
     private NioEventLoopGroup eventLoopGroup;
 
-<<<<<<< HEAD
     public CatchUpClient( LogProvider logProvider, Clock clock, long inactivityTimeoutMillis, Monitors monitors,
             SslPolicy sslPolicy )
-=======
-    public CatchUpClient( LogProvider logProvider, Clock clock,
-            long inactivityTimeoutMillis, Monitors monitors, SslPolicy sslPolicy )
->>>>>>> 36970c3c
     {
         this.logProvider = logProvider;
         this.log = logProvider.getLog( getClass() );
@@ -72,12 +67,7 @@
         this.sslPolicy = sslPolicy;
     }
 
-<<<<<<< HEAD
     public <T> T makeBlockingRequest( AdvertisedSocketAddress upstream, CatchUpRequest request, CatchUpResponseCallback<T> responseHandler )
-=======
-    public <T> T makeBlockingRequest( AdvertisedSocketAddress upstream, CatchUpRequest request,
-            CatchUpResponseCallback<T> responseHandler )
->>>>>>> 36970c3c
             throws CatchUpClientException
     {
         CompletableFuture<T> future = new CompletableFuture<>();
@@ -99,12 +89,8 @@
         channel.setResponseHandler( responseHandler, future );
         channel.send( request );
 
-<<<<<<< HEAD
-        String operation = format( "Timed out executing operation %s on %s", request, upstream );
-=======
-        String operation = format( "Timed out executing operation %s on %s",
+        String operation = format( "Timed out executing operation %s on %s ",
                 request, upstream );
->>>>>>> 36970c3c
 
         return waitForCompletion( future, operation, channel::millisSinceLastResponse, inactivityTimeoutMillis, log );
     }
