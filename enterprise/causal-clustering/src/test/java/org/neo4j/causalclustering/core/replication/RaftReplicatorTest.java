/*
 * Copyright (c) 2002-2017 "Neo Technology,"
 * Network Engine for Objects in Lund AB [http://neotechnology.com]
 *
 * This file is part of Neo4j.
 *
 * Neo4j is free software: you can redistribute it and/or modify
 * it under the terms of the GNU Affero General Public License as
 * published by the Free Software Foundation, either version 3 of the
 * License, or (at your option) any later version.
 *
 * This program is distributed in the hope that it will be useful,
 * but WITHOUT ANY WARRANTY; without even the implied warranty of
 * MERCHANTABILITY or FITNESS FOR A PARTICULAR PURPOSE.  See the
 * GNU Affero General Public License for more details.
 *
 * You should have received a copy of the GNU Affero General Public License
 * along with this program. If not, see <http://www.gnu.org/licenses/>.
 */
package org.neo4j.causalclustering.core.replication;

import org.hamcrest.Matchers;
import org.junit.Rule;
import org.junit.Test;
import org.junit.rules.ExpectedException;

import java.time.Clock;
import java.util.UUID;
import java.util.concurrent.ExecutionException;
import java.util.concurrent.Future;
import java.util.concurrent.atomic.AtomicInteger;

import org.neo4j.causalclustering.core.consensus.LeaderLocator;
import org.neo4j.causalclustering.core.consensus.NoLeaderFoundException;
import org.neo4j.causalclustering.core.consensus.RaftMessages;
import org.neo4j.causalclustering.core.consensus.ReplicatedInteger;
import org.neo4j.causalclustering.core.replication.session.GlobalSession;
import org.neo4j.causalclustering.core.replication.session.LocalSessionPool;
import org.neo4j.causalclustering.core.state.Result;
import org.neo4j.causalclustering.helper.ConstantTimeTimeoutStrategy;
import org.neo4j.causalclustering.helper.TimeoutStrategy;
import org.neo4j.causalclustering.identity.MemberId;
import org.neo4j.causalclustering.messaging.Message;
import org.neo4j.causalclustering.messaging.Outbound;
import org.neo4j.graphdb.DatabaseShutdownException;
import org.neo4j.kernel.AvailabilityGuard;
import org.neo4j.logging.NullLog;
import org.neo4j.time.Clocks;
import org.neo4j.logging.NullLogProvider;

import static java.util.concurrent.TimeUnit.MILLISECONDS;
import static junit.framework.TestCase.assertEquals;
import static org.hamcrest.CoreMatchers.equalTo;
import static org.hamcrest.CoreMatchers.not;
import static org.hamcrest.Matchers.greaterThan;
import static org.junit.Assert.assertThat;
import static org.mockito.Mockito.mock;
import static org.mockito.Mockito.when;
import static org.neo4j.test.assertion.Assert.assertEventually;

public class RaftReplicatorTest
{
    @Rule
    public ExpectedException expectedException = ExpectedException.none();

    private static final int DEFAULT_TIMEOUT_MS = 15_000;

    private LeaderLocator leaderLocator = mock( LeaderLocator.class );
    private MemberId myself = new MemberId( UUID.randomUUID() );
    private MemberId leader = new MemberId( UUID.randomUUID() );
    private GlobalSession session = new GlobalSession( UUID.randomUUID(), myself );
    private LocalSessionPool sessionPool = new LocalSessionPool( session );
    private TimeoutStrategy noWaitTimeoutStrategy = new ConstantTimeTimeoutStrategy( 0, MILLISECONDS );
    private AvailabilityGuard availabilityGuard = new AvailabilityGuard( Clocks.systemClock(), NullLog.getInstance() );
    private long replicationLimit = 1000;

    @Test
    public void shouldSendReplicatedContentToLeader() throws Exception
    {
        // given
        when( leaderLocator.getLeader() ).thenReturn( leader );
        CapturingProgressTracker capturedProgress = new CapturingProgressTracker();
        CapturingOutbound<RaftMessages.RaftMessage> outbound = new CapturingOutbound<>();

<<<<<<< HEAD
        RaftReplicator replicator = new RaftReplicator( leaderLocator, myself, outbound, sessionPool, capturedProgress, noWaitTimeoutStrategy,
                noWaitTimeoutStrategy, availabilityGuard, NullLogProvider.getInstance(), replicationLimit );
=======
        RaftReplicator replicator =
                new RaftReplicator( leaderLocator, myself, outbound, sessionPool,
                        capturedProgress, noWaitTimeoutStrategy, noWaitTimeoutStrategy, availabilityGuard, NullLogProvider.getInstance(), replicationLimit,
                        Clock.systemUTC() );
>>>>>>> 36469603

        ReplicatedInteger content = ReplicatedInteger.valueOf( 5 );
        Thread replicatingThread = replicatingThread( replicator, content, false );

        // when
        replicatingThread.start();
        // then
        assertEventually( "making progress", () -> capturedProgress.last, not( equalTo( null ) ), DEFAULT_TIMEOUT_MS, MILLISECONDS );

        // when
        capturedProgress.last.setReplicated();

        // then
        replicatingThread.join( DEFAULT_TIMEOUT_MS );
        assertEquals( leader, outbound.lastTo );
    }

    @Test
    public void shouldResendAfterTimeout() throws Exception
    {
        // given
        when( leaderLocator.getLeader() ).thenReturn( leader );
        CapturingProgressTracker capturedProgress = new CapturingProgressTracker();
        CapturingOutbound<RaftMessages.RaftMessage> outbound = new CapturingOutbound<>();

<<<<<<< HEAD
        RaftReplicator replicator = new RaftReplicator( leaderLocator, myself, outbound, sessionPool, capturedProgress, noWaitTimeoutStrategy,
                noWaitTimeoutStrategy, availabilityGuard, NullLogProvider.getInstance(), replicationLimit );
=======
        RaftReplicator replicator = new RaftReplicator( leaderLocator, myself, outbound,
                sessionPool, capturedProgress, noWaitTimeoutStrategy, noWaitTimeoutStrategy, availabilityGuard, NullLogProvider.getInstance(), replicationLimit,
                Clock.systemUTC() );
>>>>>>> 36469603

        ReplicatedInteger content = ReplicatedInteger.valueOf( 5 );
        Thread replicatingThread = replicatingThread( replicator, content, false );

        // when
        replicatingThread.start();
        // then
        assertEventually( "send count", () -> outbound.count, greaterThan( 2 ), DEFAULT_TIMEOUT_MS, MILLISECONDS );

        // cleanup
        capturedProgress.last.setReplicated();
        replicatingThread.join( DEFAULT_TIMEOUT_MS );
    }

    @Test
    public void shouldRetryGettingLeader() throws Exception
    {
        // given
        AtomicInteger leaderRetries = new AtomicInteger( 0 );

        when( leaderLocator.getLeader() )
                .thenThrow( new NoLeaderFoundException( ) )
                .thenReturn( leader );
        CapturingProgressTracker capturedProgress = new CapturingProgressTracker();
        CapturingOutbound<RaftMessages.RaftMessage> outbound = new CapturingOutbound<>();

        RaftReplicator replicator =
                new RaftReplicator( leaderLocator, myself, outbound, sessionPool,
                        capturedProgress, noWaitTimeoutStrategy, new SpyRetryStrategy( leaderRetries ),
                        availabilityGuard, NullLogProvider.getInstance(), replicationLimit, Clock.systemUTC() );

        ReplicatedInteger content = ReplicatedInteger.valueOf( 5 );
        Thread replicatingThread = replicatingThread( replicator, content, false );

        // when
        replicatingThread.start();
        // then
        assertEventually( "send count", () -> outbound.count, greaterThan( 2 ), DEFAULT_TIMEOUT_MS, MILLISECONDS );
        assertEquals( 1, leaderRetries.get() );

        // cleanup
        capturedProgress.last.setReplicated();
        replicatingThread.join( DEFAULT_TIMEOUT_MS );
    }

    @Test
    public void shouldReleaseSessionWhenFinished() throws Exception
    {
        // given
        when( leaderLocator.getLeader() ).thenReturn( leader );
        CapturingProgressTracker capturedProgress = new CapturingProgressTracker();
        CapturingOutbound<RaftMessages.RaftMessage> outbound = new CapturingOutbound<>();

<<<<<<< HEAD
        RaftReplicator replicator = new RaftReplicator( leaderLocator, myself, outbound, sessionPool, capturedProgress, noWaitTimeoutStrategy,
                noWaitTimeoutStrategy, availabilityGuard, NullLogProvider.getInstance(), replicationLimit );
=======
        RaftReplicator replicator = new RaftReplicator( leaderLocator, myself, outbound,
                sessionPool, capturedProgress, noWaitTimeoutStrategy, noWaitTimeoutStrategy, availabilityGuard, NullLogProvider.getInstance(), replicationLimit,
                Clock.systemUTC() );
>>>>>>> 36469603

        ReplicatedInteger content = ReplicatedInteger.valueOf( 5 );
        Thread replicatingThread = replicatingThread( replicator, content, true );

        // when
        replicatingThread.start();

        // then
        assertEventually( "making progress", () -> capturedProgress.last, not( equalTo( null ) ),
                DEFAULT_TIMEOUT_MS, MILLISECONDS );
        assertEquals( 1, sessionPool.openSessionCount() );

        // when
        capturedProgress.last.setReplicated();
        capturedProgress.last.futureResult().complete( 5 );
        replicatingThread.join( DEFAULT_TIMEOUT_MS );

        // then
        assertEquals( 0, sessionPool.openSessionCount() );
    }

    @Test
    public void stopReplicationOnShutdown() throws NoLeaderFoundException, InterruptedException
    {
        when( leaderLocator.getLeader() ).thenReturn( leader );
        CapturingProgressTracker capturedProgress = new CapturingProgressTracker();
        CapturingOutbound outbound = new CapturingOutbound();

<<<<<<< HEAD
        RaftReplicator replicator = new RaftReplicator( leaderLocator, myself, outbound, sessionPool, capturedProgress, noWaitTimeoutStrategy,
                noWaitTimeoutStrategy, availabilityGuard, NullLogProvider.getInstance(), replicationLimit );
=======
        RaftReplicator replicator =
                new RaftReplicator( leaderLocator, myself, outbound, sessionPool, capturedProgress, noWaitTimeoutStrategy, noWaitTimeoutStrategy,
                        availabilityGuard, NullLogProvider.getInstance(), replicationLimit, Clock.systemUTC() );
>>>>>>> 36469603

        ReplicatedInteger content = ReplicatedInteger.valueOf( 5 );
        ReplicatingThread replicatingThread = replicatingThread( replicator, content, true );

        // when
        replicatingThread.start();

        availabilityGuard.shutdown();
        replicatingThread.join();
        assertThat( replicatingThread.getReplicationException(), Matchers.instanceOf( DatabaseShutdownException.class ) );
    }

    private ReplicatingThread replicatingThread( RaftReplicator replicator, ReplicatedInteger content, boolean trackResult )
    {
        return new ReplicatingThread( replicator, content, trackResult );
    }

    private class ReplicatingThread extends Thread
    {

        private final RaftReplicator replicator;
        private final ReplicatedInteger content;
        private final boolean trackResult;
        private volatile Exception replicationException;

        ReplicatingThread( RaftReplicator replicator, ReplicatedInteger content, boolean trackResult )
        {
            this.replicator = replicator;
            this.content = content;
            this.trackResult = trackResult;
        }

        @Override
        public void run()
        {
            try
            {
                Future<Object> futureResult = replicator.replicate( content, trackResult );
                if ( trackResult )
                {
                    try
                    {
                        futureResult.get();
                    }
                    catch ( ExecutionException e )
                    {
                        replicationException = e;
                        throw new IllegalStateException();
                    }
                }
            }
            catch ( Exception e )
            {
                replicationException = e;
            }
        }

        public Exception getReplicationException()
        {
            return replicationException;
        }
    }

    private class CapturingProgressTracker implements ProgressTracker
    {
        private Progress last;

        @Override
        public Progress start( DistributedOperation operation )
        {
            last = new Progress();
            return last;
        }

        @Override
        public void trackReplication( DistributedOperation operation )
        {
            throw new UnsupportedOperationException();
        }

        @Override
        public void trackResult( DistributedOperation operation, Result result )
        {
            throw new UnsupportedOperationException();
        }

        @Override
        public void abort( DistributedOperation operation )
        {
            throw new UnsupportedOperationException();
        }

        @Override
        public void triggerReplicationEvent()
        {
            throw new UnsupportedOperationException();
        }

        @Override
        public int inProgressCount()
        {
            throw new UnsupportedOperationException();
        }
    }

    private static class CapturingOutbound<MESSAGE extends Message> implements Outbound<MemberId, MESSAGE>
    {
        private MemberId lastTo;
        private int count;

        @Override
        public void send( MemberId to, MESSAGE message, boolean block )
        {
            this.lastTo = to;
            this.count++;
        }

    }

    private static class SpyRetryStrategy implements TimeoutStrategy
    {
        private final AtomicInteger increments;

        SpyRetryStrategy( AtomicInteger increments )
        {
            this.increments = increments;
        }

        @Override
        public TimeoutStrategy.Timeout newTimeout()
        {
            return new TimeoutStrategy.Timeout()
            {
                @Override
                public long getMillis()
                {
                    return 0;
                }

                @Override
                public void increment()
                {
                    increments.incrementAndGet();
                }
            };
        }
    }
}<|MERGE_RESOLUTION|>--- conflicted
+++ resolved
@@ -82,15 +82,10 @@
         CapturingProgressTracker capturedProgress = new CapturingProgressTracker();
         CapturingOutbound<RaftMessages.RaftMessage> outbound = new CapturingOutbound<>();
 
-<<<<<<< HEAD
-        RaftReplicator replicator = new RaftReplicator( leaderLocator, myself, outbound, sessionPool, capturedProgress, noWaitTimeoutStrategy,
-                noWaitTimeoutStrategy, availabilityGuard, NullLogProvider.getInstance(), replicationLimit );
-=======
         RaftReplicator replicator =
                 new RaftReplicator( leaderLocator, myself, outbound, sessionPool,
                         capturedProgress, noWaitTimeoutStrategy, noWaitTimeoutStrategy, availabilityGuard, NullLogProvider.getInstance(), replicationLimit,
                         Clock.systemUTC() );
->>>>>>> 36469603
 
         ReplicatedInteger content = ReplicatedInteger.valueOf( 5 );
         Thread replicatingThread = replicatingThread( replicator, content, false );
@@ -116,14 +111,9 @@
         CapturingProgressTracker capturedProgress = new CapturingProgressTracker();
         CapturingOutbound<RaftMessages.RaftMessage> outbound = new CapturingOutbound<>();
 
-<<<<<<< HEAD
-        RaftReplicator replicator = new RaftReplicator( leaderLocator, myself, outbound, sessionPool, capturedProgress, noWaitTimeoutStrategy,
-                noWaitTimeoutStrategy, availabilityGuard, NullLogProvider.getInstance(), replicationLimit );
-=======
         RaftReplicator replicator = new RaftReplicator( leaderLocator, myself, outbound,
                 sessionPool, capturedProgress, noWaitTimeoutStrategy, noWaitTimeoutStrategy, availabilityGuard, NullLogProvider.getInstance(), replicationLimit,
                 Clock.systemUTC() );
->>>>>>> 36469603
 
         ReplicatedInteger content = ReplicatedInteger.valueOf( 5 );
         Thread replicatingThread = replicatingThread( replicator, content, false );
@@ -177,14 +167,9 @@
         CapturingProgressTracker capturedProgress = new CapturingProgressTracker();
         CapturingOutbound<RaftMessages.RaftMessage> outbound = new CapturingOutbound<>();
 
-<<<<<<< HEAD
-        RaftReplicator replicator = new RaftReplicator( leaderLocator, myself, outbound, sessionPool, capturedProgress, noWaitTimeoutStrategy,
-                noWaitTimeoutStrategy, availabilityGuard, NullLogProvider.getInstance(), replicationLimit );
-=======
         RaftReplicator replicator = new RaftReplicator( leaderLocator, myself, outbound,
                 sessionPool, capturedProgress, noWaitTimeoutStrategy, noWaitTimeoutStrategy, availabilityGuard, NullLogProvider.getInstance(), replicationLimit,
                 Clock.systemUTC() );
->>>>>>> 36469603
 
         ReplicatedInteger content = ReplicatedInteger.valueOf( 5 );
         Thread replicatingThread = replicatingThread( replicator, content, true );
@@ -213,14 +198,9 @@
         CapturingProgressTracker capturedProgress = new CapturingProgressTracker();
         CapturingOutbound outbound = new CapturingOutbound();
 
-<<<<<<< HEAD
-        RaftReplicator replicator = new RaftReplicator( leaderLocator, myself, outbound, sessionPool, capturedProgress, noWaitTimeoutStrategy,
-                noWaitTimeoutStrategy, availabilityGuard, NullLogProvider.getInstance(), replicationLimit );
-=======
         RaftReplicator replicator =
                 new RaftReplicator( leaderLocator, myself, outbound, sessionPool, capturedProgress, noWaitTimeoutStrategy, noWaitTimeoutStrategy,
                         availabilityGuard, NullLogProvider.getInstance(), replicationLimit, Clock.systemUTC() );
->>>>>>> 36469603
 
         ReplicatedInteger content = ReplicatedInteger.valueOf( 5 );
         ReplicatingThread replicatingThread = replicatingThread( replicator, content, true );
