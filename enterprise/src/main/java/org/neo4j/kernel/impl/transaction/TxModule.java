--- conflicted
+++ resolved
@@ -48,19 +48,11 @@
     private final XaDataSourceManager xaDsManager;
     private final KernelPanicEventGenerator kpe;
 
-<<<<<<< HEAD
-    public TxModule( String txLogDir, KernelPanicEventGenerator kpe )
-    {
-        this.txLogDir = txLogDir;
-        this.kpe = kpe;
-        this.txManager = new TxManager( txLogDir, kpe );
-=======
     public TxModule( String txLogDir, KernelPanicEventGenerator kpe, TxFinishHook rollbackHook )
     {
         this.txLogDir = txLogDir;
         this.kpe = kpe;
         this.txManager = new TxManager( txLogDir, kpe, rollbackHook );
->>>>>>> 474b307d
         this.xaDsManager = new XaDataSourceManager();
     }
     
