--- conflicted
+++ resolved
@@ -30,11 +30,7 @@
 import com.codahale.metrics.graphite.GraphiteReporter;
 
 import java.io.IOException;
-<<<<<<< HEAD
-import java.net.InetSocketAddress;
 import java.util.SortedMap;
-=======
->>>>>>> dd761499
 import java.util.concurrent.TimeUnit;
 
 import org.neo4j.helpers.HostnamePort;
@@ -63,18 +59,8 @@
     @Override
     public void init()
     {
-<<<<<<< HEAD
         // Setup Graphite reporting
-        final InetSocketAddress graphiteServerAddress = new InetSocketAddress(
-                hostnamePort.getHost(), hostnamePort.getPort() );
-        final Graphite graphite = new Graphite( graphiteServerAddress );
-=======
-        if ( config.get( graphiteEnabled ) )
-        {
-            // Setup Graphite reporting
-            hostnamePort = config.get( graphiteServer );
-            final Graphite graphite = new Graphite( hostnamePort.getHost(), hostnamePort.getPort() );
->>>>>>> dd761499
+        final Graphite graphite = new Graphite( hostnamePort.getHost(), hostnamePort.getPort() );
 
         graphiteReporter = GraphiteReporter.forRegistry( registry )
                 .prefixedWith( prefix )
