/*
 * Copyright (c) 2002-2017 "Neo Technology,"
 * Network Engine for Objects in Lund AB [http://neotechnology.com]
 *
 * This file is part of Neo4j.
 *
 * Neo4j is free software: you can redistribute it and/or modify
 * it under the terms of the GNU Affero General Public License as
 * published by the Free Software Foundation, either version 3 of the
 * License, or (at your option) any later version.
 *
 * This program is distributed in the hope that it will be useful,
 * but WITHOUT ANY WARRANTY; without even the implied warranty of
 * MERCHANTABILITY or FITNESS FOR A PARTICULAR PURPOSE.  See the
 * GNU Affero General Public License for more details.
 *
 * You should have received a copy of the GNU Affero General Public License
 * along with this program. If not, see <http://www.gnu.org/licenses/>.
 */
package org.neo4j.harness;

import java.io.IOException;
import java.nio.file.Files;
import java.nio.file.Path;
import java.nio.file.Paths;
import java.util.ArrayList;
import java.util.Collection;
import java.util.List;
import java.util.concurrent.ExecutionException;

import org.neo4j.causalclustering.core.CausalClusteringSettings;
import org.neo4j.cluster.ClusterSettings;
import org.neo4j.graphdb.factory.GraphDatabaseSettings;
import org.neo4j.harness.internal.EnterpriseInProcessServerBuilder;
import org.neo4j.kernel.configuration.BoltConnector;
import org.neo4j.kernel.configuration.HttpConnector;
import org.neo4j.kernel.configuration.Settings;
import org.neo4j.logging.Log;
import org.neo4j.logging.LogProvider;
import org.neo4j.server.configuration.ServerSettings;

import static java.util.Collections.synchronizedList;
import static org.neo4j.logging.FormattedLogProvider.toOutputStream;

/**
 * Simple main class for manual testing of the complete causal cluster stack, including server etc.
 */
public class CausalClusterInProcessRunner
{

    private CausalClusterInProcessRunner()
    {
    }

    public static void main( String[] args ) throws IOException, ExecutionException, InterruptedException
    {
        try
        {
            Path clusterPath = Files.createTempDirectory( "causal-cluster" );
            System.out.println( "clusterPath = " + clusterPath );

            CausalCluster cluster = new CausalCluster( 3, 3, clusterPath, toOutputStream( System.out ) );

            System.out.println( "Waiting for cluster to boot up..." );
            cluster.boot();

            System.out.println( "Press ENTER to exit..." );
            //noinspection ResultOfMethodCallIgnored
            System.in.read();

            System.out.println( "Shutting down..." );
            cluster.shutdown();
        }
        catch ( Throwable e )
        {
            e.printStackTrace();
            System.exit( -1 );
        }
        System.exit( 0 );
    }

    static class CausalCluster
    {
        private final int nCores;
        private final int nReplicas;
        private final Path clusterPath;
        private final Log log;

        private List<ServerControls> coreControls = synchronizedList( new ArrayList<>() );
        private List<ServerControls> replicaControls = synchronizedList( new ArrayList<>() );

        CausalCluster( int nCores, int nReplicas, Path clusterPath, LogProvider logProvider )
        {
            this.nCores = nCores;
            this.nReplicas = nReplicas;
            this.clusterPath = clusterPath;
            this.log = logProvider.getLog( getClass() );
        }

        void boot() throws IOException, InterruptedException
        {
            List<String> initialMembers = new ArrayList<>( nCores );

            for ( int coreId = 0; coreId < nCores; coreId++ )
            {
                int hazelcastPort = 55000 + coreId;
                initialMembers.add( "localhost:" + hazelcastPort );
            }

            List<Thread> coreThreads = new ArrayList<>();
            List<Thread> replicaThreads = new ArrayList<>();

            for ( int coreId = 0; coreId < nCores; coreId++ )
            {
                int hazelcastPort = 55000 + coreId;
                int txPort = 56000 + coreId;
                int raftPort = 57000 + coreId;
                int boltPort = 58000 + coreId;
                int httpPort = 59000 + coreId;
                int httpsPort = 60000 + coreId;

                String homeDir = "core-" + coreId;
                TestServerBuilder builder = new EnterpriseInProcessServerBuilder( clusterPath.toFile(), homeDir );

                String homePath = Paths.get( clusterPath.toString(), homeDir ).toAbsolutePath().toString();
                builder.withConfig( GraphDatabaseSettings.neo4j_home.name(), homePath );
                builder.withConfig( GraphDatabaseSettings.pagecache_memory.name(), "8m" );

                builder.withConfig( ClusterSettings.mode.name(), ClusterSettings.Mode.CORE.name() );
                builder.withConfig( CausalClusteringSettings.multi_dc_license.name(), "true" );
                builder.withConfig( CausalClusteringSettings.initial_discovery_members.name(), String.join( ",", initialMembers ) );

                builder.withConfig( CausalClusteringSettings.discovery_listen_address.name(), specifyPortOnly( hazelcastPort ) );
                builder.withConfig( CausalClusteringSettings.transaction_listen_address.name(), specifyPortOnly( txPort ) );
                builder.withConfig( CausalClusteringSettings.raft_listen_address.name(), specifyPortOnly( raftPort ) );

                builder.withConfig( CausalClusteringSettings.expected_core_cluster_size.name(), String.valueOf( nCores ) );
                builder.withConfig( CausalClusteringSettings.server_groups.name(), "core," + "core" + coreId );
                configureConnectors( boltPort, httpPort, httpsPort, builder );

                builder.withConfig( ServerSettings.jmx_module_enabled.name(), Settings.FALSE );

                int finalCoreId = coreId;
                Thread coreThread = new Thread( () ->
                {
                    coreControls.add( builder.newServer() );
                    log.info( "Core " + finalCoreId + " started." );
                } );
                coreThreads.add( coreThread );
                coreThread.start();
            }

            for ( Thread coreThread : coreThreads )
            {
                coreThread.join();
            }

            for ( int replicaId = 0; replicaId < nReplicas; replicaId++ )
            {
                int txPort = 56500 + replicaId;
                int boltPort = 58500 + replicaId;
                int httpPort = 59500 + replicaId;
                int httpsPort = 60500 + replicaId;

                String homeDir = "replica-" + replicaId;
                TestServerBuilder builder = new EnterpriseInProcessServerBuilder( clusterPath.toFile(), homeDir );

                String homePath = Paths.get( clusterPath.toString(), homeDir ).toAbsolutePath().toString();
                builder.withConfig( GraphDatabaseSettings.neo4j_home.name(), homePath );
                builder.withConfig( GraphDatabaseSettings.pagecache_memory.name(), "8m" );

                builder.withConfig( ClusterSettings.mode.name(), ClusterSettings.Mode.READ_REPLICA.name() );
                builder.withConfig( CausalClusteringSettings.initial_discovery_members.name(), String.join( ",", initialMembers ) );
                builder.withConfig( CausalClusteringSettings.transaction_listen_address.name(), specifyPortOnly( txPort ) );

                builder.withConfig( CausalClusteringSettings.server_groups.name(), "replica," + "replica" + replicaId );
                configureConnectors( boltPort, httpPort, httpsPort, builder );

                builder.withConfig( ServerSettings.jmx_module_enabled.name(), Settings.FALSE );

                int finalReplicaId = replicaId;
                Thread replicaThread = new Thread( () ->
                {
                    replicaControls.add( builder.newServer() );
                    log.info( "Read replica " + finalReplicaId + " started." );
                } );
                replicaThreads.add( replicaThread );
                replicaThread.start();
            }

            for ( Thread replicaThread : replicaThreads )
            {
                replicaThread.join();
            }
        }

        private static String specifyPortOnly( int port )
        {
            return ":" + port;
        }

        private static void configureConnectors( int boltPort, int httpPort, int httpsPort, TestServerBuilder builder )
        {
            builder.withConfig( new BoltConnector( "bolt" ).type.name(), "BOLT" );
            builder.withConfig( new BoltConnector( "bolt" ).enabled.name(), "true" );
            builder.withConfig( new BoltConnector( "bolt" ).listen_address.name(), specifyPortOnly( boltPort ) );
            builder.withConfig( new BoltConnector( "bolt" ).advertised_address.name(), specifyPortOnly( boltPort ) );

            builder.withConfig( new HttpConnector( "http", HttpConnector.Encryption.NONE ).type.name(), "HTTP" );
            builder.withConfig( new HttpConnector( "http", HttpConnector.Encryption.NONE ).enabled.name(), "true" );
<<<<<<< HEAD
            builder.withConfig( new HttpConnector( "http", HttpConnector.Encryption.NONE ).listen_address.name(),
                    specifyPortOnly( httpPort ) );
            builder.withConfig( new HttpConnector( "http", HttpConnector.Encryption.NONE ).advertised_address.name(),
                    specifyPortOnly( httpPort ) );
=======
            builder.withConfig( new HttpConnector( "http", HttpConnector.Encryption.NONE ).listen_address.name(), specifyPortOnly( httpPort ) );
            builder.withConfig( new HttpConnector( "http", HttpConnector.Encryption.NONE ).advertised_address.name(), specifyPortOnly( httpPort ) );

            builder.withConfig( new HttpConnector( "https", HttpConnector.Encryption.TLS ).type.name(), "HTTP" );
            builder.withConfig( new HttpConnector( "https", HttpConnector.Encryption.TLS ).enabled.name(), "true" );
            builder.withConfig( new HttpConnector( "https", HttpConnector.Encryption.TLS ).listen_address.name(), specifyPortOnly( httpsPort ) );
            builder.withConfig( new HttpConnector( "https", HttpConnector.Encryption.TLS ).advertised_address.name(), specifyPortOnly( httpsPort ) );
>>>>>>> 87ad5f86
        }

        void shutdown() throws InterruptedException
        {
            shutdownControls( replicaControls );
            shutdownControls( coreControls );
        }

        private void shutdownControls( Iterable<? extends ServerControls> controls ) throws InterruptedException
        {
            Collection<Thread> threads = new ArrayList<>();
            for ( ServerControls control : controls )
            {
                Thread thread = new Thread( control::close );
                threads.add( thread );
                thread.start();
            }

            for ( Thread thread : threads )
            {
                thread.join();
            }
        }
    }
}<|MERGE_RESOLUTION|>--- conflicted
+++ resolved
@@ -208,20 +208,15 @@
 
             builder.withConfig( new HttpConnector( "http", HttpConnector.Encryption.NONE ).type.name(), "HTTP" );
             builder.withConfig( new HttpConnector( "http", HttpConnector.Encryption.NONE ).enabled.name(), "true" );
-<<<<<<< HEAD
             builder.withConfig( new HttpConnector( "http", HttpConnector.Encryption.NONE ).listen_address.name(),
                     specifyPortOnly( httpPort ) );
             builder.withConfig( new HttpConnector( "http", HttpConnector.Encryption.NONE ).advertised_address.name(),
                     specifyPortOnly( httpPort ) );
-=======
-            builder.withConfig( new HttpConnector( "http", HttpConnector.Encryption.NONE ).listen_address.name(), specifyPortOnly( httpPort ) );
-            builder.withConfig( new HttpConnector( "http", HttpConnector.Encryption.NONE ).advertised_address.name(), specifyPortOnly( httpPort ) );
 
             builder.withConfig( new HttpConnector( "https", HttpConnector.Encryption.TLS ).type.name(), "HTTP" );
             builder.withConfig( new HttpConnector( "https", HttpConnector.Encryption.TLS ).enabled.name(), "true" );
             builder.withConfig( new HttpConnector( "https", HttpConnector.Encryption.TLS ).listen_address.name(), specifyPortOnly( httpsPort ) );
             builder.withConfig( new HttpConnector( "https", HttpConnector.Encryption.TLS ).advertised_address.name(), specifyPortOnly( httpsPort ) );
->>>>>>> 87ad5f86
         }
 
         void shutdown() throws InterruptedException
